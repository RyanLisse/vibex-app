--- conflicted
+++ resolved
@@ -1,85 +1,55 @@
-import path from "node:path";
-import react from "@vitejs/plugin-react";
-import { defineConfig } from "vitest/config";
+import react from '@vitejs/plugin-react'
+import { mergeConfig } from 'vitest/config'
+import { sharedConfig } from './vitest.shared.config'
 
-// Integration tests configuration - for API, database, and system integration tests
-export default defineConfig({
+// Integration tests config for API routes, database, and Inngest
+export default mergeConfig(sharedConfig, {
   plugins: [react()],
   test: {
-    name: "integration",
-    environment: "node",
-    globals: true,
-    setupFiles: ["./tests/setup/integration.ts"],
+    name: 'integration',
+    environment: 'node',
+    setupFiles: ['./tests/setup/integration.ts'],
+    env: {
+      DATABASE_URL: 'postgresql://test:test@localhost:5432/test',
+      ELECTRIC_URL: 'http://localhost:5133',
+      ELECTRIC_WEBSOCKET_URL: 'ws://localhost:5133',
+      ELECTRIC_AUTH_TOKEN: 'test_auth_token',
+      ELECTRIC_USER_ID: 'test_user_id',
+      ELECTRIC_API_KEY: 'test_api_key',
+      AUTH_SECRET: 'test_auth_secret',
+      NODE_ENV: 'test',
+      INNGEST_SIGNING_KEY: 'test-signing-key',
+      INNGEST_EVENT_KEY: 'test-event-key',
+    },
     include: [
-      "tests/integration/**/*.{test,spec}.{js,mjs,cjs,ts,mts,cts,jsx,tsx}",
-      "**/*.integration.{test,spec}.{js,mjs,cjs,ts,mts,cts,jsx,tsx}",
-      "app/api/**/*.{test,spec}.{js,mjs,cjs,ts,mts,cts,jsx,tsx}",
+      'tests/integration/**/*.test.{js,ts,jsx,tsx}',
+      'app/api/**/*.test.{js,ts}',
+      '**/*.integration.test.*',
+      'lib/inngest*.test.ts',
+      'app/actions/inngest.test.ts',
+      'app/actions/vibekit.test.ts',
+      'app/api/inngest/route.test.ts',
+      'db/**/*.test.ts',
     ],
     exclude: [
-      "**/node_modules/**",
-      "**/dist/**",
-      "**/cypress/**",
-      "**/.{idea,git,cache,output,temp}/**",
-      "**/{karma,rollup,webpack,vite,vitest,jest,ava,babel,nyc,cypress,tsup,build}.config.*",
-      "**/coverage/**",
-      "**/e2e/**",
-      "**/*.e2e.{test,spec}.*",
-      "**/*.browser.{test,spec}.*",
-      "**/components/**/*.{test,spec}.*",
-      "**/lib/**/*.{test,spec}.*",
-      "**/utils/**/*.{test,spec}.*",
-      "**/src/schemas/**/*.{test,spec}.*",
+      'node_modules',
+      'dist',
+      '.next',
+      '**/*.e2e.test.*',
+      '**/*.bun.test.*',
+      'tests/bun-*.test.*',
+      'components/**/*.test.*',
+      'hooks/**/*.test.*',
+      'lib/**/*.test.{js,ts}',
+      '!lib/inngest*.test.ts',
+      'src/**/*.test.*',
+      'stores/**/*.test.*',
     ],
-<<<<<<< HEAD
-=======
     testTimeout: 60_000, // Longer timeout for integration tests
     hookTimeout: 30_000,
     teardownTimeout: 15_000,
->>>>>>> fff2b04a
     coverage: {
-      provider: "v8",
-      reporter: ["text", "json", "html"],
-      reportsDirectory: "./coverage/integration",
-      exclude: [
-        "coverage/**",
-        "dist/**",
-        "**/node_modules/**",
-        "**/test*/**",
-        "**/*.d.ts",
-        "**/*.config.*",
-        "**/cypress/**",
-        "**/*.test.*",
-        "**/*.spec.*",
-      ],
-    },
-    pool: "threads",
-    poolOptions: {
-      threads: {
-        singleThread: false,
-        isolate: true,
-      },
-    },
-    testTimeout: 30000,
-    hookTimeout: 30000,
-    // Integration tests may need more time and sequential execution
-    sequence: {
-      concurrent: false,
+      enabled: false, // Disable coverage for integration tests
     },
   },
-  resolve: {
-    alias: {
-      "@": path.resolve(__dirname, "."),
-      "@/lib": path.resolve(__dirname, "./lib"),
-      "@/components": path.resolve(__dirname, "./components"),
-      "@/app": path.resolve(__dirname, "./app"),
-      "@/hooks": path.resolve(__dirname, "./hooks"),
-      "@/utils": path.resolve(__dirname, "./utils"),
-      "@/types": path.resolve(__dirname, "./types"),
-      "@/stores": path.resolve(__dirname, "./stores"),
-      "@/db": path.resolve(__dirname, "./db"),
-    },
-  },
-  define: {
-    "import.meta.vitest": false,
-  },
-});+})