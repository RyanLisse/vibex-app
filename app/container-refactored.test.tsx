--- conflicted
+++ resolved
@@ -1,5 +1,3 @@
-<<<<<<< HEAD
-=======
 import { vi, describe, it, expect, beforeEach, afterEach } from 'vitest'
 import { beforeEach, describe, expect, it } from 'vitest'
 import { render, screen } from '@testing-library/react'
@@ -110,5 +108,4 @@
     expect(screen.getByTestId('realtime-provider')).toBeInTheDocument()
     expect(screen.getByTestId('task-message-processor')).toBeInTheDocument()
   })
-})
->>>>>>> fff2b04a
+})