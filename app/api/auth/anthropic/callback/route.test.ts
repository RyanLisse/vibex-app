<<<<<<< HEAD
=======
import { beforeEach, describe, expect, it } from 'vitest'
import { NextRequest } from 'next/server'
import { vi } from 'vitest'
import { GET } from './route'

// Mock the authentication utilities
vi.mock('@/lib/auth/anthropic', () => ({
  AuthAnthropic: {
    exchange: vi.fn(),
  },
}))

// Mock NextResponse
vi.mock('next/server', () => ({
  NextRequest: vi.fn(),
  NextResponse: {
    json: vi.fn(),
    redirect: vi.fn(),
  },
}))

// Mock environment variables
vi.mock('@/lib/env', () => ({
  env: {
    ANTHROPIC_CLIENT_ID: 'test-client-id',
    ANTHROPIC_CLIENT_SECRET: 'test-client-secret',
    ANTHROPIC_REDIRECT_URI: 'https://app.example.com/auth/anthropic/callback',
    ANTHROPIC_TOKEN_URL: 'https://anthropic.com/oauth/token',
    NEXTAUTH_URL: 'https://app.example.com',
  },
}))

// Define mock functions for the test
const mockExchangeCodeForToken = vi.fn()
const mockValidateOAuthState = vi.fn()
const mockSanitizeRedirectUrl = vi.fn()
const mockHandleAuthError = vi.fn()

const mockNextResponse = (await import('next/server' as any)).NextResponse

describe('GET /api/auth/anthropic/callback', () => {
  beforeEach(() => {
    vi.clearAllMocks()
    mockValidateOAuthState.mockReturnValue(true)
    mockSanitizeRedirectUrl.mockImplementation((url) => url)
    mockHandleAuthError.mockImplementation((error) => error.toString())
  })

  it('should handle successful callback', async () => {
    const mockToken = {
      access_token: 'test-access-token',
      token_type: 'Bearer',
      expires_in: 3600,
      refresh_token: 'test-refresh-token',
    }

    mockExchangeCodeForToken.mockResolvedValue(mockToken)
    mockNextResponse.json.mockReturnValue({ success: true } as any)

    const request = new NextRequest(
      'https://app.example.com/api/auth/anthropic/callback?code=test-code&state=test-state'
    )

    await GET(request)

    expect(mockExchangeCodeForToken).toHaveBeenCalledWith({
      tokenUrl: 'https://anthropic.com/oauth/token',
      clientId: 'test-client-id',
      clientSecret: 'test-client-secret',
      code: 'test-code',
      redirectUri: 'https://app.example.com/auth/anthropic/callback',
      codeVerifier: expect.any(String),
    })

    expect(mockNextResponse.json).toHaveBeenCalledWith({
      success: true,
      token: mockToken,
    })
  })

  it('should handle missing code parameter', async () => {
    mockNextResponse.json.mockReturnValue({
      error: 'Missing code parameter',
    } as any)

    const request = new NextRequest(
      'https://app.example.com/api/auth/anthropic/callback?state=test-state'
    )

    await GET(request)

    expect(mockNextResponse.json).toHaveBeenCalledWith(
      { error: 'Missing code parameter' },
      { status: 400 }
    )
  })

  it('should handle missing state parameter', async () => {
    mockNextResponse.json.mockReturnValue({
      error: 'Missing state parameter',
    } as any)

    const request = new NextRequest(
      'https://app.example.com/api/auth/anthropic/callback?code=test-code'
    )

    await GET(request)

    expect(mockNextResponse.json).toHaveBeenCalledWith(
      { error: 'Missing state parameter' },
      { status: 400 }
    )
  })

  it('should handle invalid state', async () => {
    mockValidateOAuthState.mockReturnValue(false)
    mockNextResponse.json.mockReturnValue({
      error: 'Invalid state parameter',
    } as any)

    const request = new NextRequest(
      'https://app.example.com/api/auth/anthropic/callback?code=test-code&state=invalid-state'
    )

    await GET(request)

    expect(mockNextResponse.json).toHaveBeenCalledWith(
      { error: 'Invalid state parameter' },
      { status: 400 }
    )
  })

  it('should handle error parameter', async () => {
    mockNextResponse.json.mockReturnValue({ error: 'access_denied' } as any)

    const request = new NextRequest(
      'https://app.example.com/api/auth/anthropic/callback?error=access_denied&error_description=User%20denied%20access'
    )

    await GET(request)

    expect(mockNextResponse.json).toHaveBeenCalledWith(
      { error: 'access_denied', error_description: 'User denied access' },
      { status: 400 }
    )
  })

  it('should handle token exchange failure', async () => {
    mockExchangeCodeForToken.mockRejectedValue(new Error('Token exchange failed'))
    mockHandleAuthError.mockReturnValue('Token exchange failed')
    mockNextResponse.json.mockReturnValue({
      error: 'Token exchange failed',
    } as any)

    const request = new NextRequest(
      'https://app.example.com/api/auth/anthropic/callback?code=test-code&state=test-state'
    )

    await GET(request)

    expect(mockNextResponse.json).toHaveBeenCalledWith(
      { error: 'Token exchange failed' },
      { status: 500 }
    )
  })

  it('should handle OAuth error responses', async () => {
    mockNextResponse.json.mockReturnValue({ error: 'invalid_grant' } as any)

    const request = new NextRequest(
      'https://app.example.com/api/auth/anthropic/callback?error=invalid_grant&error_description=Invalid%20authorization%20code'
    )

    await GET(request)

    expect(mockNextResponse.json).toHaveBeenCalledWith(
      {
        error: 'invalid_grant',
        error_description: 'Invalid authorization code',
      },
      { status: 400 }
    )
  })

  it('should handle redirect after successful auth', async () => {
    const mockToken = {
      access_token: 'test-access-token',
      token_type: 'Bearer',
      expires_in: 3600,
      refresh_token: 'test-refresh-token',
    }

    mockExchangeCodeForToken.mockResolvedValue(mockToken)
    mockNextResponse.redirect.mockReturnValue({ status: 302 } as any)

    const request = new NextRequest(
      'https://app.example.com/api/auth/anthropic/callback?code=test-code&state=test-state&redirect_uri=https://app.example.com/dashboard'
    )

    await GET(request)

    expect(mockSanitizeRedirectUrl).toHaveBeenCalledWith('https://app.example.com/dashboard')
    expect(mockNextResponse.redirect).toHaveBeenCalledWith('https://app.example.com/dashboard')
  })

  it('should handle code verifier from session', async () => {
    const mockToken = {
      access_token: 'test-access-token',
      token_type: 'Bearer',
      expires_in: 3600,
      refresh_token: 'test-refresh-token',
    }

    mockExchangeCodeForToken.mockResolvedValue(mockToken)
    mockNextResponse.json.mockReturnValue({ success: true } as any)

    // Mock session storage or cookies for code verifier
    const request = new NextRequest(
      'https://app.example.com/api/auth/anthropic/callback?code=test-code&state=test-state'
    )

    await GET(request)

    expect(mockExchangeCodeForToken).toHaveBeenCalledWith({
      tokenUrl: 'https://anthropic.com/oauth/token',
      clientId: 'test-client-id',
      clientSecret: 'test-client-secret',
      code: 'test-code',
      redirectUri: 'https://app.example.com/auth/anthropic/callback',
      codeVerifier: expect.any(String),
    })
  })

  it('should handle missing environment variables', async () => {
    mock.doMock('@/lib/env', () => ({
      env: {
        ANTHROPIC_CLIENT_ID: undefined,
        ANTHROPIC_CLIENT_SECRET: undefined,
        ANTHROPIC_REDIRECT_URI: undefined,
        ANTHROPIC_TOKEN_URL: undefined,
        NEXTAUTH_URL: undefined,
      },
    }))

    mockNextResponse.json.mockReturnValue({
      error: 'Missing configuration',
    } as any)

    const request = new NextRequest(
      'https://app.example.com/api/auth/anthropic/callback?code=test-code&state=test-state'
    )

    await GET(request)

    expect(mockNextResponse.json).toHaveBeenCalledWith(
      { error: 'Missing configuration' },
      { status: 500 }
    )
  })

  it('should handle network errors', async () => {
    mockExchangeCodeForToken.mockRejectedValue(new Error('Network error'))
    mockHandleAuthError.mockReturnValue('Network error')
    mockNextResponse.json.mockReturnValue({ error: 'Network error' } as any)

    const request = new NextRequest(
      'https://app.example.com/api/auth/anthropic/callback?code=test-code&state=test-state'
    )

    await GET(request)

    expect(mockNextResponse.json).toHaveBeenCalledWith({ error: 'Network error' }, { status: 500 })
  })

  it('should handle malformed URLs', async () => {
    mockSanitizeRedirectUrl.mockImplementation(() => {
      throw new Error('Invalid redirect URL')
    })
    mockNextResponse.json.mockReturnValue({
      error: 'Invalid redirect URL',
    } as any)

    const request = new NextRequest(
      'https://app.example.com/api/auth/anthropic/callback?code=test-code&state=test-state&redirect_uri=javascript:alert(1)'
    )

    await GET(request)

    expect(mockNextResponse.json).toHaveBeenCalledWith(
      { error: 'Invalid redirect URL' },
      { status: 400 }
    )
  })
})
>>>>>>> fff2b04a
<|MERGE_RESOLUTION|>--- conflicted
+++ resolved
@@ -1,5 +1,3 @@
-<<<<<<< HEAD
-=======
 import { beforeEach, describe, expect, it } from 'vitest'
 import { NextRequest } from 'next/server'
 import { vi } from 'vitest'
@@ -293,5 +291,4 @@
       { status: 400 }
     )
   })
-})
->>>>>>> fff2b04a
+})