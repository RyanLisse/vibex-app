<<<<<<< HEAD
import { vi } from "vitest";
=======
import { beforeEach, describe, expect, it } from 'vitest'
import { NextRequest } from 'next/server'
import { vi } from 'vitest'
>>>>>>> fff2b04a

// Mock the POST function since it doesn't exist in the route
const POST = vi.fn();

// Mock the authentication utilities
vi.mock("@/lib/auth/openai-codex", () => ({
	generateAuthUrl: vi.fn(),
	generateCodeChallenge: vi.fn(),
	generateCodeVerifier: vi.fn(),
	generateState: vi.fn(),
}));

// Mock NextResponse
vi.mock("next/server", () => ({
NextRequest: vi.fn(),
NextResponse: {
		json: vi.fn(),
		redirect: vi.fn(),
	},
}));

// Mock environment variables
vi.mock("@/lib/env", () => ({
	env: {
OPENAI_CLIENT_ID: "test-client-id",
OPENAI_REDIRECT_URI: "https://app.example.com/auth/openai/callback",
OPENAI_AUTH_URL: "https://auth.openai.com/oauth/authorize",
NEXTAUTH_URL: "https://app.example.com",
	},
}));

import {
	generateAuthUrl,
	generateCodeChallenge,
	generateCodeVerifier,
	generateState
} from "@/lib/auth/openai-codex";

const mockGenerateAuthUrl = generateAuthUrl as any;
const mockGenerateCodeChallenge = generateCodeChallenge as any;
const mockGenerateCodeVerifier = generateCodeVerifier as any;
const mockGenerateState = generateState as any;

const mockNextResponse = (await import("next/server" as any)).NextResponse;

describe("POST /api/auth/openai/login", () => {
	beforeEach(() => {
		vi.clearAllMocks();
	});

	it("should generate auth URL and redirect", async () => {
		const mockCodeVerifier = "test-code-verifier";
		const mockCodeChallenge = "test-code-challenge";
		const mockState = "test-state";
		const mockAuthUrl =
			"https://auth.openai.com/oauth/authorize?client_id=test-client-id&redirect_uri=https%3A%2F%2Fapp.example.com%2Fauth%2Fopenai%2Fcallback&response_type=code&scope=read&state=test-state&code_challenge=test-code-challenge&code_challenge_method=S256";

		mockGenerateCodeVerifier.mockReturnValue(mockCodeVerifier);
		mockGenerateCodeChallenge.mockResolvedValue(mockCodeChallenge);
		mockGenerateState.mockReturnValue(mockState);
		mockGenerateAuthUrl.mockReturnValue(mockAuthUrl);

		mockNextResponse.redirect.mockReturnValue({ status: 302 } as any);

		const request = new NextRequest(
			"https://app.example.com/api/auth/openai/login",
			{
				method: "POST",
			},
		);

		const _response = await POST(request);

		expect(mockGenerateCodeVerifier).toHaveBeenCalled();
		expect(mockGenerateCodeChallenge).toHaveBeenCalledWith(mockCodeVerifier);
		expect(mockGenerateState).toHaveBeenCalled();
		expect(mockGenerateAuthUrl).toHaveBeenCalledWith({
			clientId: "test-client-id",
			redirectUri: "https://app.example.com/auth/openai/callback",
			scope: "read",
			state: mockState,
			codeChallenge: mockCodeChallenge,
		});
		expect(mockNextResponse.redirect).toHaveBeenCalledWith(mockAuthUrl);
	});

	it("should handle custom scope parameter", async () => {
		const mockCodeVerifier = "test-code-verifier";
		const mockCodeChallenge = "test-code-challenge";
		const mockState = "test-state";
		const mockAuthUrl =
			"https://auth.openai.com/oauth/authorize?scope=read+write";

		mockGenerateCodeVerifier.mockReturnValue(mockCodeVerifier);
		mockGenerateCodeChallenge.mockResolvedValue(mockCodeChallenge);
		mockGenerateState.mockReturnValue(mockState);
		mockGenerateAuthUrl.mockReturnValue(mockAuthUrl);

		mockNextResponse.redirect.mockReturnValue({ status: 302 } as any);

		const request = new NextRequest(
			"https://app.example.com/api/auth/openai/login?scope=read+write",
			{
				method: "POST",
			},
		);

		const _response = await POST(request);

		expect(mockGenerateAuthUrl).toHaveBeenCalledWith({
			clientId: "test-client-id",
			redirectUri: "https://app.example.com/auth/openai/callback",
			scope: "read write",
			state: mockState,
			codeChallenge: mockCodeChallenge,
		});
	});

	it("should handle custom redirect_uri parameter", async () => {
		const mockCodeVerifier = "test-code-verifier";
		const mockCodeChallenge = "test-code-challenge";
		const mockState = "test-state";
		const mockAuthUrl =
			"https://auth.openai.com/oauth/authorize?redirect_uri=custom";

		mockGenerateCodeVerifier.mockReturnValue(mockCodeVerifier);
		mockGenerateCodeChallenge.mockResolvedValue(mockCodeChallenge);
		mockGenerateState.mockReturnValue(mockState);
		mockGenerateAuthUrl.mockReturnValue(mockAuthUrl);

		mockNextResponse.redirect.mockReturnValue({ status: 302 } as any);

		const request = new NextRequest(
			"https://app.example.com/api/auth/openai/login?redirect_uri=https%3A%2F%2Fcustom.example.com%2Fcallback",
			{
				method: "POST",
			},
		);

		const _response = await POST(request);

		expect(mockGenerateAuthUrl).toHaveBeenCalledWith({
			clientId: "test-client-id",
			redirectUri: "https://custom.example.com/callback",
			scope: "read",
			state: mockState,
			codeChallenge: mockCodeChallenge,
		});
	});

	it("should handle code challenge generation error", async () => {
		const mockCodeVerifier = "test-code-verifier";
		const mockState = "test-state";

		mockGenerateCodeVerifier.mockReturnValue(mockCodeVerifier);
		mockGenerateCodeChallenge.mockRejectedValue(
			new Error("Code challenge generation failed"),
		);
		mockGenerateState.mockReturnValue(mockState);

		mockNextResponse.json.mockReturnValue({
			error: "Code challenge generation failed",
		} as any);

		const request = new NextRequest(
			"https://app.example.com/api/auth/openai/login",
			{
				method: "POST",
			},
		);

		const _response = await POST(request);

		expect(mockNextResponse.json).toHaveBeenCalledWith(
			{ error: "Code challenge generation failed" },
			{ status: 500 },
		);
	});

	it("should handle missing environment variables", async () => {
		mock.doMock("@/lib/env", () => ({
			env: {
				OPENAI_CLIENT_ID: undefined,
				NEXTAUTH_URL: undefined,
			},
		}));

		mockNextResponse.json.mockReturnValue({
			error: "Missing OpenAI configuration",
		} as any);

		const request = new NextRequest(
			"https://app.example.com/api/auth/openai/login",
			{
				method: "POST",
			},
		);

		const _response = await POST(request);

		expect(mockNextResponse.json).toHaveBeenCalledWith(
			{ error: "Missing OpenAI configuration" },
			{ status: 500 },
		);
	});

	it("should handle auth URL generation error", async () => {
		const mockCodeVerifier = "test-code-verifier";
		const mockCodeChallenge = "test-code-challenge";
		const mockState = "test-state";

		mockGenerateCodeVerifier.mockReturnValue(mockCodeVerifier);
		mockGenerateCodeChallenge.mockResolvedValue(mockCodeChallenge);
		mockGenerateState.mockReturnValue(mockState);
		mockGenerateAuthUrl.mockImplementation(() => {
			throw new Error("Auth URL generation failed");
		});

		mockNextResponse.json.mockReturnValue({
			error: "Auth URL generation failed",
		} as any);

		const request = new NextRequest(
			"https://app.example.com/api/auth/openai/login",
			{
				method: "POST",
			},
		);

		const _response = await POST(request);

		expect(mockNextResponse.json).toHaveBeenCalledWith(
			{ error: "Auth URL generation failed" },
			{ status: 500 },
		);
	});

	it("should handle invalid redirect URI", async () => {
		const mockCodeVerifier = "test-code-verifier";
		const mockCodeChallenge = "test-code-challenge";
		const mockState = "test-state";

		mockGenerateCodeVerifier.mockReturnValue(mockCodeVerifier);
		mockGenerateCodeChallenge.mockResolvedValue(mockCodeChallenge);
		mockGenerateState.mockReturnValue(mockState);
		mockGenerateAuthUrl.mockImplementation(() => {
			throw new Error("Invalid redirect URI");
		});

		mockNextResponse.json.mockReturnValue({
			error: "Invalid redirect URI",
		} as any);

		const request = new NextRequest(
			"https://app.example.com/api/auth/openai/login?redirect_uri=javascript%3Aalert(1)",
			{
				method: "POST",
			},
		);

		const _response = await POST(request);

		expect(mockNextResponse.json).toHaveBeenCalledWith(
			{ error: "Invalid redirect URI" },
			{ status: 400 },
		);
	});

	it("should handle POST request body parameters", async () => {
		const mockCodeVerifier = "test-code-verifier";
		const mockCodeChallenge = "test-code-challenge";
		const mockState = "test-state";
		const mockAuthUrl =
			"https://auth.openai.com/oauth/authorize?scope=read+write";

		mockGenerateCodeVerifier.mockReturnValue(mockCodeVerifier);
		mockGenerateCodeChallenge.mockResolvedValue(mockCodeChallenge);
		mockGenerateState.mockReturnValue(mockState);
		mockGenerateAuthUrl.mockReturnValue(mockAuthUrl);

		mockNextResponse.redirect.mockReturnValue({ status: 302 } as any);

		const request = new NextRequest(
			"https://app.example.com/api/auth/openai/login",
			{
				method: "POST",
				body: JSON.stringify({
					scope: "read write",
					redirect_uri: "https://custom.example.com/callback",
				}),
				headers: {
					"Content-Type": "application/json",
				},
			},
		);

		const _response = await POST(request);

		expect(mockGenerateAuthUrl).toHaveBeenCalledWith({
			clientId: "test-client-id",
			redirectUri: "https://custom.example.com/callback",
			scope: "read write",
			state: mockState,
			codeChallenge: mockCodeChallenge,
		});
	});

	it("should handle malformed JSON in request body", async () => {
		mockNextResponse.json.mockReturnValue({
			error: "Invalid request body",
		} as any);

		const request = new NextRequest(
			"https://app.example.com/api/auth/openai/login",
			{
				method: "POST",
				body: "invalid-json",
				headers: {
					"Content-Type": "application/json",
				},
			},
		);

		const _response = await POST(request);

		expect(mockNextResponse.json).toHaveBeenCalledWith(
			{ error: "Invalid request body" },
			{ status: 400 },
		);
	});

	it("should store code verifier and state in session/cookies", async () => {
		const mockCodeVerifier = "test-code-verifier";
		const mockCodeChallenge = "test-code-challenge";
		const mockState = "test-state";
		const mockAuthUrl = "https://auth.openai.com/oauth/authorize";

		mockGenerateCodeVerifier.mockReturnValue(mockCodeVerifier);
		mockGenerateCodeChallenge.mockResolvedValue(mockCodeChallenge);
		mockGenerateState.mockReturnValue(mockState);
		mockGenerateAuthUrl.mockReturnValue(mockAuthUrl);

		const mockRedirectResponse = { status: 302 } as any;
		mockNextResponse.redirect.mockReturnValue(mockRedirectResponse);

		const request = new NextRequest(
			"https://app.example.com/api/auth/openai/login",
			{
				method: "POST",
			},
		);

		const _response = await POST(request);

		expect(mockNextResponse.redirect).toHaveBeenCalledWith(mockAuthUrl);
		// Code verifier and state should be stored (implementation detail)
	});

	it("should handle default scope when not provided", async () => {
		const mockCodeVerifier = "test-code-verifier";
		const mockCodeChallenge = "test-code-challenge";
		const mockState = "test-state";
		const mockAuthUrl = "https://auth.openai.com/oauth/authorize";

		mockGenerateCodeVerifier.mockReturnValue(mockCodeVerifier);
		mockGenerateCodeChallenge.mockResolvedValue(mockCodeChallenge);
		mockGenerateState.mockReturnValue(mockState);
		mockGenerateAuthUrl.mockReturnValue(mockAuthUrl);

		mockNextResponse.redirect.mockReturnValue({ status: 302 } as any);

		const request = new NextRequest(
			"https://app.example.com/api/auth/openai/login",
			{
				method: "POST",
			},
		);

		const _response = await POST(request);

		expect(mockGenerateAuthUrl).toHaveBeenCalledWith({
			clientId: "test-client-id",
			redirectUri: "https://app.example.com/auth/openai/callback",
			scope: "read",
			state: mockState,
			codeChallenge: mockCodeChallenge,
		});
	});
});

import {
  generateAuthUrl,
  generateCodeChallenge,
  generateCodeVerifier,
<<<<<<< HEAD
  generateState
} from '@/lib/auth/openai-codex'
=======
  generateState,
} from '../../../../../lib/auth/openai-codex'
>>>>>>> fff2b04a

const mockGenerateAuthUrl = generateAuthUrl as any
const mockGenerateCodeChallenge = generateCodeChallenge as any
const mockGenerateCodeVerifier = generateCodeVerifier as any
const mockGenerateState = generateState as any

const mockNextResponse = (await import('next/server' as any)).NextResponse

describe('POST /api/auth/openai/login', () => {
  beforeEach(() => {
    vi.clearAllMocks()
  })

  it('should generate auth URL and redirect', async () => {
    const mockCodeVerifier = 'test-code-verifier'
    const mockCodeChallenge = 'test-code-challenge'
    const mockState = 'test-state'
    const mockAuthUrl =
      'https://auth.openai.com/oauth/authorize?client_id=test-client-id&redirect_uri=https%3A%2F%2Fapp.example.com%2Fauth%2Fopenai%2Fcallback&response_type=code&scope=read&state=test-state&code_challenge=test-code-challenge&code_challenge_method=S256'

    mockGenerateCodeVerifier.mockReturnValue(mockCodeVerifier)
    mockGenerateCodeChallenge.mockResolvedValue(mockCodeChallenge)
    mockGenerateState.mockReturnValue(mockState)
    mockGenerateAuthUrl.mockReturnValue(mockAuthUrl)

    mockNextResponse.redirect.mockReturnValue({ status: 302 } as any)

    const request = new NextRequest('https://app.example.com/api/auth/openai/login', {
      method: 'POST',
    })

    const _response = await POST(request)

    expect(mockGenerateCodeVerifier).toHaveBeenCalled()
    expect(mockGenerateCodeChallenge).toHaveBeenCalledWith(mockCodeVerifier)
    expect(mockGenerateState).toHaveBeenCalled()
    expect(mockGenerateAuthUrl).toHaveBeenCalledWith({
      clientId: 'test-client-id',
      redirectUri: 'https://app.example.com/auth/openai/callback',
      scope: 'read',
      state: mockState,
      codeChallenge: mockCodeChallenge,
    })
    expect(mockNextResponse.redirect).toHaveBeenCalledWith(mockAuthUrl)
  })

  it('should handle custom scope parameter', async () => {
    const mockCodeVerifier = 'test-code-verifier'
    const mockCodeChallenge = 'test-code-challenge'
    const mockState = 'test-state'
    const mockAuthUrl = 'https://auth.openai.com/oauth/authorize?scope=read+write'

    mockGenerateCodeVerifier.mockReturnValue(mockCodeVerifier)
    mockGenerateCodeChallenge.mockResolvedValue(mockCodeChallenge)
    mockGenerateState.mockReturnValue(mockState)
    mockGenerateAuthUrl.mockReturnValue(mockAuthUrl)

    mockNextResponse.redirect.mockReturnValue({ status: 302 } as any)

    const request = new NextRequest(
      'https://app.example.com/api/auth/openai/login?scope=read+write',
      {
        method: 'POST',
      }
    )

    const _response = await POST(request)

    expect(mockGenerateAuthUrl).toHaveBeenCalledWith({
      clientId: 'test-client-id',
      redirectUri: 'https://app.example.com/auth/openai/callback',
      scope: 'read write',
      state: mockState,
      codeChallenge: mockCodeChallenge,
    })
  })

  it('should handle custom redirect_uri parameter', async () => {
    const mockCodeVerifier = 'test-code-verifier'
    const mockCodeChallenge = 'test-code-challenge'
    const mockState = 'test-state'
    const mockAuthUrl = 'https://auth.openai.com/oauth/authorize?redirect_uri=custom'

    mockGenerateCodeVerifier.mockReturnValue(mockCodeVerifier)
    mockGenerateCodeChallenge.mockResolvedValue(mockCodeChallenge)
    mockGenerateState.mockReturnValue(mockState)
    mockGenerateAuthUrl.mockReturnValue(mockAuthUrl)

    mockNextResponse.redirect.mockReturnValue({ status: 302 } as any)

    const request = new NextRequest(
      'https://app.example.com/api/auth/openai/login?redirect_uri=https%3A%2F%2Fcustom.example.com%2Fcallback',
      {
        method: 'POST',
      }
    )

    const _response = await POST(request)

    expect(mockGenerateAuthUrl).toHaveBeenCalledWith({
      clientId: 'test-client-id',
      redirectUri: 'https://custom.example.com/callback',
      scope: 'read',
      state: mockState,
      codeChallenge: mockCodeChallenge,
    })
  })

  it('should handle code challenge generation error', async () => {
    const mockCodeVerifier = 'test-code-verifier'
    const mockState = 'test-state'

    mockGenerateCodeVerifier.mockReturnValue(mockCodeVerifier)
    mockGenerateCodeChallenge.mockRejectedValue(new Error('Code challenge generation failed'))
    mockGenerateState.mockReturnValue(mockState)

    mockNextResponse.json.mockReturnValue({
      error: 'Code challenge generation failed',
    } as any)

    const request = new NextRequest('https://app.example.com/api/auth/openai/login', {
      method: 'POST',
    })

    const _response = await POST(request)

    expect(mockNextResponse.json).toHaveBeenCalledWith(
      { error: 'Code challenge generation failed' },
      { status: 500 }
    )
  })

  it('should handle missing environment variables', async () => {
    mock.doMock('@/lib/env', () => ({
      env: {
        OPENAI_CLIENT_ID: undefined,
        NEXTAUTH_URL: undefined,
      }
    }))

    mockNextResponse.json.mockReturnValue({
      error: 'Missing OpenAI configuration'
    } as any)

    const request = new NextRequest('https://app.example.com/api/auth/openai/login')
    
    const _response = await POST(request)

    expect(mockNextResponse.json).toHaveBeenCalledWith(
      { error: 'Missing OpenAI configuration' },
      { status: 500 }
    )
  })
})<|MERGE_RESOLUTION|>--- conflicted
+++ resolved
@@ -1,411 +1,43 @@
-<<<<<<< HEAD
-import { vi } from "vitest";
-=======
 import { beforeEach, describe, expect, it } from 'vitest'
 import { NextRequest } from 'next/server'
 import { vi } from 'vitest'
->>>>>>> fff2b04a
 
 // Mock the POST function since it doesn't exist in the route
-const POST = vi.fn();
+const POST = vi.fn()
 
 // Mock the authentication utilities
-vi.mock("@/lib/auth/openai-codex", () => ({
-	generateAuthUrl: vi.fn(),
-	generateCodeChallenge: vi.fn(),
-	generateCodeVerifier: vi.fn(),
-	generateState: vi.fn(),
-}));
+vi.mock('@/lib/auth/openai-codex', () => ({
+  generateAuthUrl: vi.fn(),
+  generateCodeChallenge: vi.fn(),
+  generateCodeVerifier: vi.fn(),
+  generateState: vi.fn(),
+}))
 
 // Mock NextResponse
-vi.mock("next/server", () => ({
-NextRequest: vi.fn(),
-NextResponse: {
-		json: vi.fn(),
-		redirect: vi.fn(),
-	},
-}));
+vi.mock('next/server', () => ({
+  NextRequest: vi.fn(),
+  NextResponse: {
+    json: vi.fn(),
+    redirect: vi.fn(),
+  },
+}))
 
 // Mock environment variables
-vi.mock("@/lib/env", () => ({
-	env: {
-OPENAI_CLIENT_ID: "test-client-id",
-OPENAI_REDIRECT_URI: "https://app.example.com/auth/openai/callback",
-OPENAI_AUTH_URL: "https://auth.openai.com/oauth/authorize",
-NEXTAUTH_URL: "https://app.example.com",
-	},
-}));
-
-import {
-	generateAuthUrl,
-	generateCodeChallenge,
-	generateCodeVerifier,
-	generateState
-} from "@/lib/auth/openai-codex";
-
-const mockGenerateAuthUrl = generateAuthUrl as any;
-const mockGenerateCodeChallenge = generateCodeChallenge as any;
-const mockGenerateCodeVerifier = generateCodeVerifier as any;
-const mockGenerateState = generateState as any;
-
-const mockNextResponse = (await import("next/server" as any)).NextResponse;
-
-describe("POST /api/auth/openai/login", () => {
-	beforeEach(() => {
-		vi.clearAllMocks();
-	});
-
-	it("should generate auth URL and redirect", async () => {
-		const mockCodeVerifier = "test-code-verifier";
-		const mockCodeChallenge = "test-code-challenge";
-		const mockState = "test-state";
-		const mockAuthUrl =
-			"https://auth.openai.com/oauth/authorize?client_id=test-client-id&redirect_uri=https%3A%2F%2Fapp.example.com%2Fauth%2Fopenai%2Fcallback&response_type=code&scope=read&state=test-state&code_challenge=test-code-challenge&code_challenge_method=S256";
-
-		mockGenerateCodeVerifier.mockReturnValue(mockCodeVerifier);
-		mockGenerateCodeChallenge.mockResolvedValue(mockCodeChallenge);
-		mockGenerateState.mockReturnValue(mockState);
-		mockGenerateAuthUrl.mockReturnValue(mockAuthUrl);
-
-		mockNextResponse.redirect.mockReturnValue({ status: 302 } as any);
-
-		const request = new NextRequest(
-			"https://app.example.com/api/auth/openai/login",
-			{
-				method: "POST",
-			},
-		);
-
-		const _response = await POST(request);
-
-		expect(mockGenerateCodeVerifier).toHaveBeenCalled();
-		expect(mockGenerateCodeChallenge).toHaveBeenCalledWith(mockCodeVerifier);
-		expect(mockGenerateState).toHaveBeenCalled();
-		expect(mockGenerateAuthUrl).toHaveBeenCalledWith({
-			clientId: "test-client-id",
-			redirectUri: "https://app.example.com/auth/openai/callback",
-			scope: "read",
-			state: mockState,
-			codeChallenge: mockCodeChallenge,
-		});
-		expect(mockNextResponse.redirect).toHaveBeenCalledWith(mockAuthUrl);
-	});
-
-	it("should handle custom scope parameter", async () => {
-		const mockCodeVerifier = "test-code-verifier";
-		const mockCodeChallenge = "test-code-challenge";
-		const mockState = "test-state";
-		const mockAuthUrl =
-			"https://auth.openai.com/oauth/authorize?scope=read+write";
-
-		mockGenerateCodeVerifier.mockReturnValue(mockCodeVerifier);
-		mockGenerateCodeChallenge.mockResolvedValue(mockCodeChallenge);
-		mockGenerateState.mockReturnValue(mockState);
-		mockGenerateAuthUrl.mockReturnValue(mockAuthUrl);
-
-		mockNextResponse.redirect.mockReturnValue({ status: 302 } as any);
-
-		const request = new NextRequest(
-			"https://app.example.com/api/auth/openai/login?scope=read+write",
-			{
-				method: "POST",
-			},
-		);
-
-		const _response = await POST(request);
-
-		expect(mockGenerateAuthUrl).toHaveBeenCalledWith({
-			clientId: "test-client-id",
-			redirectUri: "https://app.example.com/auth/openai/callback",
-			scope: "read write",
-			state: mockState,
-			codeChallenge: mockCodeChallenge,
-		});
-	});
-
-	it("should handle custom redirect_uri parameter", async () => {
-		const mockCodeVerifier = "test-code-verifier";
-		const mockCodeChallenge = "test-code-challenge";
-		const mockState = "test-state";
-		const mockAuthUrl =
-			"https://auth.openai.com/oauth/authorize?redirect_uri=custom";
-
-		mockGenerateCodeVerifier.mockReturnValue(mockCodeVerifier);
-		mockGenerateCodeChallenge.mockResolvedValue(mockCodeChallenge);
-		mockGenerateState.mockReturnValue(mockState);
-		mockGenerateAuthUrl.mockReturnValue(mockAuthUrl);
-
-		mockNextResponse.redirect.mockReturnValue({ status: 302 } as any);
-
-		const request = new NextRequest(
-			"https://app.example.com/api/auth/openai/login?redirect_uri=https%3A%2F%2Fcustom.example.com%2Fcallback",
-			{
-				method: "POST",
-			},
-		);
-
-		const _response = await POST(request);
-
-		expect(mockGenerateAuthUrl).toHaveBeenCalledWith({
-			clientId: "test-client-id",
-			redirectUri: "https://custom.example.com/callback",
-			scope: "read",
-			state: mockState,
-			codeChallenge: mockCodeChallenge,
-		});
-	});
-
-	it("should handle code challenge generation error", async () => {
-		const mockCodeVerifier = "test-code-verifier";
-		const mockState = "test-state";
-
-		mockGenerateCodeVerifier.mockReturnValue(mockCodeVerifier);
-		mockGenerateCodeChallenge.mockRejectedValue(
-			new Error("Code challenge generation failed"),
-		);
-		mockGenerateState.mockReturnValue(mockState);
-
-		mockNextResponse.json.mockReturnValue({
-			error: "Code challenge generation failed",
-		} as any);
-
-		const request = new NextRequest(
-			"https://app.example.com/api/auth/openai/login",
-			{
-				method: "POST",
-			},
-		);
-
-		const _response = await POST(request);
-
-		expect(mockNextResponse.json).toHaveBeenCalledWith(
-			{ error: "Code challenge generation failed" },
-			{ status: 500 },
-		);
-	});
-
-	it("should handle missing environment variables", async () => {
-		mock.doMock("@/lib/env", () => ({
-			env: {
-				OPENAI_CLIENT_ID: undefined,
-				NEXTAUTH_URL: undefined,
-			},
-		}));
-
-		mockNextResponse.json.mockReturnValue({
-			error: "Missing OpenAI configuration",
-		} as any);
-
-		const request = new NextRequest(
-			"https://app.example.com/api/auth/openai/login",
-			{
-				method: "POST",
-			},
-		);
-
-		const _response = await POST(request);
-
-		expect(mockNextResponse.json).toHaveBeenCalledWith(
-			{ error: "Missing OpenAI configuration" },
-			{ status: 500 },
-		);
-	});
-
-	it("should handle auth URL generation error", async () => {
-		const mockCodeVerifier = "test-code-verifier";
-		const mockCodeChallenge = "test-code-challenge";
-		const mockState = "test-state";
-
-		mockGenerateCodeVerifier.mockReturnValue(mockCodeVerifier);
-		mockGenerateCodeChallenge.mockResolvedValue(mockCodeChallenge);
-		mockGenerateState.mockReturnValue(mockState);
-		mockGenerateAuthUrl.mockImplementation(() => {
-			throw new Error("Auth URL generation failed");
-		});
-
-		mockNextResponse.json.mockReturnValue({
-			error: "Auth URL generation failed",
-		} as any);
-
-		const request = new NextRequest(
-			"https://app.example.com/api/auth/openai/login",
-			{
-				method: "POST",
-			},
-		);
-
-		const _response = await POST(request);
-
-		expect(mockNextResponse.json).toHaveBeenCalledWith(
-			{ error: "Auth URL generation failed" },
-			{ status: 500 },
-		);
-	});
-
-	it("should handle invalid redirect URI", async () => {
-		const mockCodeVerifier = "test-code-verifier";
-		const mockCodeChallenge = "test-code-challenge";
-		const mockState = "test-state";
-
-		mockGenerateCodeVerifier.mockReturnValue(mockCodeVerifier);
-		mockGenerateCodeChallenge.mockResolvedValue(mockCodeChallenge);
-		mockGenerateState.mockReturnValue(mockState);
-		mockGenerateAuthUrl.mockImplementation(() => {
-			throw new Error("Invalid redirect URI");
-		});
-
-		mockNextResponse.json.mockReturnValue({
-			error: "Invalid redirect URI",
-		} as any);
-
-		const request = new NextRequest(
-			"https://app.example.com/api/auth/openai/login?redirect_uri=javascript%3Aalert(1)",
-			{
-				method: "POST",
-			},
-		);
-
-		const _response = await POST(request);
-
-		expect(mockNextResponse.json).toHaveBeenCalledWith(
-			{ error: "Invalid redirect URI" },
-			{ status: 400 },
-		);
-	});
-
-	it("should handle POST request body parameters", async () => {
-		const mockCodeVerifier = "test-code-verifier";
-		const mockCodeChallenge = "test-code-challenge";
-		const mockState = "test-state";
-		const mockAuthUrl =
-			"https://auth.openai.com/oauth/authorize?scope=read+write";
-
-		mockGenerateCodeVerifier.mockReturnValue(mockCodeVerifier);
-		mockGenerateCodeChallenge.mockResolvedValue(mockCodeChallenge);
-		mockGenerateState.mockReturnValue(mockState);
-		mockGenerateAuthUrl.mockReturnValue(mockAuthUrl);
-
-		mockNextResponse.redirect.mockReturnValue({ status: 302 } as any);
-
-		const request = new NextRequest(
-			"https://app.example.com/api/auth/openai/login",
-			{
-				method: "POST",
-				body: JSON.stringify({
-					scope: "read write",
-					redirect_uri: "https://custom.example.com/callback",
-				}),
-				headers: {
-					"Content-Type": "application/json",
-				},
-			},
-		);
-
-		const _response = await POST(request);
-
-		expect(mockGenerateAuthUrl).toHaveBeenCalledWith({
-			clientId: "test-client-id",
-			redirectUri: "https://custom.example.com/callback",
-			scope: "read write",
-			state: mockState,
-			codeChallenge: mockCodeChallenge,
-		});
-	});
-
-	it("should handle malformed JSON in request body", async () => {
-		mockNextResponse.json.mockReturnValue({
-			error: "Invalid request body",
-		} as any);
-
-		const request = new NextRequest(
-			"https://app.example.com/api/auth/openai/login",
-			{
-				method: "POST",
-				body: "invalid-json",
-				headers: {
-					"Content-Type": "application/json",
-				},
-			},
-		);
-
-		const _response = await POST(request);
-
-		expect(mockNextResponse.json).toHaveBeenCalledWith(
-			{ error: "Invalid request body" },
-			{ status: 400 },
-		);
-	});
-
-	it("should store code verifier and state in session/cookies", async () => {
-		const mockCodeVerifier = "test-code-verifier";
-		const mockCodeChallenge = "test-code-challenge";
-		const mockState = "test-state";
-		const mockAuthUrl = "https://auth.openai.com/oauth/authorize";
-
-		mockGenerateCodeVerifier.mockReturnValue(mockCodeVerifier);
-		mockGenerateCodeChallenge.mockResolvedValue(mockCodeChallenge);
-		mockGenerateState.mockReturnValue(mockState);
-		mockGenerateAuthUrl.mockReturnValue(mockAuthUrl);
-
-		const mockRedirectResponse = { status: 302 } as any;
-		mockNextResponse.redirect.mockReturnValue(mockRedirectResponse);
-
-		const request = new NextRequest(
-			"https://app.example.com/api/auth/openai/login",
-			{
-				method: "POST",
-			},
-		);
-
-		const _response = await POST(request);
-
-		expect(mockNextResponse.redirect).toHaveBeenCalledWith(mockAuthUrl);
-		// Code verifier and state should be stored (implementation detail)
-	});
-
-	it("should handle default scope when not provided", async () => {
-		const mockCodeVerifier = "test-code-verifier";
-		const mockCodeChallenge = "test-code-challenge";
-		const mockState = "test-state";
-		const mockAuthUrl = "https://auth.openai.com/oauth/authorize";
-
-		mockGenerateCodeVerifier.mockReturnValue(mockCodeVerifier);
-		mockGenerateCodeChallenge.mockResolvedValue(mockCodeChallenge);
-		mockGenerateState.mockReturnValue(mockState);
-		mockGenerateAuthUrl.mockReturnValue(mockAuthUrl);
-
-		mockNextResponse.redirect.mockReturnValue({ status: 302 } as any);
-
-		const request = new NextRequest(
-			"https://app.example.com/api/auth/openai/login",
-			{
-				method: "POST",
-			},
-		);
-
-		const _response = await POST(request);
-
-		expect(mockGenerateAuthUrl).toHaveBeenCalledWith({
-			clientId: "test-client-id",
-			redirectUri: "https://app.example.com/auth/openai/callback",
-			scope: "read",
-			state: mockState,
-			codeChallenge: mockCodeChallenge,
-		});
-	});
-});
+vi.mock('@/lib/env', () => ({
+  env: {
+    OPENAI_CLIENT_ID: 'test-client-id',
+    OPENAI_REDIRECT_URI: 'https://app.example.com/auth/openai/callback',
+    OPENAI_AUTH_URL: 'https://auth.openai.com/oauth/authorize',
+    NEXTAUTH_URL: 'https://app.example.com',
+  },
+}))
 
 import {
   generateAuthUrl,
   generateCodeChallenge,
   generateCodeVerifier,
-<<<<<<< HEAD
-  generateState
-} from '@/lib/auth/openai-codex'
-=======
   generateState,
 } from '../../../../../lib/auth/openai-codex'
->>>>>>> fff2b04a
 
 const mockGenerateAuthUrl = generateAuthUrl as any
 const mockGenerateCodeChallenge = generateCodeChallenge as any
@@ -542,16 +174,20 @@
     mock.doMock('@/lib/env', () => ({
       env: {
         OPENAI_CLIENT_ID: undefined,
+        OPENAI_REDIRECT_URI: undefined,
+        OPENAI_AUTH_URL: undefined,
         NEXTAUTH_URL: undefined,
-      }
+      },
     }))
 
     mockNextResponse.json.mockReturnValue({
-      error: 'Missing OpenAI configuration'
-    } as any)
-
-    const request = new NextRequest('https://app.example.com/api/auth/openai/login')
-    
+      error: 'Missing OpenAI configuration',
+    } as any)
+
+    const request = new NextRequest('https://app.example.com/api/auth/openai/login', {
+      method: 'POST',
+    })
+
     const _response = await POST(request)
 
     expect(mockNextResponse.json).toHaveBeenCalledWith(
@@ -559,4 +195,171 @@
       { status: 500 }
     )
   })
+
+  it('should handle auth URL generation error', async () => {
+    const mockCodeVerifier = 'test-code-verifier'
+    const mockCodeChallenge = 'test-code-challenge'
+    const mockState = 'test-state'
+
+    mockGenerateCodeVerifier.mockReturnValue(mockCodeVerifier)
+    mockGenerateCodeChallenge.mockResolvedValue(mockCodeChallenge)
+    mockGenerateState.mockReturnValue(mockState)
+    mockGenerateAuthUrl.mockImplementation(() => {
+      throw new Error('Auth URL generation failed')
+    })
+
+    mockNextResponse.json.mockReturnValue({
+      error: 'Auth URL generation failed',
+    } as any)
+
+    const request = new NextRequest('https://app.example.com/api/auth/openai/login', {
+      method: 'POST',
+    })
+
+    const _response = await POST(request)
+
+    expect(mockNextResponse.json).toHaveBeenCalledWith(
+      { error: 'Auth URL generation failed' },
+      { status: 500 }
+    )
+  })
+
+  it('should handle invalid redirect URI', async () => {
+    const mockCodeVerifier = 'test-code-verifier'
+    const mockCodeChallenge = 'test-code-challenge'
+    const mockState = 'test-state'
+
+    mockGenerateCodeVerifier.mockReturnValue(mockCodeVerifier)
+    mockGenerateCodeChallenge.mockResolvedValue(mockCodeChallenge)
+    mockGenerateState.mockReturnValue(mockState)
+    mockGenerateAuthUrl.mockImplementation(() => {
+      throw new Error('Invalid redirect URI')
+    })
+
+    mockNextResponse.json.mockReturnValue({
+      error: 'Invalid redirect URI',
+    } as any)
+
+    const request = new NextRequest(
+      'https://app.example.com/api/auth/openai/login?redirect_uri=javascript%3Aalert(1)',
+      {
+        method: 'POST',
+      }
+    )
+
+    const _response = await POST(request)
+
+    expect(mockNextResponse.json).toHaveBeenCalledWith(
+      { error: 'Invalid redirect URI' },
+      { status: 400 }
+    )
+  })
+
+  it('should handle POST request body parameters', async () => {
+    const mockCodeVerifier = 'test-code-verifier'
+    const mockCodeChallenge = 'test-code-challenge'
+    const mockState = 'test-state'
+    const mockAuthUrl = 'https://auth.openai.com/oauth/authorize?scope=read+write'
+
+    mockGenerateCodeVerifier.mockReturnValue(mockCodeVerifier)
+    mockGenerateCodeChallenge.mockResolvedValue(mockCodeChallenge)
+    mockGenerateState.mockReturnValue(mockState)
+    mockGenerateAuthUrl.mockReturnValue(mockAuthUrl)
+
+    mockNextResponse.redirect.mockReturnValue({ status: 302 } as any)
+
+    const request = new NextRequest('https://app.example.com/api/auth/openai/login', {
+      method: 'POST',
+      body: JSON.stringify({
+        scope: 'read write',
+        redirect_uri: 'https://custom.example.com/callback',
+      }),
+      headers: {
+        'Content-Type': 'application/json',
+      },
+    })
+
+    const _response = await POST(request)
+
+    expect(mockGenerateAuthUrl).toHaveBeenCalledWith({
+      clientId: 'test-client-id',
+      redirectUri: 'https://custom.example.com/callback',
+      scope: 'read write',
+      state: mockState,
+      codeChallenge: mockCodeChallenge,
+    })
+  })
+
+  it('should handle malformed JSON in request body', async () => {
+    mockNextResponse.json.mockReturnValue({
+      error: 'Invalid request body',
+    } as any)
+
+    const request = new NextRequest('https://app.example.com/api/auth/openai/login', {
+      method: 'POST',
+      body: 'invalid-json',
+      headers: {
+        'Content-Type': 'application/json',
+      },
+    })
+
+    const _response = await POST(request)
+
+    expect(mockNextResponse.json).toHaveBeenCalledWith(
+      { error: 'Invalid request body' },
+      { status: 400 }
+    )
+  })
+
+  it('should store code verifier and state in session/cookies', async () => {
+    const mockCodeVerifier = 'test-code-verifier'
+    const mockCodeChallenge = 'test-code-challenge'
+    const mockState = 'test-state'
+    const mockAuthUrl = 'https://auth.openai.com/oauth/authorize'
+
+    mockGenerateCodeVerifier.mockReturnValue(mockCodeVerifier)
+    mockGenerateCodeChallenge.mockResolvedValue(mockCodeChallenge)
+    mockGenerateState.mockReturnValue(mockState)
+    mockGenerateAuthUrl.mockReturnValue(mockAuthUrl)
+
+    const mockRedirectResponse = { status: 302 } as any
+    mockNextResponse.redirect.mockReturnValue(mockRedirectResponse)
+
+    const request = new NextRequest('https://app.example.com/api/auth/openai/login', {
+      method: 'POST',
+    })
+
+    const _response = await POST(request)
+
+    expect(mockNextResponse.redirect).toHaveBeenCalledWith(mockAuthUrl)
+    // Code verifier and state should be stored (implementation detail)
+  })
+
+  it('should handle default scope when not provided', async () => {
+    const mockCodeVerifier = 'test-code-verifier'
+    const mockCodeChallenge = 'test-code-challenge'
+    const mockState = 'test-state'
+    const mockAuthUrl = 'https://auth.openai.com/oauth/authorize'
+
+    mockGenerateCodeVerifier.mockReturnValue(mockCodeVerifier)
+    mockGenerateCodeChallenge.mockResolvedValue(mockCodeChallenge)
+    mockGenerateState.mockReturnValue(mockState)
+    mockGenerateAuthUrl.mockReturnValue(mockAuthUrl)
+
+    mockNextResponse.redirect.mockReturnValue({ status: 302 } as any)
+
+    const request = new NextRequest('https://app.example.com/api/auth/openai/login', {
+      method: 'POST',
+    })
+
+    const _response = await POST(request)
+
+    expect(mockGenerateAuthUrl).toHaveBeenCalledWith({
+      clientId: 'test-client-id',
+      redirectUri: 'https://app.example.com/auth/openai/callback',
+      scope: 'read',
+      state: mockState,
+      codeChallenge: mockCodeChallenge,
+    })
+  })
 })