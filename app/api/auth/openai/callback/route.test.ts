<<<<<<< HEAD
=======
import { beforeEach, describe, expect, it } from 'vitest'
import { NextRequest } from 'next/server'
import { vi } from 'vitest'
import { GET } from './route'

// Mock the authentication utilities
vi.mock('@/lib/auth/openai-codex', () => ({
  exchangeCodeForToken: vi.fn(),
  validateOAuthState: vi.fn(),
  sanitizeRedirectUrl: vi.fn(),
  handleAuthError: vi.fn(),
}))

// Mock NextResponse
vi.mock('next/server', async () => {
  const actual = await vi.importActual('next/server')
  return {
    ...actual,
    NextResponse: {
      json: vi.fn(),
      redirect: vi.fn(),
    },
  }
})

// Mock environment variables
vi.mock('@/lib/env', () => ({
  env: {
    OPENAI_CLIENT_ID: 'test-client-id',
    OPENAI_CLIENT_SECRET: 'test-client-secret',
    OPENAI_REDIRECT_URI: 'https://app.example.com/auth/openai/callback',
    OPENAI_TOKEN_URL: 'https://auth.openai.com/oauth/token',
    NEXTAUTH_URL: 'https://app.example.com',
  },
}))

const mockExchangeCodeForToken = ((await import('@/lib/auth/openai-codex')) as any)
  .exchangeCodeForToken
const mockValidateOAuthState = ((await import('@/lib/auth/openai-codex')) as any).validateOAuthState
const mockSanitizeRedirectUrl = ((await import('@/lib/auth/openai-codex')) as any)
  .sanitizeRedirectUrl
const mockHandleAuthError = ((await import('@/lib/auth/openai-codex')) as any).handleAuthError

const { NextResponse } = await import('next/server')
const mockNextResponse = NextResponse as any

describe('GET /api/auth/openai/callback', () => {
  beforeEach(() => {
    vi.clearAllMocks()
    mockValidateOAuthState.mockReturnValue(true)
    mockSanitizeRedirectUrl.mockImplementation((url) => url)
    mockHandleAuthError.mockImplementation((error: unknown) => error?.toString() || 'Unknown error')
  })

  it('should handle successful callback', async () => {
    const mockToken = {
      access_token: 'test-access-token',
      token_type: 'Bearer',
      expires_in: 3600,
      refresh_token: 'test-refresh-token',
      id_token: 'test-id-token',
    }

    mockExchangeCodeForToken.mockResolvedValue(mockToken)
    mockNextResponse.json.mockReturnValue({ success: true } as any)

    const request = new NextRequest(
      'https://app.example.com/api/auth/openai/callback?code=test-code&state=test-state'
    )

    const _response = await GET(request)

    expect(mockExchangeCodeForToken).toHaveBeenCalledWith({
      tokenUrl: 'https://auth.openai.com/oauth/token',
      clientId: 'test-client-id',
      clientSecret: 'test-client-secret',
      code: 'test-code',
      redirectUri: 'https://app.example.com/auth/openai/callback',
      codeVerifier: expect.any(String),
    })

    expect(mockNextResponse.json).toHaveBeenCalledWith({
      success: true,
      token: mockToken,
    })
  })

  it('should handle missing code parameter', async () => {
    mockNextResponse.json.mockReturnValue({
      error: 'Missing code parameter',
    } as any)

    const request = new NextRequest(
      'https://app.example.com/api/auth/openai/callback?state=test-state'
    )

    const _response = await GET(request)

    expect(mockNextResponse.json).toHaveBeenCalledWith(
      { error: 'Missing code parameter' },
      { status: 400 }
    )
  })

  it('should handle missing state parameter', async () => {
    mockNextResponse.json.mockReturnValue({
      error: 'Missing state parameter',
    } as any)

    const request = new NextRequest(
      'https://app.example.com/api/auth/openai/callback?code=test-code'
    )

    const _response = await GET(request)

    expect(mockNextResponse.json).toHaveBeenCalledWith(
      { error: 'Missing state parameter' },
      { status: 400 }
    )
  })

  it('should handle invalid state', async () => {
    mockValidateOAuthState.mockReturnValue(false)
    mockNextResponse.json.mockReturnValue({
      error: 'Invalid state parameter',
    } as any)

    const request = new NextRequest(
      'https://app.example.com/api/auth/openai/callback?code=test-code&state=invalid-state'
    )

    const _response = await GET(request)

    expect(mockNextResponse.json).toHaveBeenCalledWith(
      { error: 'Invalid state parameter' },
      { status: 400 }
    )
  })

  it('should handle error parameter', async () => {
    mockNextResponse.json.mockReturnValue({ error: 'access_denied' } as any)

    const request = new NextRequest(
      'https://app.example.com/api/auth/openai/callback?error=access_denied&error_description=User%20denied%20access'
    )

    const _response = await GET(request)

    expect(mockNextResponse.json).toHaveBeenCalledWith(
      { error: 'access_denied', error_description: 'User denied access' },
      { status: 400 }
    )
  })

  it('should handle token exchange failure', async () => {
    mockExchangeCodeForToken.mockRejectedValue(new Error('Token exchange failed'))
    mockHandleAuthError.mockReturnValue('Token exchange failed')
    mockNextResponse.json.mockReturnValue({
      error: 'Token exchange failed',
    } as any)

    const request = new NextRequest(
      'https://app.example.com/api/auth/openai/callback?code=test-code&state=test-state'
    )

    const _response = await GET(request)

    expect(mockNextResponse.json).toHaveBeenCalledWith(
      { error: 'Token exchange failed' },
      { status: 500 }
    )
  })

  it('should handle OAuth error responses', async () => {
    mockNextResponse.json.mockReturnValue({ error: 'invalid_grant' } as any)

    const request = new NextRequest(
      'https://app.example.com/api/auth/openai/callback?error=invalid_grant&error_description=Invalid%20authorization%20code'
    )

    const _response = await GET(request)

    expect(mockNextResponse.json).toHaveBeenCalledWith(
      {
        error: 'invalid_grant',
        error_description: 'Invalid authorization code',
      },
      { status: 400 }
    )
  })

  it('should handle redirect after successful auth', async () => {
    const mockToken = {
      access_token: 'test-access-token',
      token_type: 'Bearer',
      expires_in: 3600,
      refresh_token: 'test-refresh-token',
      id_token: 'test-id-token',
    }

    mockExchangeCodeForToken.mockResolvedValue(mockToken)
    mockNextResponse.redirect.mockReturnValue({ status: 302 } as any)

    const request = new NextRequest(
      'https://app.example.com/api/auth/openai/callback?code=test-code&state=test-state&redirect_uri=https://app.example.com/dashboard'
    )

    const _response = await GET(request)

    expect(mockSanitizeRedirectUrl).toHaveBeenCalledWith('https://app.example.com/dashboard')
    expect(mockNextResponse.redirect).toHaveBeenCalledWith('https://app.example.com/dashboard')
  })

  it('should handle user info extraction from id_token', async () => {
    const mockToken = {
      access_token: 'test-access-token',
      token_type: 'Bearer',
      expires_in: 3600,
      refresh_token: 'test-refresh-token',
      id_token:
        'eyJ0eXAiOiJKV1QiLCJhbGciOiJIUzI1NiJ9.eyJzdWIiOiJ1c2VyMTIzIiwiZW1haWwiOiJ0ZXN0QGV4YW1wbGUuY29tIiwiZXhwIjoxNjI0NTU2NDAwfQ.signature',
    }

    mockExchangeCodeForToken.mockResolvedValue(mockToken)
    mockNextResponse.json.mockReturnValue({ success: true } as any)

    const request = new NextRequest(
      'https://app.example.com/api/auth/openai/callback?code=test-code&state=test-state'
    )

    const _response = await GET(request)

    expect(mockNextResponse.json).toHaveBeenCalledWith({
      success: true,
      token: mockToken,
    })
  })

  it('should handle code verifier from session', async () => {
    const mockToken = {
      access_token: 'test-access-token',
      token_type: 'Bearer',
      expires_in: 3600,
      refresh_token: 'test-refresh-token',
    }

    mockExchangeCodeForToken.mockResolvedValue(mockToken)
    mockNextResponse.json.mockReturnValue({ success: true } as any)

    // Mock session storage or cookies for code verifier
    const request = new NextRequest(
      'https://app.example.com/api/auth/openai/callback?code=test-code&state=test-state'
    )

    const _response = await GET(request)

    expect(mockExchangeCodeForToken).toHaveBeenCalledWith({
      tokenUrl: 'https://auth.openai.com/oauth/token',
      clientId: 'test-client-id',
      clientSecret: 'test-client-secret',
      code: 'test-code',
      redirectUri: 'https://app.example.com/auth/openai/callback',
      codeVerifier: expect.any(String),
    })
  })

  it('should handle missing environment variables', async () => {
    mock.doMock('@/lib/env', () => ({
      env: {
        OPENAI_CLIENT_ID: undefined,
        OPENAI_CLIENT_SECRET: undefined,
        OPENAI_REDIRECT_URI: undefined,
        OPENAI_TOKEN_URL: undefined,
        NEXTAUTH_URL: undefined,
      },
    }))

    mockNextResponse.json.mockReturnValue({
      error: 'Missing configuration',
    } as any)

    const request = new NextRequest(
      'https://app.example.com/api/auth/openai/callback?code=test-code&state=test-state'
    )

    const _response = await GET(request)

    expect(mockNextResponse.json).toHaveBeenCalledWith(
      { error: 'Missing configuration' },
      { status: 500 }
    )
  })

  it('should handle network errors', async () => {
    mockExchangeCodeForToken.mockRejectedValue(new Error('Network error'))
    mockHandleAuthError.mockReturnValue('Network error')
    mockNextResponse.json.mockReturnValue({ error: 'Network error' } as any)

    const request = new NextRequest(
      'https://app.example.com/api/auth/openai/callback?code=test-code&state=test-state'
    )

    const _response = await GET(request)

    expect(mockNextResponse.json).toHaveBeenCalledWith({ error: 'Network error' }, { status: 500 })
  })

  it('should handle malformed URLs', async () => {
    mockSanitizeRedirectUrl.mockImplementation(() => {
      throw new Error('Invalid redirect URL')
    })
    mockNextResponse.json.mockReturnValue({
      error: 'Invalid redirect URL',
    } as any)

    const request = new NextRequest(
      'https://app.example.com/api/auth/openai/callback?code=test-code&state=test-state&redirect_uri=javascript:alert(1)'
    )

    const _response = await GET(request)

    expect(mockNextResponse.json).toHaveBeenCalledWith(
      { error: 'Invalid redirect URL' },
      { status: 400 }
    )
  })
})
>>>>>>> fff2b04a
<|MERGE_RESOLUTION|>--- conflicted
+++ resolved
@@ -1,5 +1,3 @@
-<<<<<<< HEAD
-=======
 import { beforeEach, describe, expect, it } from 'vitest'
 import { NextRequest } from 'next/server'
 import { vi } from 'vitest'
@@ -326,5 +324,4 @@
       { status: 400 }
     )
   })
-})
->>>>>>> fff2b04a
+})