<<<<<<< HEAD
=======
import { beforeEach, describe, expect, it } from 'vitest'
import { NextRequest } from 'next/server'
import { vi } from 'vitest'
import { GET } from './route'

// Mock GitHub auth utilities
vi.mock('@/lib/github', () => ({
  GitHubAuth: vi.fn(() => ({
    fetchBranches: vi.fn(),
  })),
}))

// Mock NextResponse
vi.mock('next/server', () => ({
  NextRequest: vi.fn(),
  NextResponse: {
    json: vi.fn(),
    redirect: vi.fn(),
  },
}))

// Define mock functions for the test
const mockGetGitHubAccessToken = vi.fn()
const mockFetchGitHubBranches = vi.fn()

const mockNextResponse = (await import('next/server' as any)).NextResponse

describe('GET /api/auth/github/branches', () => {
  beforeEach(() => {
    vi.clearAllMocks()
  })

  it('should return branches for valid repository', async () => {
    const mockBranches = [
      { name: 'main', sha: 'abc123', protected: false },
      { name: 'develop', sha: 'def456', protected: true },
      { name: 'feature/test', sha: 'ghi789', protected: false },
    ]

    mockGetGitHubAccessToken.mockResolvedValue('github-token')
    mockFetchGitHubBranches.mockResolvedValue(mockBranches)
    mockNextResponse.json.mockReturnValue(mockBranches as any)

    const request = new NextRequest(
      'https://app.example.com/api/auth/github/branches?repo=owner/repo'
    )

    const _response = await GET(request)

    expect(mockGetGitHubAccessToken).toHaveBeenCalledWith(request)
    expect(mockFetchGitHubBranches).toHaveBeenCalledWith('github-token', 'owner/repo')
    expect(mockNextResponse.json).toHaveBeenCalledWith(mockBranches)
  })

  it('should handle missing repository parameter', async () => {
    mockNextResponse.json.mockReturnValue({
      error: 'Repository parameter is required',
    } as any)

    const request = new NextRequest('https://app.example.com/api/auth/github/branches')

    const _response = await GET(request)

    expect(mockNextResponse.json).toHaveBeenCalledWith(
      { error: 'Repository parameter is required' },
      { status: 400 }
    )
  })

  it('should handle missing access token', async () => {
    mockGetGitHubAccessToken.mockResolvedValue(null)
    mockNextResponse.json.mockReturnValue({ error: 'Unauthorized' } as any)

    const request = new NextRequest(
      'https://app.example.com/api/auth/github/branches?repo=owner/repo'
    )

    const _response = await GET(request)

    expect(mockGetGitHubAccessToken).toHaveBeenCalledWith(request)
    expect(mockNextResponse.json).toHaveBeenCalledWith({ error: 'Unauthorized' }, { status: 401 })
  })

  it('should handle GitHub API errors', async () => {
    mockGetGitHubAccessToken.mockResolvedValue('github-token')
    mockFetchGitHubBranches.mockRejectedValue(new Error('Repository not found'))
    mockNextResponse.json.mockReturnValue({
      error: 'Repository not found',
    } as any)

    const request = new NextRequest(
      'https://app.example.com/api/auth/github/branches?repo=owner/nonexistent'
    )

    const _response = await GET(request)

    expect(mockFetchGitHubBranches).toHaveBeenCalledWith('github-token', 'owner/nonexistent')
    expect(mockNextResponse.json).toHaveBeenCalledWith(
      { error: 'Repository not found' },
      { status: 404 }
    )
  })

  it('should handle invalid repository format', async () => {
    mockGetGitHubAccessToken.mockResolvedValue('github-token')
    mockNextResponse.json.mockReturnValue({
      error: 'Invalid repository format',
    } as any)

    const request = new NextRequest(
      'https://app.example.com/api/auth/github/branches?repo=invalid-repo'
    )

    const _response = await GET(request)

    expect(mockNextResponse.json).toHaveBeenCalledWith(
      { error: 'Invalid repository format' },
      { status: 400 }
    )
  })

  it('should handle network errors', async () => {
    mockGetGitHubAccessToken.mockResolvedValue('github-token')
    mockFetchGitHubBranches.mockRejectedValue(new Error('Network error'))
    mockNextResponse.json.mockReturnValue({ error: 'Network error' } as any)

    const request = new NextRequest(
      'https://app.example.com/api/auth/github/branches?repo=owner/repo'
    )

    const _response = await GET(request)

    expect(mockNextResponse.json).toHaveBeenCalledWith({ error: 'Network error' }, { status: 500 })
  })

  it('should handle rate limiting', async () => {
    mockGetGitHubAccessToken.mockResolvedValue('github-token')
    const rateLimitError = new Error('API rate limit exceeded')
    rateLimitError.name = 'RateLimitError'
    mockFetchGitHubBranches.mockRejectedValue(rateLimitError)
    mockNextResponse.json.mockReturnValue({
      error: 'Rate limit exceeded',
    } as any)

    const request = new NextRequest(
      'https://app.example.com/api/auth/github/branches?repo=owner/repo'
    )

    const _response = await GET(request)

    expect(mockNextResponse.json).toHaveBeenCalledWith(
      { error: 'Rate limit exceeded' },
      { status: 429 }
    )
  })

  it('should handle empty repository name', async () => {
    mockNextResponse.json.mockReturnValue({
      error: 'Repository parameter is required',
    } as any)

    const request = new NextRequest('https://app.example.com/api/auth/github/branches?repo=')

    const _response = await GET(request)

    expect(mockNextResponse.json).toHaveBeenCalledWith(
      { error: 'Repository parameter is required' },
      { status: 400 }
    )
  })

  it('should handle successful response with empty branches', async () => {
    mockGetGitHubAccessToken.mockResolvedValue('github-token')
    mockFetchGitHubBranches.mockResolvedValue([])
    mockNextResponse.json.mockReturnValue([] as any)

    const request = new NextRequest(
      'https://app.example.com/api/auth/github/branches?repo=owner/empty-repo'
    )

    const _response = await GET(request)

    expect(mockNextResponse.json).toHaveBeenCalledWith([])
  })

  it('should handle branches with different protection statuses', async () => {
    const mockBranches = [
      { name: 'main', sha: 'abc123', protected: true },
      { name: 'staging', sha: 'def456', protected: true },
      { name: 'feature/unprotected', sha: 'ghi789', protected: false },
    ]

    mockGetGitHubAccessToken.mockResolvedValue('github-token')
    mockFetchGitHubBranches.mockResolvedValue(mockBranches)
    mockNextResponse.json.mockReturnValue(mockBranches as any)

    const request = new NextRequest(
      'https://app.example.com/api/auth/github/branches?repo=owner/repo'
    )

    const _response = await GET(request)

    expect(mockNextResponse.json).toHaveBeenCalledWith(mockBranches)
  })

  it('should handle authorization errors', async () => {
    mockGetGitHubAccessToken.mockRejectedValue(new Error('Token expired'))
    mockNextResponse.json.mockReturnValue({ error: 'Unauthorized' } as any)

    const request = new NextRequest(
      'https://app.example.com/api/auth/github/branches?repo=owner/repo'
    )

    const _response = await GET(request)

    expect(mockNextResponse.json).toHaveBeenCalledWith({ error: 'Unauthorized' }, { status: 401 })
  })

  it('should handle malformed repository URLs', async () => {
    mockGetGitHubAccessToken.mockResolvedValue('github-token')
    mockNextResponse.json.mockReturnValue({
      error: 'Invalid repository format',
    } as any)

    const request = new NextRequest(
      'https://app.example.com/api/auth/github/branches?repo=owner/repo/extra/path'
    )

    const _response = await GET(request)

    expect(mockNextResponse.json).toHaveBeenCalledWith(
      { error: 'Invalid repository format' },
      { status: 400 }
    )
  })

  it('should handle special characters in repository names', async () => {
    const mockBranches = [{ name: 'main', sha: 'abc123', protected: false }]

    mockGetGitHubAccessToken.mockResolvedValue('github-token')
    mockFetchGitHubBranches.mockResolvedValue(mockBranches)
    mockNextResponse.json.mockReturnValue(mockBranches as any)

    const request = new NextRequest(
      'https://app.example.com/api/auth/github/branches?repo=owner/repo-with-dashes'
    )

    const _response = await GET(request)

    expect(mockFetchGitHubBranches).toHaveBeenCalledWith('github-token', 'owner/repo-with-dashes')
    expect(mockNextResponse.json).toHaveBeenCalledWith(mockBranches)
  })
})
>>>>>>> fff2b04a
<|MERGE_RESOLUTION|>--- conflicted
+++ resolved
@@ -1,5 +1,3 @@
-<<<<<<< HEAD
-=======
 import { beforeEach, describe, expect, it } from 'vitest'
 import { NextRequest } from 'next/server'
 import { vi } from 'vitest'
@@ -252,5 +250,4 @@
     expect(mockFetchGitHubBranches).toHaveBeenCalledWith('github-token', 'owner/repo-with-dashes')
     expect(mockNextResponse.json).toHaveBeenCalledWith(mockBranches)
   })
-})
->>>>>>> fff2b04a
+})