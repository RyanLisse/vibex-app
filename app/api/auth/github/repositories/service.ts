--- conflicted
+++ resolved
@@ -5,9 +5,6 @@
  * for consistent error handling, tracing, and observability.
  */
 
-<<<<<<< HEAD
-import { UnauthorizedError } from "@/lib/api/base";
-=======
 import { z } from 'zod'
 import { and, desc, eq, gte, like } from 'drizzle-orm'
 import { db } from '@/db/config'
@@ -285,5 +282,4 @@
 // Export singleton instance
 export const githubRepositoriesService = new GitHubRepositoriesAPIService({
   serviceName: 'github-repositories',
-})
->>>>>>> fff2b04a
+})