<<<<<<< HEAD
import { type NextRequest, NextResponse } from 'next/server'
import { getLogger } from '@/lib/logging'
=======
// Force dynamic rendering to avoid build-time issues
export const dynamic = 'force-dynamic'
export const runtime = 'nodejs'

import { type NextRequest, NextResponse } from 'next/server'
import { getLogger } from '@/lib/logging/safe-wrapper'
>>>>>>> 542fcdff

const logger = getLogger('client-error-logging')

export async function POST(request: NextRequest) {
  try {
    const body = await request.json()
    const { level, message, error, timestamp } = body

    // Validate the request
    if (!(level && message)) {
      return NextResponse.json({ error: 'Missing required fields' }, { status: 400 })
    }

    // Log based on level
    switch (level.toLowerCase()) {
      case 'error':
        logger.error(message, error instanceof Error ? error : new Error(String(error)), {
          source: 'client',
          timestamp,
          userAgent: request.headers.get('user-agent'),
          ip: request.headers.get('x-forwarded-for') || 'unknown',
        })
        break
      case 'warn':
        logger.warn(message, {
          source: 'client',
          error: error instanceof Error ? error.message : String(error),
          timestamp,
          userAgent: request.headers.get('user-agent'),
          ip: request.headers.get('x-forwarded-for') || 'unknown',
        })
        break
      case 'info':
        logger.info(message, {
          source: 'client',
          error: error instanceof Error ? error.message : String(error),
          timestamp,
          userAgent: request.headers.get('user-agent'),
          ip: request.headers.get('x-forwarded-for') || 'unknown',
        })
        break
      default:
        logger.debug(message, {
          source: 'client',
          error: error instanceof Error ? error.message : String(error),
          timestamp,
          userAgent: request.headers.get('user-agent'),
          ip: request.headers.get('x-forwarded-for') || 'unknown',
        })
    }

    return NextResponse.json({ success: true })
  } catch (_error) {
    return NextResponse.json({ success: false }, { status: 500 })
  }
}<|MERGE_RESOLUTION|>--- conflicted
+++ resolved
@@ -1,14 +1,9 @@
-<<<<<<< HEAD
-import { type NextRequest, NextResponse } from 'next/server'
-import { getLogger } from '@/lib/logging'
-=======
 // Force dynamic rendering to avoid build-time issues
 export const dynamic = 'force-dynamic'
 export const runtime = 'nodejs'
 
 import { type NextRequest, NextResponse } from 'next/server'
 import { getLogger } from '@/lib/logging/safe-wrapper'
->>>>>>> 542fcdff
 
 const logger = getLogger('client-error-logging')
 
