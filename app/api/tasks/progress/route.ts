// Force dynamic rendering to avoid build-time issues
export const dynamic = "force-dynamic";
export const runtime = "nodejs";

/**
 * Real-time Progress Monitoring API Route
 *
 * Handles progress updates, milestone tracking, and real-time notifications.
 */

<<<<<<< HEAD
import { observability } from "@/lib/observability";
import {
	createApiErrorResponse,
	createApiSuccessResponse,
} from "@/src/schemas/api-routes";
=======
import { SpanStatusCode, trace } from '@opentelemetry/api'
import { and, eq, gte } from 'drizzle-orm'
import { type NextRequest, NextResponse } from 'next/server'
import { z } from 'zod'
import { db } from '@/db/config'
import { tasks } from '@/db/schema'
import { observability } from '@/lib/observability'
import { createApiErrorResponse, createApiSuccessResponse } from '@/src/schemas/api-routes'
import { TaskProgressSchema } from '@/src/schemas/enhanced-task-schemas'

// WebSocket connection manager (mock implementation)
class ProgressNotificationManager {
  private static connections = new Map<string, Set<string>>() // userId -> Set of connectionIds

  static addConnection(userId: string, connectionId: string) {
    if (!ProgressNotificationManager.connections.has(userId)) {
      ProgressNotificationManager.connections.set(userId, new Set())
    }
    ProgressNotificationManager.connections.get(userId)?.add(connectionId)
  }

  static removeConnection(userId: string, connectionId: string) {
    const userConnections = ProgressNotificationManager.connections.get(userId)
    if (userConnections) {
      userConnections.delete(connectionId)
      if (userConnections.size === 0) {
        ProgressNotificationManager.connections.delete(userId)
      }
    }
  }

  static async notifyProgress(userId: string, _progressData: any) {
    const userConnections = ProgressNotificationManager.connections.get(userId)
    if (userConnections && userConnections.size > 0) {
    }
  }

  static async notifyMilestone(userIds: string[], milestone: any) {
    for (const userId of userIds) {
      await ProgressNotificationManager.notifyProgress(userId, {
        type: 'milestone_reached',
        milestone,
      })
    }
  }
}

// Calculate progress metrics
const calculateProgressMetrics = (tasks: any[]) => {
  const total = tasks.length
  const completed = tasks.filter((t) => t.status === 'completed').length
  const inProgress = tasks.filter((t) => t.status === 'in_progress').length
  const blocked = tasks.filter((t) => t.status === 'blocked').length
  const overdue = tasks.filter((t) => {
    const metadata = t.metadata as any
    return metadata?.dueDate && new Date(metadata.dueDate) < new Date() && t.status !== 'completed'
  }).length

  const completionRate = total > 0 ? (completed / total) * 100 : 0
  const velocity = calculateVelocity(tasks)
  const burndownData = calculateBurndown(tasks)

  return {
    total,
    completed,
    inProgress,
    blocked,
    overdue,
    completionRate,
    velocity,
    burndownData,
  }
}

const calculateVelocity = (tasks: any[]) => {
  // Calculate tasks completed per day over last 7 days
  const now = new Date()
  const sevenDaysAgo = new Date(now.getTime() - 7 * 24 * 60 * 60 * 1000)

  const recentlyCompleted = tasks.filter((t) => {
    const metadata = t.metadata as any
    return (
      metadata?.completedAt &&
      new Date(metadata.completedAt) >= sevenDaysAgo &&
      new Date(metadata.completedAt) <= now
    )
  })

  return recentlyCompleted.length / 7
}

const calculateBurndown = (tasks: any[]) => {
  // Generate burndown chart data for last 30 days
  const days = []
  const now = new Date()

  for (let i = 29; i >= 0; i--) {
    const date = new Date(now.getTime() - i * 24 * 60 * 60 * 1000)
    const completedByDate = tasks.filter((t) => {
      const metadata = t.metadata as any
      return metadata?.completedAt && new Date(metadata.completedAt) <= date
    }).length
    const totalByDate = tasks.filter((t) => new Date(t.createdAt) <= date).length

    days.push({
      date: date.toISOString().split('T')[0],
      completed: completedByDate,
      remaining: totalByDate - completedByDate,
      total: totalByDate,
    })
  }

  return days
}

/**
 * POST /api/tasks/progress - Update task progress
 */
export async function POST(request: NextRequest) {
  const tracer = trace.getTracer('tasks-api')
  const span = tracer.startSpan('tasks.progress.update')

  try {
    const body = await request.json()
    const validatedData = TaskProgressSchema.parse(body)

    // Get current task
    const [task] = await db.select().from(tasks).where(eq(tasks.id, validatedData.taskId))

    if (!task) {
      return NextResponse.json(createApiErrorResponse('Task not found', 404), {
        status: 404,
      })
    }

    // Calculate time tracking
    const currentMetadata = (task.metadata as any) || {}
    const timeTracking = currentMetadata.timeTracking || {
      estimatedHours: 0,
      actualHours: 0,
      sessions: [],
    }

    if (validatedData.timeSpent) {
      timeTracking.actualHours += validatedData.timeSpent
      timeTracking.sessions.push({
        duration: validatedData.timeSpent,
        timestamp: new Date().toISOString(),
        description: (validatedData as any).notes || 'Progress update',
      })
    }

    // Update progress
    const progressData = {
      percentage: validatedData.completionPercentage,
      milestones: (validatedData as any).milestones || currentMetadata.progress?.milestones || [],
      blockers: (validatedData as any).blockers || [],
      timeTracking,
      lastUpdated: new Date().toISOString(),
      updatedBy: (validatedData as any).userId || 'system',
    }

    // Check for milestone completion
    const previousMilestones = currentMetadata.progress?.milestones || []
    const newMilestones = progressData.milestones.filter(
      (m) => m.completed && !previousMilestones.find((pm) => pm.id === m.id && pm.completed)
    )

    // Update task with new progress
    const [updatedTask] = await db
      .update(tasks)
      .set({
        metadata: {
          ...(currentMetadata as any),
          progress: progressData,
        },
        updatedAt: new Date(),
        ...(validatedData.status && { status: validatedData.status }),
      })
      .where(eq(tasks.id, validatedData.taskId))
      .returning()

    // Send real-time notifications
    await ProgressNotificationManager.notifyProgress(task.userId, {
      type: 'progress_updated',
      taskId: validatedData.taskId,
      progress: progressData,
    })

    // Notify about milestone completions
    if (newMilestones.length > 0) {
      await ProgressNotificationManager.notifyMilestone([task.userId], {
        taskId: validatedData.taskId,
        milestones: newMilestones,
      })
    }

    // Record event
    await observability.events.collector.collectEvent(
      'user_action',
      'info',
      `Task progress updated: ${task.title}`,
      {
        taskId: validatedData.taskId,
        userId: (validatedData as any).userId || 'system',
        previousProgress: currentMetadata.progress?.percentage || 0,
        newProgress: validatedData.completionPercentage,
        milestonesCompleted: newMilestones.length,
        timeSpent: validatedData.timeSpent,
      },
      'api',
      ['tasks', 'progress', 'update']
    )

    span.setAttributes({
      'task.id': validatedData.taskId,
      'progress.percentage': validatedData.completionPercentage,
      'progress.milestones_completed': newMilestones.length,
      'progress.time_spent': validatedData.timeSpent || 0,
    })

    return NextResponse.json(
      createApiSuccessResponse(
        {
          task: updatedTask,
          progressData,
          milestonesCompleted: newMilestones,
        },
        'Progress updated successfully'
      )
    )
  } catch (error) {
    span.recordException(error as Error)
    span.setStatus({ code: SpanStatusCode.ERROR })

    if (error instanceof z.ZodError) {
      return NextResponse.json(
        createApiErrorResponse(
          'Validation failed',
          400,
          error.issues.map((issue) => ({
            field: issue.path.join('.'),
            message: issue.message,
          }))
        ),
        { status: 400 }
      )
    }

    observability.metrics.errorRate(1, 'progress_api')

    return NextResponse.json(createApiErrorResponse('Failed to update progress', 500), {
      status: 500,
    })
  } finally {
    span.end()
  }
}

/**
 * GET /api/tasks/progress - Get progress analytics
 */
export async function GET(request: NextRequest) {
  const tracer = trace.getTracer('tasks-api')
  const span = tracer.startSpan('tasks.progress.analytics')

  try {
    const { searchParams } = new URL(request.url)
    const userId = searchParams.get('userId')
    const _projectId = searchParams.get('projectId')
    const timeframe = searchParams.get('timeframe') || '30'

    const daysAgo = Number.parseInt(timeframe, 10)
    const startDate = new Date(Date.now() - daysAgo * 24 * 60 * 60 * 1000)

    const conditions = [gte(tasks.createdAt, startDate)]
    if (userId) {
      conditions.push(eq(tasks.userId, userId))
    }

    const query = db
      .select()
      .from(tasks)
      .where(and(...conditions))

    const taskResults = await query

    // Calculate metrics
    const metrics = calculateProgressMetrics(taskResults)

    // Find overdue tasks requiring attention
    const overdueTasks = taskResults.filter((t) => {
      const metadata = t.metadata as any
      return (
        metadata?.dueDate && new Date(metadata.dueDate) < new Date() && t.status !== 'completed'
      )
    })

    // Find blocked tasks
    const blockedTasks = taskResults.filter((t) => t.status === 'blocked')

    // Calculate team productivity
    const teamStats = {
      totalActiveUsers: new Set(taskResults.map((t) => t.userId)).size,
      averageCompletionTime: calculateAverageCompletionTime(taskResults),
      mostProductiveDay: findMostProductiveDay(taskResults),
    }

    span.setAttributes({
      'analytics.total_tasks': metrics.total,
      'analytics.completion_rate': metrics.completionRate,
      'analytics.velocity': metrics.velocity,
      'analytics.overdue_count': overdueTasks.length,
      'analytics.blocked_count': blockedTasks.length,
    })

    return NextResponse.json(
      createApiSuccessResponse(
        {
          metrics,
          overdueTasks: overdueTasks.slice(0, 10), // Limit for performance
          blockedTasks: blockedTasks.slice(0, 10),
          teamStats,
          timeframe: `${daysAgo} days`,
        },
        'Progress analytics retrieved successfully'
      )
    )
  } catch (error) {
    span.recordException(error as Error)
    span.setStatus({ code: SpanStatusCode.ERROR })

    return NextResponse.json(createApiErrorResponse('Failed to fetch progress analytics', 500), {
      status: 500,
    })
  } finally {
    span.end()
  }
}

// Helper functions
const calculateAverageCompletionTime = (tasks: any[]) => {
  const completedTasks = tasks.filter((t) => {
    const metadata = t.metadata as any
    return metadata?.completedAt && t.createdAt
  })

  if (completedTasks.length === 0) {
    return 0
  }

  const totalTime = completedTasks.reduce((sum, task) => {
    const created = new Date(task.createdAt).getTime()
    const metadata = task.metadata as any
    const completed = new Date(metadata.completedAt).getTime()
    return sum + (completed - created)
  }, 0)

  return totalTime / completedTasks.length / (1000 * 60 * 60 * 24) // Convert to days
}

const findMostProductiveDay = (tasks: any[]) => {
  const dayCompletion = {}

  tasks
    .filter((t) => {
      const metadata = t.metadata as any
      return metadata?.completedAt
    })
    .forEach((task) => {
      const metadata = task.metadata as any
      const day = new Date(metadata.completedAt).toLocaleDateString('en-US', { weekday: 'long' })
      dayCompletion[day] = (dayCompletion[day] || 0) + 1
    })

  return Object.entries(dayCompletion).reduce(
    (most, [day, count]) =>
      (count as number) > most.count ? { day, count: count as number } : most,
    { day: 'No data', count: 0 }
  )
}
>>>>>>> fff2b04a
<|MERGE_RESOLUTION|>--- conflicted
+++ resolved
@@ -1,6 +1,6 @@
 // Force dynamic rendering to avoid build-time issues
-export const dynamic = "force-dynamic";
-export const runtime = "nodejs";
+export const dynamic = 'force-dynamic'
+export const runtime = 'nodejs'
 
 /**
  * Real-time Progress Monitoring API Route
@@ -8,13 +8,6 @@
  * Handles progress updates, milestone tracking, and real-time notifications.
  */
 
-<<<<<<< HEAD
-import { observability } from "@/lib/observability";
-import {
-	createApiErrorResponse,
-	createApiSuccessResponse,
-} from "@/src/schemas/api-routes";
-=======
 import { SpanStatusCode, trace } from '@opentelemetry/api'
 import { and, eq, gte } from 'drizzle-orm'
 import { type NextRequest, NextResponse } from 'next/server'
@@ -395,5 +388,4 @@
       (count as number) > most.count ? { day, count: count as number } : most,
     { day: 'No data', count: 0 }
   )
-}
->>>>>>> fff2b04a
+}