// Force dynamic rendering to avoid build-time issues
<<<<<<< HEAD
export const dynamic = "force-dynamic";
export const runtime = "nodejs";
=======
export const dynamic = 'force-dynamic'
export const runtime = 'nodejs'

import { type NextRequest, NextResponse } from 'next/server'
import { z } from 'zod'
import { observabilityService } from '@/lib/observability'
import { metricsCollector } from '@/lib/observability/metrics'

const metricsQuerySchema = z.object({
  metrics: z
    .array(
      z.enum([
        'query_duration',
        'sync_latency',
        'wasm_init_time',
        'memory_usage',
        'cpu_usage',
        'network_latency',
        'cache_hit_rate',
        'error_rate',
        'throughput',
      ])
    )
    .optional(),
  startTime: z.string().datetime().optional(),
  endTime: z.string().datetime().optional(),
  granularity: z.enum(['minute', 'hour', 'day']).default('hour'),
  aggregation: z.enum(['avg', 'sum', 'min', 'max', 'count']).default('avg'),
})

const recordMetricSchema = z.object({
  type: z.enum([
    'query_duration',
    'sync_latency',
    'wasm_init_time',
    'memory_usage',
    'cpu_usage',
    'network_latency',
    'cache_hit_rate',
    'error_rate',
    'throughput',
  ]),
  value: z.number(),
  tags: z.record(z.string(), z.string()).default({}),
  timestamp: z.string().datetime().optional(),
})

// GET /api/observability/metrics - Get performance metrics
export async function GET(request: NextRequest) {
  try {
    const { searchParams } = new URL(request.url)
    const queryParams = Object.fromEntries(searchParams.entries())
    const query = metricsQuerySchema.parse(queryParams)

    observabilityService.recordEvent({
      type: 'query',
      category: 'metrics',
      message: 'Fetching performance metrics',
      metadata: { query },
    })

    const startTime = query.startTime
      ? new Date(query.startTime)
      : new Date(Date.now() - 24 * 60 * 60 * 1000)
    const endTime = query.endTime ? new Date(query.endTime) : new Date()

    // Get current metrics snapshot
    const currentMetrics = (await (metricsCollector as any).getCurrentMetrics?.()) || {}

    // Get historical metrics
    const historicalMetrics =
      (await (metricsCollector as any).getMetrics?.({
        types: query.metrics,
        startTime,
        endTime,
        granularity: query.granularity,
        aggregation: query.aggregation,
      })) || []

    // Get performance analysis
    const analysis = (await (metricsCollector as any).analyzePerformance?.({
      startTime,
      endTime,
      includeRecommendations: true,
    })) || { trends: [], anomalies: [], recommendations: [], healthScore: 0 }

    return NextResponse.json({
      current: currentMetrics,
      historical: historicalMetrics,
      analysis: {
        trends: analysis.trends,
        anomalies: analysis.anomalies,
        recommendations: analysis.recommendations,
        healthScore: analysis.healthScore,
      },
      metadata: {
        timeRange: {
          start: startTime,
          end: endTime,
        },
        granularity: query.granularity,
        aggregation: query.aggregation,
        dataPoints: Array.isArray(historicalMetrics)
          ? historicalMetrics.reduce(
              (sum: number, metric: any) => sum + (metric.dataPoints?.length || 0),
              0
            )
          : 0,
      },
    })
  } catch (error) {
    observabilityService.recordError(error as Error, {
      context: 'observability_metrics_get',
    })

    return NextResponse.json({ error: 'Failed to fetch metrics' }, { status: 500 })
  }
}

// POST /api/observability/metrics - Record new metric
export async function POST(request: NextRequest) {
  try {
    const body = await request.json()
    const metricData = recordMetricSchema.parse(body)

    observabilityService.recordEvent({
      type: 'execution',
      category: 'metrics',
      message: 'Recording performance metric',
      metadata: {
        type: metricData.type,
        value: metricData.value,
        tags: metricData.tags,
      },
    })

    // Record the metric
    await metricsCollector.recordMetric(
      metricData.type,
      metricData.value,
      metricData.tags as Record<string, string>,
      metricData.timestamp ? new Date(metricData.timestamp) : undefined
    )

    return NextResponse.json(
      {
        success: true,
        recorded: {
          type: metricData.type,
          value: metricData.value,
          timestamp: metricData.timestamp || new Date().toISOString(),
        },
      },
      { status: 201 }
    )
  } catch (error) {
    observabilityService.recordError(error as Error, {
      context: 'observability_metrics_post',
    })

    return NextResponse.json({ error: 'Failed to record metric' }, { status: 500 })
  }
}
>>>>>>> fff2b04a
<|MERGE_RESOLUTION|>--- conflicted
+++ resolved
@@ -1,8 +1,4 @@
 // Force dynamic rendering to avoid build-time issues
-<<<<<<< HEAD
-export const dynamic = "force-dynamic";
-export const runtime = "nodejs";
-=======
 export const dynamic = 'force-dynamic'
 export const runtime = 'nodejs'
 
@@ -165,5 +161,4 @@
 
     return NextResponse.json({ error: 'Failed to record metric' }, { status: 500 })
   }
-}
->>>>>>> fff2b04a
+}