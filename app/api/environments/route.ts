/**
 * Environments API Route
 *
 * Enhanced API route with Drizzle ORM integration, Zod validation,
 * OpenTelemetry tracing, and comprehensive error handling for environment management.
 */

import { SpanStatusCode, trace } from '@opentelemetry/api'
import { and, desc, eq, like } from 'drizzle-orm'
import { type NextRequest, NextResponse } from 'next/server'
import { ulid } from 'ulid'
import { z } from 'zod'
import { db } from '@/db/config'
import { environments } from '@/db/schema'
import { observability } from '@/lib/observability'
import {
  CreateEnvironmentSchema,
  createApiErrorResponse,
  createApiSuccessResponse,
  createPaginatedResponse,
  EnvironmentSchema,
  EnvironmentsRequestSchema,
  UpdateEnvironmentSchema,
} from '@/src/schemas/api-routes'

// Request validation schemas
const GetEnvironmentsQuerySchema = z.object({
  page: z.coerce.number().min(1).default(1),
  limit: z.coerce.number().min(1).max(100).default(20),
  userId: z.string().optional(),
  isActive: z.coerce.boolean().optional(),
  search: z.string().optional(),
  sortBy: z.enum(['created_at', 'updated_at', 'name']).default('created_at'),
  sortOrder: z.enum(['asc', 'desc']).default('desc'),
})

// Enhanced error handling
class EnvironmentsAPIError extends Error {
  constructor(
    message: string,
    public statusCode = 500,
    public code = 'INTERNAL_ERROR'
  ) {
    super(message)
    this.name = 'EnvironmentsAPIError'
  }
}

// Database operations with observability
class EnvironmentsService {
  /**
   * Get environments with filtering and pagination
   */
  static async getEnvironments(params: z.infer<typeof GetEnvironmentsQuerySchema>) {
    const tracer = trace.getTracer('environments-api')
    const span = tracer.startSpan('environments.getEnvironments')

    try {
      const startTime = Date.now()

      // Build query conditions
      const conditions = []

      if (params.userId) {
        conditions.push(eq(environments.userId, params.userId))
      }

      if (params.isActive !== undefined) {
        conditions.push(eq(environments.isActive, params.isActive))
      }

      if (params.search) {
        conditions.push(like(environments.name, `%${params.search}%`))
      }

      // Build sort order
      const sortColumn = environments[params.sortBy as keyof typeof environments]
      const orderBy = params.sortOrder === 'asc' ? sortColumn : desc(sortColumn)

      // Execute query with pagination
      const offset = (params.page - 1) * params.limit

      const [envResults, countResult] = await Promise.all([
        db
          .select()
          .from(environments)
          .where(conditions.length > 0 ? and(...conditions) : undefined)
          .orderBy(orderBy)
          .limit(params.limit)
          .offset(offset),
        db
          .select({ count: environments.id })
          .from(environments)
          .where(conditions.length > 0 ? and(...conditions) : undefined),
      ])

      const duration = Date.now() - startTime

      // Record metrics
      observability.metrics.recordOperation('select_environments', duration)

      // Record event
      observability.recordEvent('environments_query', {
        action: 'query_end',
        level: 'debug',
        message: 'Environments query completed',
        duration,
        resultCount: envResults.length,
        totalCount: countResult.length,
        filters: params,
        source: 'api',
<<<<<<< HEAD
        tags: ['environments', 'query'],
=======
        tags: ['environments', 'query']
>>>>>>> 1560a8c7
      })

      span.setAttributes({
        'environments.count': envResults.length,
        'environments.total': countResult.length,
        'query.duration': duration,
      })

      return {
        environments: envResults,
        pagination: {
          page: params.page,
          limit: params.limit,
          total: countResult.length,
          totalPages: Math.ceil(countResult.length / params.limit),
        },
      }
    } catch (error) {
      span.recordException(error as Error)
      span.setStatus({ code: SpanStatusCode.ERROR })

      // Record error metrics
      observability.recordError('environments_api', error as Error)

      throw new EnvironmentsAPIError(
        'Failed to fetch environments',
        500,
        'FETCH_ENVIRONMENTS_ERROR'
      )
    } finally {
      span.end()
    }
  }

  /**
   * Create a new environment
   */
  static async createEnvironment(envData: z.infer<typeof CreateEnvironmentSchema>) {
    const tracer = trace.getTracer('environments-api')
    const span = tracer.startSpan('environments.createEnvironment')

    try {
      const startTime = Date.now()

      // Extract userId from request context or set as needed
      const userId = envData.userId || 'system' // This should come from auth context

      // If this environment should be active, deactivate others for the same user
      if (envData.isActive) {
        await db
          .update(environments)
          .set({ isActive: false, updatedAt: new Date() })
          .where(and(eq(environments.userId, userId), eq(environments.isActive, true)))
      }

      const newEnvironment = {
        id: ulid(),
        ...envData,
        userId,
        createdAt: new Date(),
        updatedAt: new Date(),
      }

      const [createdEnvironment] = await db.insert(environments).values(newEnvironment).returning()

      const duration = Date.now() - startTime

      // Record metrics
      observability.metrics.recordOperation('insert_environment', duration)

      // Record event
      observability.recordEvent('environments_event', {
        action: 'user_action',
        level: 'info',
        message: `Environment created: ${createdEnvironment.name}`,
<<<<<<< HEAD
        environmentId: createdEnvironment.id,
        userId: createdEnvironment.userId,
        isActive: createdEnvironment.isActive,
        duration,
        source: 'api',
        tags: ['environments', 'create'],
=======
        metadata: {
          environmentId: createdEnvironment.id,
          userId: createdEnvironment.userId,
          isActive: createdEnvironment.isActive,
          duration,
        },
        source: 'api',
        tags: ['environments', 'create']
>>>>>>> 1560a8c7
      })

      span.setAttributes({
        'environment.id': createdEnvironment.id,
        'environment.name': createdEnvironment.name,
        'environment.isActive': createdEnvironment.isActive,
        'query.duration': duration,
      })

      return createdEnvironment
    } catch (error) {
      span.recordException(error as Error)
      span.setStatus({ code: SpanStatusCode.ERROR })

      // Record error metrics
      observability.recordError('environments_api', error as Error)

      throw new EnvironmentsAPIError(
        'Failed to create environment',
        500,
        'CREATE_ENVIRONMENT_ERROR'
      )
    } finally {
      span.end()
    }
  }

  /**
   * Activate an environment (deactivate others for the same user)
   */
  static async activateEnvironment(id: string, userId: string) {
    const tracer = trace.getTracer('environments-api')
    const span = tracer.startSpan('environments.activateEnvironment')

    try {
      const startTime = Date.now()

      // First, deactivate all environments for this user
      await db
        .update(environments)
        .set({ isActive: false, updatedAt: new Date() })
        .where(eq(environments.userId, userId))

      // Then activate the specified environment
      const [activatedEnvironment] = await db
        .update(environments)
        .set({ isActive: true, updatedAt: new Date() })
        .where(and(eq(environments.id, id), eq(environments.userId, userId)))
        .returning()

      if (!activatedEnvironment) {
        throw new EnvironmentsAPIError('Environment not found', 404, 'ENVIRONMENT_NOT_FOUND')
      }

      const duration = Date.now() - startTime

      // Record metrics
      observability.metrics.recordOperation('activate_environment', duration)

      // Record event
      observability.recordEvent('environments_event', {
        action: 'user_action',
        level: 'info',
        message: `Environment activated: ${activatedEnvironment.name}`,
<<<<<<< HEAD
        environmentId: activatedEnvironment.id,
        userId: activatedEnvironment.userId,
        duration,
        source: 'api',
        tags: ['environments', 'activate'],
=======
        metadata: {
          environmentId: activatedEnvironment.id,
          userId: activatedEnvironment.userId,
          duration,
        },
        source: 'api',
        tags: ['environments', 'activate']
>>>>>>> 1560a8c7
      })

      span.setAttributes({
        'environment.id': activatedEnvironment.id,
        'environment.name': activatedEnvironment.name,
        'query.duration': duration,
      })

      return activatedEnvironment
    } catch (error) {
      span.recordException(error as Error)
      span.setStatus({ code: SpanStatusCode.ERROR })

      if (error instanceof EnvironmentsAPIError) {
        throw error
      }

      // Record error metrics
      observability.recordError('environments_api', error as Error)

      throw new EnvironmentsAPIError(
        'Failed to activate environment',
        500,
        'ACTIVATE_ENVIRONMENT_ERROR'
      )
    } finally {
      span.end()
    }
  }
}

/**
 * GET /api/environments - Get environments with filtering and pagination
 */
export async function GET(request: NextRequest) {
  try {
    const { searchParams } = new URL(request.url)
    const queryParams = Object.fromEntries(searchParams.entries())

    // Validate query parameters
    const validatedParams = GetEnvironmentsQuerySchema.parse(queryParams)

    // Get environments from database
    const result = await EnvironmentsService.getEnvironments(validatedParams)

    return NextResponse.json(
      createPaginatedResponse(
        result.environments,
        result.pagination,
        'Environments retrieved successfully'
      )
    )
  } catch (error) {
    if (error instanceof z.ZodError) {
      return NextResponse.json(
        createApiErrorResponse('Validation failed', 400, 'VALIDATION_ERROR', error.errors),
        { status: 400 }
      )
    }

    if (error instanceof EnvironmentsAPIError) {
      return NextResponse.json(
        createApiErrorResponse(error.message, error.statusCode, error.code),
        { status: error.statusCode }
      )
    }

    return NextResponse.json(
      createApiErrorResponse('Internal server error', 500, 'INTERNAL_ERROR'),
      { status: 500 }
    )
  }
}

/**
 * POST /api/environments - Create a new environment
 */
export async function POST(request: NextRequest) {
  try {
    const body = await request.json()

    // Validate request body
    const validatedData = CreateEnvironmentSchema.parse(body)

    // Create environment in database
    const environment = await EnvironmentsService.createEnvironment(validatedData)

    return NextResponse.json(
      createApiSuccessResponse(environment, 'Environment created successfully'),
      { status: 201 }
    )
  } catch (error) {
    if (error instanceof z.ZodError) {
      return NextResponse.json(
        createApiErrorResponse('Validation failed', 400, 'VALIDATION_ERROR', error.errors),
        { status: 400 }
      )
    }

    if (error instanceof EnvironmentsAPIError) {
      return NextResponse.json(
        createApiErrorResponse(error.message, error.statusCode, error.code),
        { status: error.statusCode }
      )
    }

    return NextResponse.json(
      createApiErrorResponse('Internal server error', 500, 'INTERNAL_ERROR'),
      { status: 500 }
    )
  }
}

/**
 * PUT /api/environments/activate - Activate an environment
 */
export async function PUT(request: NextRequest) {
  try {
    const body = await request.json()

    // Validate request body
    const { environmentId, userId } = z
      .object({
        environmentId: z.string().min(1),
        userId: z.string().min(1),
      })
      .parse(body)

    // Activate environment in database
    const environment = await EnvironmentsService.activateEnvironment(environmentId, userId)

    return NextResponse.json(
      createApiSuccessResponse(environment, 'Environment activated successfully')
    )
  } catch (error) {
    if (error instanceof z.ZodError) {
      return NextResponse.json(
        createApiErrorResponse('Validation failed', 400, 'VALIDATION_ERROR', error.errors),
        { status: 400 }
      )
    }

    if (error instanceof EnvironmentsAPIError) {
      return NextResponse.json(
        createApiErrorResponse(error.message, error.statusCode, error.code),
        { status: error.statusCode }
      )
    }

    return NextResponse.json(
      createApiErrorResponse('Internal server error', 500, 'INTERNAL_ERROR'),
      { status: 500 }
    )
  }
}<|MERGE_RESOLUTION|>--- conflicted
+++ resolved
@@ -109,11 +109,7 @@
         totalCount: countResult.length,
         filters: params,
         source: 'api',
-<<<<<<< HEAD
         tags: ['environments', 'query'],
-=======
-        tags: ['environments', 'query']
->>>>>>> 1560a8c7
       })
 
       span.setAttributes({
@@ -189,23 +185,12 @@
         action: 'user_action',
         level: 'info',
         message: `Environment created: ${createdEnvironment.name}`,
-<<<<<<< HEAD
         environmentId: createdEnvironment.id,
         userId: createdEnvironment.userId,
         isActive: createdEnvironment.isActive,
         duration,
         source: 'api',
         tags: ['environments', 'create'],
-=======
-        metadata: {
-          environmentId: createdEnvironment.id,
-          userId: createdEnvironment.userId,
-          isActive: createdEnvironment.isActive,
-          duration,
-        },
-        source: 'api',
-        tags: ['environments', 'create']
->>>>>>> 1560a8c7
       })
 
       span.setAttributes({
@@ -270,21 +255,11 @@
         action: 'user_action',
         level: 'info',
         message: `Environment activated: ${activatedEnvironment.name}`,
-<<<<<<< HEAD
         environmentId: activatedEnvironment.id,
         userId: activatedEnvironment.userId,
         duration,
         source: 'api',
         tags: ['environments', 'activate'],
-=======
-        metadata: {
-          environmentId: activatedEnvironment.id,
-          userId: activatedEnvironment.userId,
-          duration,
-        },
-        source: 'api',
-        tags: ['environments', 'activate']
->>>>>>> 1560a8c7
       })
 
       span.setAttributes({
