--- conflicted
+++ resolved
@@ -1,10 +1,7 @@
-<<<<<<< HEAD
-=======
 // Force dynamic rendering to avoid build-time issues
 export const dynamic = 'force-dynamic'
 export const runtime = 'nodejs'
 
->>>>>>> 542fcdff
 import { type NextRequest, NextResponse } from 'next/server'
 
 // Note: Next.js doesn't natively support WebSocket in API routes
@@ -37,12 +34,6 @@
   try {
     const body = await request.json()
 
-<<<<<<< HEAD
-    // Simulate WebSocket message handling
-    console.log('Simulated WebSocket message:', body)
-
-=======
->>>>>>> 542fcdff
     // In a real implementation, this would broadcast to connected clients
     const response = {
       type: 'message_received',
@@ -51,12 +42,7 @@
     }
 
     return NextResponse.json(response)
-<<<<<<< HEAD
-  } catch (error) {
-    console.error('Error handling WebSocket message:', error)
-=======
   } catch (_error) {
->>>>>>> 542fcdff
     return NextResponse.json({ error: 'Failed to handle WebSocket message' }, { status: 500 })
   }
 }
