'use client'
import { format } from 'date-fns'
import {
  AlertCircle,
  CheckCircle,
  Dot,
  FolderGit,
  GithubIcon,
  Plus,
  RefreshCw,
  Trash2,
  Wifi,
  WifiOff,
} from 'lucide-react'
import Link from 'next/link'
import { useState } from 'react'
import { CreateEnvironmentDialog } from '@/app/environments/_components/create-environment-dialog'
import { useElectricContext } from '@/components/providers/electric-provider'
import { Alert, AlertDescription } from '@/components/ui/alert'
import { Badge } from '@/components/ui/badge'
import { Button } from '@/components/ui/button'
import { Card, CardContent, CardDescription, CardHeader, CardTitle } from '@/components/ui/card'
import { Skeleton } from '@/components/ui/skeleton'
import {
  useActivateEnvironmentMutation,
  useDeleteEnvironmentMutation,
  useEnvironmentsQuery,
} from '@/hooks/use-environment-queries'
import { useGitHubAuth } from '@/hooks/use-github-auth'
<<<<<<< HEAD
import { getLogger } from '@/lib/logging'
import { observability } from '@/lib/observability'
=======
import { getLogger } from '@/lib/logging/safe-wrapper'
import { observability } from '@/lib/observability'
import { Environment } from '@/hooks/use-environment-queries'
>>>>>>> 542fcdff

const logger = getLogger('environments-list')

interface EnvironmentsListProps {
  userId?: string
}

export default function EnvironmentsList({ userId }: EnvironmentsListProps) {
  const { isAuthenticated, login, isLoading: authLoading } = useGitHubAuth()
  const [isDialogOpen, setIsDialogOpen] = useState<boolean>(false)

  // ElectricSQL connection status
  const { isConnected, isSyncing, error: electricError } = useElectricContext()

  // Query for environments
  const {
    environments,
    loading: environmentsLoading,
    error: environmentsError,
    refetch: refetchEnvironments,
    isStale: environmentsStale,
    isFetching: environmentsFetching,
  } = useEnvironmentsQuery({ userId })

  // Mutations
  const deleteEnvironmentMutation = useDeleteEnvironmentMutation()
  const activateEnvironmentMutation = useActivateEnvironmentMutation()

  const handleGitHubAuth = async () => {
    try {
      await login()

      // Record user action
      await observability.events.collector.collectEvent(
        'user_action',
        'info',
        'GitHub authentication initiated',
        { userId, action: 'github_auth' },
        'ui',
        ['auth', 'github']
      )
    } catch (error) {
      logger.error('GitHub authentication failed', error as Error)
    }
  }

  const handleDeleteEnvironment = async (environmentId: string, environmentName: string) => {
    if (
      !confirm(
        `Are you sure you want to delete the environment "${environmentName}"? This action cannot be undone.`
      )
    ) {
      return
    }

    try {
      await deleteEnvironmentMutation.mutateAsync(environmentId)

      // Record user action
      await observability.events.collector.collectEvent(
        'user_action',
        'info',
        `Environment deleted: ${environmentName}`,
        { environmentId, userId, environmentName, action: 'delete' },
        'ui',
        ['environment', 'delete']
      )
    } catch (error) {
      logger.error('Failed to delete environment', error as Error)
    }
  }

  const handleActivateEnvironment = async (environmentId: string) => {
    if (!userId) return

    try {
      await activateEnvironmentMutation.mutateAsync({
        environmentId,
        userId,
      })

      // Record user action
      await observability.events.collector.collectEvent(
        'user_action',
        'info',
        `Environment activated: ${environmentId}`,
        { environmentId, userId, action: 'activate' },
        'ui',
        ['environment', 'activate']
      )
    } catch (error) {
      logger.error('Failed to activate environment', error as Error)
    }
  }

  // Handle manual refresh
  const handleRefresh = () => {
    refetchEnvironments()
  }

  // Connection status indicator
  const ConnectionStatus = () => (
    <div className="flex items-center gap-2 text-muted-foreground text-sm">
      {isConnected ? (
        <>
          <Wifi className="h-4 w-4 text-green-500" />
          <span>Online</span>
          {isSyncing && <RefreshCw className="h-4 w-4 animate-spin" />}
        </>
      ) : (
        <>
          <WifiOff className="h-4 w-4 text-red-500" />
          <span>Offline</span>
        </>
      )}
    </div>
  )

  // Error display component
  const ErrorDisplay = ({ error, onRetry }: { error: Error; onRetry: () => void }) => (
    <Alert className="mb-4" variant="destructive">
      <AlertCircle className="h-4 w-4" />
      <AlertDescription className="flex items-center justify-between">
        <span>Failed to load environments: {error.message}</span>
        <Button onClick={onRetry} size="sm" variant="outline">
          Retry
        </Button>
      </AlertDescription>
    </Alert>
  )

  // Loading skeleton
  const LoadingSkeleton = () => (
    <div className="flex flex-col gap-y-4">
      {Array.from({ length: 3 }).map((_, index) => (
        <Card key={index}>
          <CardHeader>
            <div className="flex items-center justify-between">
              <div className="space-y-2">
                <Skeleton className="h-5 w-32" />
                <Skeleton className="h-4 w-48" />
              </div>
              <Skeleton className="h-8 w-8" />
            </div>
          </CardHeader>
          <CardContent>
            <div className="space-y-2">
              <Skeleton className="h-4 w-24" />
              <Skeleton className="h-4 w-36" />
            </div>
          </CardContent>
        </Card>
      ))}
    </div>
  )

  // Environment card component
  const EnvironmentCard = ({ environment }: { environment: Environment }) => (
    <Card
      className={`transition-all hover:shadow-md ${environment.isActive ? 'ring-2 ring-primary' : ''}`}
    >
      <CardHeader>
        <div className="flex items-center justify-between">
          <div className="flex items-center gap-2">
            <FolderGit className="h-5 w-5" />
            <div>
              <CardTitle className="text-lg">{environment.name}</CardTitle>
              <CardDescription>{environment.description}</CardDescription>
            </div>
          </div>
          <div className="flex items-center gap-2">
            {environment.isActive && (
              <Badge className="text-xs" variant="default">
                <CheckCircle className="mr-1 h-3 w-3" />
                Active
              </Badge>
            )}
            <Button
              disabled={deleteEnvironmentMutation.isPending}
              onClick={() => handleDeleteEnvironment(environment.id, environment.name)}
              size="icon"
              variant="ghost"
            >
              <Trash2 className="h-4 w-4" />
            </Button>
          </div>
        </div>
      </CardHeader>
      <CardContent>
        <div className="space-y-2">
          <div className="flex items-center gap-2 text-muted-foreground text-sm">
            <GithubIcon className="h-4 w-4" />
            <span>{environment.config?.githubOrganization || 'No organization'}</span>
            <Dot className="h-4 w-4" />
            <span>{environment.config?.githubRepository || 'No repository'}</span>
          </div>
          <div className="flex items-center justify-between">
            <p className="text-muted-foreground text-sm">
              Created {format(new Date(environment.createdAt), 'MMM d, yyyy')}
            </p>
            {!environment.isActive && (
              <Button
                disabled={activateEnvironmentMutation.isPending}
                onClick={() => handleActivateEnvironment(environment.id)}
                size="sm"
                variant="outline"
              >
                Activate
              </Button>
            )}
          </div>
        </div>
      </CardContent>
    </Card>
  )

  if (authLoading || environmentsLoading) {
    return (
      <div className="mx-auto mt-14 flex w-full max-w-2xl flex-col gap-y-10">
        <div className="flex items-center justify-between">
          <p className="font-medium">Environments</p>
          <Skeleton className="h-9 w-22" />
        </div>
        <LoadingSkeleton />
      </div>
    )
  }

  return (
    <>
      <div className="mx-auto mt-14 flex w-full max-w-2xl flex-col gap-y-10">
        {/* Header */}
        <div className="flex items-center justify-between">
          <div className="flex items-center gap-4">
            <p className="font-medium">Environments</p>
            {environmentsStale && (
              <Badge className="text-xs" variant="outline">
                Stale Data
              </Badge>
            )}
          </div>
          <div className="flex items-center gap-2">
            <Button
              disabled={environmentsFetching}
              onClick={handleRefresh}
              size="sm"
              variant="ghost"
            >
              <RefreshCw className={`h-4 w-4 ${environmentsFetching ? 'animate-spin' : ''}`} />
            </Button>
            {isAuthenticated ? (
              <Button onClick={() => setIsDialogOpen(true)}>
                <Plus className="h-4 w-4" />
                Add new
              </Button>
            ) : (
              <Button onClick={handleGitHubAuth}>
                <GithubIcon className="h-4 w-4" />
                Connect your Github account
              </Button>
            )}
          </div>
        </div>

        {/* Connection status */}
        <ConnectionStatus />

        {electricError && (
          <Alert>
            <AlertCircle className="h-4 w-4" />
            <AlertDescription>
              Real-time sync unavailable. Working in offline mode.
            </AlertDescription>
          </Alert>
        )}

        {/* Error display */}
        {environmentsError && (
          <ErrorDisplay error={environmentsError} onRetry={refetchEnvironments} />
        )}
        {/* Environments list */}
        <div className="flex flex-col gap-y-4">
          {isAuthenticated ? (
            environments?.length === 0 ? (
              <Card>
                <CardContent className="pt-6">
                  <div className="text-center">
                    <FolderGit className="mx-auto mb-4 h-12 w-12 text-muted-foreground" />
                    <p className="text-muted-foreground">No environments yet.</p>
                    <Button className="mt-4" onClick={() => setIsDialogOpen(true)}>
                      Create your first environment
                    </Button>
                  </div>
                </CardContent>
              </Card>
            ) : (
              environments?.map((environment) => (
                <EnvironmentCard environment={environment} key={environment.id} />
              ))
            )
          ) : (
            <Card>
              <CardContent className="pt-6">
                <div className="text-center">
                  <GithubIcon className="mx-auto mb-4 h-12 w-12 text-muted-foreground" />
                  <p className="mb-4 text-muted-foreground">
                    Connect your Github account to get started
                  </p>
                  <Button onClick={handleGitHubAuth}>
                    <GithubIcon className="mr-2 h-4 w-4" />
                    Connect Github
                  </Button>
                </div>
              </CardContent>
            </Card>
          )}
        </div>

        {/* Sync status */}
        {isConnected && isSyncing && (
          <div className="flex items-center justify-center gap-2 text-muted-foreground text-sm">
            <RefreshCw className="h-4 w-4 animate-spin" />
            <span>Syncing environments...</span>
          </div>
        )}
      </div>
      <CreateEnvironmentDialog
        isOpen={isDialogOpen}
        onOpenChange={setIsDialogOpen}
        userId={userId}
      />
    </>
  )
}<|MERGE_RESOLUTION|>--- conflicted
+++ resolved
@@ -27,14 +27,9 @@
   useEnvironmentsQuery,
 } from '@/hooks/use-environment-queries'
 import { useGitHubAuth } from '@/hooks/use-github-auth'
-<<<<<<< HEAD
-import { getLogger } from '@/lib/logging'
-import { observability } from '@/lib/observability'
-=======
 import { getLogger } from '@/lib/logging/safe-wrapper'
 import { observability } from '@/lib/observability'
 import { Environment } from '@/hooks/use-environment-queries'
->>>>>>> 542fcdff
 
 const logger = getLogger('environments-list')
 
