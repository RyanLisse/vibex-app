--- conflicted
+++ resolved
@@ -13,11 +13,7 @@
 } from '@/components/ui/select'
 import { useCreateEnvironmentMutation } from '@/hooks/use-environment-queries'
 import { useGitHubAuth } from '@/hooks/use-github-auth'
-<<<<<<< HEAD
-import { getLogger } from '@/lib/logging'
-=======
 import { getLogger } from '@/lib/logging/safe-wrapper'
->>>>>>> 542fcdff
 import { observability } from '@/lib/observability'
 
 const logger = getLogger('create-environment-dialog')
