"use client";

import {
<<<<<<< HEAD
	Brain,
	Lightbulb,
	MessageSquare,
	Mic,
	Rocket,
	Settings,
	Target,
	TrendingUp,
	Users,
	Zap,
} from "lucide-react";
import React, { useEffect, useState } from "react";
=======
  Brain,
  Lightbulb,
  MessageSquare,
  Mic,
  Rocket,
  Settings,
  Target,
  TrendingUp,
  Users,
  Zap,
} from 'lucide-react'
import { useEffect, useState } from 'react'
import { MultiAgentChat } from '@/components/agents/multi-agent-chat'
import { VoiceBrainstorm } from '@/components/agents/voice-brainstorm'
import { Badge } from '@/components/ui/badge'
import { Button } from '@/components/ui/button'
import { Card, CardContent, CardHeader, CardTitle } from '@/components/ui/card'
import { Tabs, TabsContent, TabsList, TabsTrigger } from '@/components/ui/tabs'

interface DemoStats {
  totalSessions: number
  ideasGenerated: number
  averageSessionTime: number
  voiceAccuracy: number
}

export default function VoiceBrainstormPage() {
  const [userId] = useState(`user_${Date.now()}`)
  const [demoStats, setDemoStats] = useState<DemoStats>({
    totalSessions: 0,
    ideasGenerated: 0,
    averageSessionTime: 0,
    voiceAccuracy: 95.2,
  })
  const [activeDemo, setActiveDemo] = useState<'voice' | 'chat' | 'multi'>('voice')

  useEffect(() => {
    // Simulate demo stats
    setDemoStats({
      totalSessions: Math.floor(Math.random() * 50) + 10,
      ideasGenerated: Math.floor(Math.random() * 200) + 50,
      averageSessionTime: Math.floor(Math.random() * 15) + 8,
      voiceAccuracy: 95.2 + Math.random() * 3,
    })
  }, [])

  const handleSessionUpdate = (session: any) => {
    setDemoStats((prev) => ({
      ...prev,
      totalSessions: prev.totalSessions + 1,
      averageSessionTime: Math.floor((prev.averageSessionTime + session.duration / 60) / 2),
    }))
  }

  const handleIdeaGenerated = (idea: any) => {
    setDemoStats((prev) => ({
      ...prev,
      ideasGenerated: prev.ideasGenerated + 1,
    }))
  }

  return (
    <div className="min-h-screen bg-gradient-to-br from-blue-50 via-white to-purple-50">
      <div className="container mx-auto px-4 py-8">
        {/* Header */}
        <div className="mb-8 text-center">
          <h1 className="mb-4 bg-gradient-to-r from-blue-600 to-purple-600 bg-clip-text font-bold text-4xl text-transparent">
            AI-Powered Voice Brainstorming
          </h1>
          <p className="mx-auto max-w-3xl text-muted-foreground text-xl">
            Experience the future of ideation with real-time voice transcription, intelligent
            brainstorming agents, and multi-modal AI collaboration.
          </p>
        </div>

        {/* Stats Dashboard */}
        <div className="mb-8 grid grid-cols-1 gap-4 md:grid-cols-4">
          <Card>
            <CardContent className="p-4">
              <div className="flex items-center gap-3">
                <div className="rounded-lg bg-blue-100 p-2">
                  <Brain className="h-5 w-5 text-blue-600" />
                </div>
                <div>
                  <p className="font-bold text-2xl">{demoStats.totalSessions}</p>
                  <p className="text-muted-foreground text-sm">Sessions</p>
                </div>
              </div>
            </CardContent>
          </Card>

          <Card>
            <CardContent className="p-4">
              <div className="flex items-center gap-3">
                <div className="rounded-lg bg-green-100 p-2">
                  <Lightbulb className="h-5 w-5 text-green-600" />
                </div>
                <div>
                  <p className="font-bold text-2xl">{demoStats.ideasGenerated}</p>
                  <p className="text-muted-foreground text-sm">Ideas Generated</p>
                </div>
              </div>
            </CardContent>
          </Card>

          <Card>
            <CardContent className="p-4">
              <div className="flex items-center gap-3">
                <div className="rounded-lg bg-purple-100 p-2">
                  <TrendingUp className="h-5 w-5 text-purple-600" />
                </div>
                <div>
                  <p className="font-bold text-2xl">{demoStats.averageSessionTime}m</p>
                  <p className="text-muted-foreground text-sm">Avg. Session</p>
                </div>
              </div>
            </CardContent>
          </Card>

          <Card>
            <CardContent className="p-4">
              <div className="flex items-center gap-3">
                <div className="rounded-lg bg-orange-100 p-2">
                  <Mic className="h-5 w-5 text-orange-600" />
                </div>
                <div>
                  <p className="font-bold text-2xl">{demoStats.voiceAccuracy.toFixed(1)}%</p>
                  <p className="text-muted-foreground text-sm">Voice Accuracy</p>
                </div>
              </div>
            </CardContent>
          </Card>
        </div>

        {/* Feature Highlights */}
        <Card className="mb-8">
          <CardHeader>
            <CardTitle className="flex items-center gap-2">
              <Zap className="h-5 w-5" />
              Key Features
            </CardTitle>
          </CardHeader>
          <CardContent>
            <div className="grid grid-cols-1 gap-6 md:grid-cols-3">
              <div className="flex items-start gap-3">
                <div className="rounded-lg bg-blue-100 p-2">
                  <Mic className="h-5 w-5 text-blue-600" />
                </div>
                <div>
                  <h3 className="mb-1 font-semibold">Real-time Transcription</h3>
                  <p className="text-muted-foreground text-sm">
                    OpenAI Whisper-powered voice recognition with live feedback and confidence
                    scoring.
                  </p>
                </div>
              </div>

              <div className="flex items-start gap-3">
                <div className="rounded-lg bg-green-100 p-2">
                  <Brain className="h-5 w-5 text-green-600" />
                </div>
                <div>
                  <h3 className="mb-1 font-semibold">Intelligent Brainstorming</h3>
                  <p className="text-muted-foreground text-sm">
                    Letta-powered agents guide you through structured brainstorming stages.
                  </p>
                </div>
              </div>

              <div className="flex items-start gap-3">
                <div className="rounded-lg bg-purple-100 p-2">
                  <Users className="h-5 w-5 text-purple-600" />
                </div>
                <div>
                  <h3 className="mb-1 font-semibold">Multi-Agent System</h3>
                  <p className="text-muted-foreground text-sm">
                    Orchestrator and specialized agents work together for optimal results.
                  </p>
                </div>
              </div>
            </div>
          </CardContent>
        </Card>

        {/* Demo Selector */}
        <Card className="mb-8">
          <CardHeader>
            <CardTitle>Choose Your Experience</CardTitle>
          </CardHeader>
          <CardContent>
            <div className="grid grid-cols-1 gap-4 md:grid-cols-3">
              <Button
                className="flex h-auto flex-col items-center gap-2 p-4"
                onClick={() => setActiveDemo('voice')}
                variant={activeDemo === 'voice' ? 'default' : 'outline'}
              >
                <Mic className="h-6 w-6" />
                <div className="text-center">
                  <div className="font-semibold">Voice Brainstorming</div>
                  <div className="text-muted-foreground text-xs">Pure voice-driven ideation</div>
                </div>
              </Button>

              <Button
                className="flex h-auto flex-col items-center gap-2 p-4"
                onClick={() => setActiveDemo('chat')}
                variant={activeDemo === 'chat' ? 'default' : 'outline'}
              >
                <MessageSquare className="h-6 w-6" />
                <div className="text-center">
                  <div className="font-semibold">Text Chat</div>
                  <div className="text-muted-foreground text-xs">Traditional chat interface</div>
                </div>
              </Button>

              <Button
                className="flex h-auto flex-col items-center gap-2 p-4"
                onClick={() => setActiveDemo('multi')}
                variant={activeDemo === 'multi' ? 'default' : 'outline'}
              >
                <Users className="h-6 w-6" />
                <div className="text-center">
                  <div className="font-semibold">Multi-Modal</div>
                  <div className="text-muted-foreground text-xs">Voice + text + agents</div>
                </div>
              </Button>
            </div>
          </CardContent>
        </Card>

        {/* Demo Content */}
        <div className="mb-8">
          {activeDemo === 'voice' && (
            <VoiceBrainstorm
              onIdeaGenerated={handleIdeaGenerated}
              onSessionUpdate={handleSessionUpdate}
              sessionId={`voice_${userId}`}
            />
          )}

          {activeDemo === 'chat' && (
            <MultiAgentChat initialSessionType="brainstorm" userId={userId} />
          )}

          {activeDemo === 'multi' && (
            <div className="space-y-6">
              <Card>
                <CardHeader>
                  <CardTitle className="flex items-center gap-2">
                    <Users className="h-5 w-5" />
                    Multi-Modal Brainstorming
                  </CardTitle>
                  <p className="text-muted-foreground">
                    Combine voice input, text chat, and AI agents for the ultimate brainstorming
                    experience.
                  </p>
                </CardHeader>
              </Card>

              <div className="grid grid-cols-1 gap-6 lg:grid-cols-2">
                <VoiceBrainstorm
                  className="h-fit"
                  onIdeaGenerated={handleIdeaGenerated}
                  onSessionUpdate={handleSessionUpdate}
                  sessionId={`multi_voice_${userId}`}
                />

                <MultiAgentChat className="h-fit" initialSessionType="brainstorm" userId={userId} />
              </div>
            </div>
          )}
        </div>

        {/* How It Works */}
        <Card className="mb-8">
          <CardHeader>
            <CardTitle className="flex items-center gap-2">
              <Target className="h-5 w-5" />
              How It Works
            </CardTitle>
          </CardHeader>
          <CardContent>
            <div className="grid grid-cols-1 gap-4 md:grid-cols-6">
              {[
                { icon: Mic, title: 'Speak', desc: 'Voice input captured' },
                {
                  icon: Brain,
                  title: 'Transcribe',
                  desc: 'AI converts to text',
                },
                { icon: Lightbulb, title: 'Extract', desc: 'Ideas identified' },
                { icon: Users, title: 'Analyze', desc: 'Agents process' },
                {
                  icon: TrendingUp,
                  title: 'Enhance',
                  desc: 'Insights generated',
                },
                { icon: Rocket, title: 'Act', desc: 'Next steps planned' },
              ].map((step) => (
                <div className="text-center" key={step.title}>
                  <div className="mx-auto mb-2 w-fit rounded-lg bg-gradient-to-br from-blue-100 to-purple-100 p-3">
                    <step.icon className="h-6 w-6 text-blue-600" />
                  </div>
                  <h3 className="mb-1 font-semibold text-sm">{step.title}</h3>
                  <p className="text-muted-foreground text-xs">{step.desc}</p>
                </div>
              ))}
            </div>
          </CardContent>
        </Card>

        {/* Technical Stack */}
        <Card>
          <CardHeader>
            <CardTitle className="flex items-center gap-2">
              <Settings className="h-5 w-5" />
              Technical Stack
            </CardTitle>
          </CardHeader>
          <CardContent>
            <div className="grid grid-cols-2 gap-4 md:grid-cols-4">
              {[
                { name: 'OpenAI Whisper', desc: 'Voice transcription' },
                { name: 'Letta Agents', desc: 'Multi-agent system' },
                { name: 'Gemini AI', desc: 'Language processing' },
                { name: 'Next.js 15', desc: 'React framework' },
                { name: 'WebRTC', desc: 'Real-time audio' },
                { name: 'WebSockets', desc: 'Live communication' },
                { name: 'Tailwind CSS', desc: 'Modern styling' },
                { name: 'TypeScript', desc: 'Type safety' },
              ].map((tech) => (
                <div className="rounded-lg bg-muted/30 p-3 text-center" key={tech.name}>
                  <Badge className="mb-2" variant="outline">
                    {tech.name}
                  </Badge>
                  <p className="text-muted-foreground text-xs">{tech.desc}</p>
                </div>
              ))}
            </div>
          </CardContent>
        </Card>
      </div>
    </div>
  )
}
>>>>>>> fff2b04a
<|MERGE_RESOLUTION|>--- conflicted
+++ resolved
@@ -1,20 +1,6 @@
-"use client";
+'use client'
 
 import {
-<<<<<<< HEAD
-	Brain,
-	Lightbulb,
-	MessageSquare,
-	Mic,
-	Rocket,
-	Settings,
-	Target,
-	TrendingUp,
-	Users,
-	Zap,
-} from "lucide-react";
-import React, { useEffect, useState } from "react";
-=======
   Brain,
   Lightbulb,
   MessageSquare,
@@ -359,5 +345,4 @@
       </div>
     </div>
   )
-}
->>>>>>> fff2b04a
+}