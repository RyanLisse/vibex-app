'use server'

import { VibeKit, type VibeKitConfig } from '@vibe-kit/sdk'
import { cookies } from 'next/headers'
import { getTelemetryConfig } from '@/lib/telemetry'
import type { Task } from '@/types/task'

export const createPullRequestAction = async ({ task }: { task: Task }) => {
  const cookieStore = await cookies()
  const githubToken = cookieStore.get('github_access_token')?.value

  if (!githubToken) {
    throw new Error('No GitHub token found. Please authenticate first.')
  }

  const telemetryConfig = getTelemetryConfig()

  const openaiApiKey = process.env.OPENAI_API_KEY
  const e2bApiKey = process.env.E2B_API_KEY

  if (!openaiApiKey) {
    throw new Error('OPENAI_API_KEY environment variable is required')
  }

  if (!e2bApiKey) {
    throw new Error('E2B_API_KEY environment variable is required')
  }

  const config: VibeKitConfig = {
    agent: {
      type: 'codex',
      model: {
<<<<<<< HEAD
        apiKey: process.env.OPENAI_API_KEY || '',
=======
        apiKey: openaiApiKey,
>>>>>>> d8be80ab
      },
    },
    environment: {
      e2b: {
<<<<<<< HEAD
        apiKey: process.env.E2B_API_KEY || '',
=======
        apiKey: e2bApiKey,
>>>>>>> d8be80ab
      },
    },
    github: {
      token: githubToken,
      repository: task.repository,
    },
    sessionId: task.sessionId,
    telemetry: telemetryConfig.isEnabled ? telemetryConfig : undefined,
  }

  const vibekit = new VibeKit(config)

  const pr = await vibekit.createPullRequest()

  return pr
}<|MERGE_RESOLUTION|>--- conflicted
+++ resolved
@@ -30,20 +30,12 @@
     agent: {
       type: 'codex',
       model: {
-<<<<<<< HEAD
-        apiKey: process.env.OPENAI_API_KEY || '',
-=======
         apiKey: openaiApiKey,
->>>>>>> d8be80ab
       },
     },
     environment: {
       e2b: {
-<<<<<<< HEAD
-        apiKey: process.env.E2B_API_KEY || '',
-=======
         apiKey: e2bApiKey,
->>>>>>> d8be80ab
       },
     },
     github: {
