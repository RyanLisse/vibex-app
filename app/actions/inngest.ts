'use server'
import { getSubscriptionToken, type Realtime } from '@inngest/realtime'
import { cookies } from 'next/headers'
import { getInngestApp, inngest, taskChannel } from '@/lib/inngest'
<<<<<<< HEAD
import { getLogger } from '@/lib/logging'
=======
import { getLogger } from '@/lib/logging/safe-wrapper'
>>>>>>> 542fcdff
import { getTelemetryConfig } from '@/lib/telemetry'
import type { Task } from '@/types/task'

const logger = getLogger('inngest-actions')

export type TaskChannelToken = Realtime.Token<typeof taskChannel, ['status', 'update', 'control']>
export type TaskChannelTokenResponse = TaskChannelToken | null

export const createTaskAction = async ({
  task,
  sessionId,
  prompt,
}: {
  task: Task
  sessionId?: string
  prompt?: string
}) => {
  const cookieStore = await cookies()
  const githubToken = cookieStore.get('github_access_token')?.value

  if (!githubToken) {
    throw new Error('No GitHub token found. Please authenticate first.')
  }

  const telemetryConfig = getTelemetryConfig()

  await inngest.send({
    name: 'clonedex/create.task',
    data: {
      task,
      token: githubToken,
      sessionId,
      prompt,
      telemetryConfig: telemetryConfig.isEnabled ? telemetryConfig : undefined,
    },
  })
}

export const createPullRequestAction = async ({ sessionId }: { sessionId?: string }) => {
  const cookieStore = await cookies()
  const githubToken = cookieStore.get('github_access_token')?.value

  if (!githubToken) {
    throw new Error('No GitHub token found. Please authenticate first.')
  }

  const telemetryConfig = getTelemetryConfig()

  await inngest.send({
    name: 'clonedex/create.pull-request',
    data: {
      token: githubToken,
      sessionId,
      telemetryConfig: telemetryConfig.isEnabled ? telemetryConfig : undefined,
    },
  })
}

export async function pauseTaskAction(taskId: string) {
  await inngest.send({
    name: 'clonedx/task.control',
    data: {
      taskId,
      action: 'pause',
    },
  })
}

export async function resumeTaskAction(taskId: string) {
  await inngest.send({
    name: 'clonedx/task.control',
    data: {
      taskId,
      action: 'resume',
    },
  })
}

export async function cancelTaskAction(taskId: string) {
  await inngest.send({
    name: 'clonedx/task.control',
    data: {
      taskId,
      action: 'cancel',
    },
  })
}

// Helper functions for validation
const validateInngestConfig = (): boolean => {
  const { INNGEST_SIGNING_KEY, INNGEST_EVENT_KEY, NODE_ENV, INNGEST_DEV } = process.env

  // In development mode with INNGEST_DEV=1, we don't need valid keys
  if (NODE_ENV === 'development' || INNGEST_DEV === '1') {
    return true
  }

  if (!(INNGEST_SIGNING_KEY && INNGEST_EVENT_KEY)) {
    return false
  }

  if (!INNGEST_SIGNING_KEY.startsWith('signkey-') || INNGEST_EVENT_KEY.length < 50) {
    return false
  }

  return true
}

const validateToken = (token: unknown): token is TaskChannelToken => {
  if (!token) {
    return false
  }

  if (typeof token !== 'string' && !(token as { token?: string })?.token) {
    return false
  }

  return true
}

const handleTokenError = (error: unknown): void => {
  if (error instanceof Error) {
    if (error.message.includes('401') || error.message.includes('403')) {
      // Authentication error - user needs to re-authenticate
      logger.warn('Authentication error', { error: error.message })
    } else if (error.message.includes('network') || error.message.includes('fetch')) {
      // Network error - connection issues
      logger.warn('Network error', { error: error.message })
    }
  }
}

export async function fetchRealtimeSubscriptionToken(): Promise<TaskChannelToken | null> {
  try {
    if (!validateInngestConfig()) {
      return null
    }

    const token = await getSubscriptionToken(getInngestApp(), {
      channel: taskChannel(),
      topics: ['status', 'update', 'control'],
    })

    if (!validateToken(token)) {
      return null
    }

    return token
  } catch (error) {
    handleTokenError(error)
    return null
  }
}<|MERGE_RESOLUTION|>--- conflicted
+++ resolved
@@ -2,11 +2,7 @@
 import { getSubscriptionToken, type Realtime } from '@inngest/realtime'
 import { cookies } from 'next/headers'
 import { getInngestApp, inngest, taskChannel } from '@/lib/inngest'
-<<<<<<< HEAD
-import { getLogger } from '@/lib/logging'
-=======
 import { getLogger } from '@/lib/logging/safe-wrapper'
->>>>>>> 542fcdff
 import { getTelemetryConfig } from '@/lib/telemetry'
 import type { Task } from '@/types/task'
 
