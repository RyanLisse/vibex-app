--- conflicted
+++ resolved
@@ -1,6 +1,3 @@
-<<<<<<< HEAD
-"use client";
-=======
 'use client'
 import { Suspense } from 'react'
 import { ChatMessagesPanel } from '@/app/task/[id]/_components/chat-messages-panel'
@@ -78,5 +75,4 @@
       </div>
     </div>
   )
-}
->>>>>>> fff2b04a
+}