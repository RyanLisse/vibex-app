--- conflicted
+++ resolved
@@ -1,41 +1,3 @@
-<<<<<<< HEAD
-import { describe, it, expect, beforeEach, afterEach } from 'vitest';
-import type { StreamingMessage, IncomingMessage, MessageType } from './message-types';
-
-describe('message-types', () => {
-  beforeEach(() => {
-    // Setup test data
-  });
-
-  afterEach(() => {
-    // Cleanup
-  });
-
-  it('should define StreamingMessage interface correctly', () => {
-    const streamingMessage: StreamingMessage = {
-      role: 'assistant',
-      type: 'message',
-      data: { text: 'test', isStreaming: true, streamId: 'test-id' }
-    };
-
-    expect(streamingMessage.role).toBe('assistant');
-    expect(streamingMessage.type).toBe('message');
-    expect(streamingMessage.data.isStreaming).toBe(true);
-  });
-
-  it('should define IncomingMessage interface correctly', () => {
-    const incomingMessage: IncomingMessage = {
-      role: 'user',
-      type: 'message',
-      data: { text: 'Hello world' }
-    };
-
-    expect(incomingMessage.role).toBe('user');
-    expect(incomingMessage.type).toBe('message');
-    expect(incomingMessage.data.text).toBe('Hello world');
-  });
-});
-=======
 import { afterEach, beforeEach, describe, expect, it, spyOn, test } from 'vitest'
 import type { IncomingMessage, StreamingMessage } from './message-types'
 
@@ -283,5 +245,4 @@
       expect(messages[2].data.isStreaming).toBe(true)
     })
   })
-})
->>>>>>> fff2b04a
+})