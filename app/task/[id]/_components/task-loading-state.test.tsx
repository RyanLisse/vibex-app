--- conflicted
+++ resolved
@@ -1,5 +1,3 @@
-<<<<<<< HEAD
-=======
 import { render, screen } from '@testing-library/react'
 import { vi } from 'vitest'
 import { TaskLoadingState } from './task-loading-state'
@@ -73,5 +71,4 @@
     const loadingElement = screen.getByTestId('text-shimmer')
     expect(loadingElement).toHaveClass('text-sm')
   })
-})
->>>>>>> fff2b04a
+})