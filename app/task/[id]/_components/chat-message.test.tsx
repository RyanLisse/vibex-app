--- conflicted
+++ resolved
@@ -1,5 +1,3 @@
-<<<<<<< HEAD
-=======
 import { render, screen } from '@testing-library/react'
 import { vi } from 'vitest'
 import { ChatMessage } from './chat-message'
@@ -235,5 +233,4 @@
 
     expect(screen.getByText(unicodeText)).toBeInTheDocument()
   })
-})
->>>>>>> fff2b04a
+})