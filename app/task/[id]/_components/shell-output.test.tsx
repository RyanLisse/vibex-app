--- conflicted
+++ resolved
@@ -1,5 +1,3 @@
-<<<<<<< HEAD
-=======
 import { render, screen } from '@testing-library/react'
 import { vi } from 'vitest'
 import { ShellOutput } from './shell-output'
@@ -169,5 +167,4 @@
     expect(outputContainer).toBeTruthy()
     expect(outputContainer).toHaveClass('slide-in-from-bottom', 'duration-300')
   })
-})
->>>>>>> fff2b04a
+})