--- conflicted
+++ resolved
@@ -1,8 +1,3 @@
-<<<<<<< HEAD
-import { describe, it, expect, beforeEach, afterEach, vi } from 'vitest';
-import { renderHook } from '@testing-library/react';
-import { useTaskSubscriptionRefactored } from './use-task-subscription-refactored';
-=======
 import { afterEach, beforeEach, describe, expect, it, spyOn, test } from 'vitest'
 import { act, renderHook, waitFor } from '@testing-library/react'
 import { vi } from 'vitest'
@@ -43,22 +38,209 @@
 describe('useTaskSubscription', () => {
   const mockTaskId = 'test-task-id'
   const mockTaskMessages = [{ role: 'user' as const, type: 'message', data: { text: 'Hello' } }]
->>>>>>> fff2b04a
-
-describe('useTaskSubscriptionRefactored', () => {
+
   beforeEach(() => {
-    vi.clearAllMocks();
-  });
+    vi.clearAllMocks()
+    mockFetch.mockResolvedValue({
+      ok: true,
+      json: () =>
+        Promise.resolve({
+          status: 'ok',
+          config: { isDev: true },
+        }),
+    })
+  })
 
   afterEach(() => {
-    vi.clearAllMocks();
-  });
-
-  it('should initialize correctly', () => {
-    const { result } = renderHook(() => 
-      useTaskSubscriptionRefactored({ taskId: 'test-task-id' })
-    );
-
-    expect(result.current).toBeDefined();
-  });
-});+    vi.clearAllMocks()
+  })
+
+  it('should initialize with correct default state', () => {
+    const { result } = renderHook(() =>
+      useTaskSubscription({
+        taskId: mockTaskId,
+        taskMessages: mockTaskMessages,
+      })
+    )
+
+    expect(result.current.subscriptionEnabled).toBe(false)
+    expect(result.current.isInitialized).toBe(false)
+    expect(result.current.lastError).toBe(null)
+    expect(result.current.connectionState).toBe('disconnected')
+    expect(result.current.isConnected).toBe(false)
+    expect(result.current.isConnecting).toBe(false)
+    expect(result.current.hasError).toBe(false)
+    expect(result.current.messagesCount).toBe(0)
+  })
+
+  it('should check Inngest availability on mount', async () => {
+    renderHook(() =>
+      useTaskSubscription({
+        taskId: mockTaskId,
+        taskMessages: mockTaskMessages,
+      })
+    )
+
+    await waitFor(() => {
+      expect(mockFetch).toHaveBeenCalledWith('/api/inngest')
+    })
+  })
+
+  it('should enable subscription when Inngest is available', async () => {
+    const { result } = renderHook(() =>
+      useTaskSubscription({
+        taskId: mockTaskId,
+        taskMessages: mockTaskMessages,
+      })
+    )
+
+    await waitFor(() => {
+      expect(result.current.subscriptionEnabled).toBe(true)
+      expect(result.current.isInitialized).toBe(true)
+      expect(result.current.connectionState).toBe('connected')
+    })
+  })
+
+  it('should disable subscription when Inngest is not available', async () => {
+    mockFetch.mockResolvedValue({
+      ok: true,
+      json: () =>
+        Promise.resolve({
+          status: 'error',
+          config: { isDev: false },
+        }),
+    })
+
+    const { result } = renderHook(() =>
+      useTaskSubscription({
+        taskId: mockTaskId,
+        taskMessages: mockTaskMessages,
+      })
+    )
+
+    await waitFor(() => {
+      expect(result.current.subscriptionEnabled).toBe(false)
+      expect(result.current.isInitialized).toBe(true)
+      expect(result.current.connectionState).toBe('disconnected')
+    })
+  })
+
+  it('should handle fetch errors gracefully', async () => {
+    const mockError = new Error('Network error')
+    mockFetch.mockRejectedValue(mockError)
+
+    const { result } = renderHook(() =>
+      useTaskSubscription({
+        taskId: mockTaskId,
+        taskMessages: mockTaskMessages,
+      })
+    )
+
+    await waitFor(() => {
+      expect(result.current.subscriptionEnabled).toBe(false)
+      expect(result.current.isInitialized).toBe(true)
+      expect(result.current.connectionState).toBe('error')
+      expect(result.current.lastError).toEqual(mockError)
+      expect(result.current.hasError).toBe(true)
+    })
+  })
+
+  it('should handle HTTP errors', async () => {
+    mockFetch.mockResolvedValue({
+      ok: false,
+      status: 500,
+      statusText: 'Internal Server Error',
+    })
+
+    const { result } = renderHook(() =>
+      useTaskSubscription({
+        taskId: mockTaskId,
+        taskMessages: mockTaskMessages,
+      })
+    )
+
+    await waitFor(() => {
+      expect(result.current.subscriptionEnabled).toBe(false)
+      expect(result.current.isInitialized).toBe(true)
+      expect(result.current.connectionState).toBe('error')
+      expect(result.current.hasError).toBe(true)
+    })
+  })
+
+  it('should properly cleanup on unmount', () => {
+    const mockDisconnect = vi.fn()
+    const { useInngestSubscription } = require('@inngest/realtime/hooks')
+    useInngestSubscription.mockReturnValue({
+      latestData: null,
+      disconnect: mockDisconnect,
+    })
+
+    const { unmount } = renderHook(() =>
+      useTaskSubscription({
+        taskId: mockTaskId,
+        taskMessages: mockTaskMessages,
+      })
+    )
+
+    act(() => {
+      unmount()
+    })
+
+    expect(require('@/lib/stream-utils').safeAsync).toHaveBeenCalledWith(
+      expect.any(Function),
+      undefined,
+      'Error disconnecting subscription:'
+    )
+  })
+
+  it('should handle streaming messages correctly', () => {
+    const { result } = renderHook(() =>
+      useTaskSubscription({
+        taskId: mockTaskId,
+        taskMessages: mockTaskMessages,
+      })
+    )
+
+    expect(result.current.streamingMessages).toBeInstanceOf(Map)
+    expect(result.current.streamingMessages.size).toBe(0)
+  })
+
+  it('should provide correct connection state helpers', async () => {
+    const { result } = renderHook(() =>
+      useTaskSubscription({
+        taskId: mockTaskId,
+        taskMessages: mockTaskMessages,
+      })
+    )
+
+    await waitFor(() => {
+      expect(result.current.isConnected).toBe(result.current.connectionState === 'connected')
+      expect(result.current.isConnecting).toBe(result.current.connectionState === 'connecting')
+      expect(result.current.hasError).toBe(result.current.lastError !== null)
+    })
+  })
+
+  it('should handle taskId changes correctly', async () => {
+    const { result, rerender } = renderHook(
+      ({ taskId }) => useTaskSubscription({ taskId, taskMessages: mockTaskMessages }),
+      { initialProps: { taskId: mockTaskId } }
+    )
+
+    await waitFor(() => {
+      expect(result.current.isInitialized).toBe(true)
+    })
+
+    const newTaskId = 'new-task-id'
+    rerender({ taskId: newTaskId })
+
+    // Should maintain state but use new taskId for processing
+    expect(result.current.isInitialized).toBe(true)
+  })
+
+  it('should handle empty task messages', () => {
+    const { result } = renderHook(() => useTaskSubscription({ taskId: mockTaskId }))
+
+    expect(result.current.streamingMessages).toBeInstanceOf(Map)
+    expect(result.current.messagesCount).toBe(0)
+  })
+})