--- conflicted
+++ resolved
@@ -1,215 +1,206 @@
-<<<<<<< HEAD
-import { describe, it, expect, beforeEach, afterEach, vi } from 'vitest';
-import { renderHook, act } from '@testing-library/react';
-import { useMessageProcessor } from './use-message-processor';
-import type { StreamingMessage, IncomingMessage } from "@/app/task/[id]/_types/message-types";
-=======
 import { afterEach, beforeEach, describe, expect, it, spyOn, test } from 'vitest'
 import { act, renderHook } from '@testing-library/react'
 import { vi } from 'vitest'
 import { useMessageProcessor } from './use-message-processor'
 import type { IncomingMessage, StreamingMessage } from '../_types/message-types'
->>>>>>> fff2b04a
 
 // Mock the message guards
-vi.mock("../_utils/message-guards", () => ({
-	isStreamingMessage: vi.fn(),
-	isCompletedStreamMessage: vi.fn(),
-	isValidIncomingMessage: vi.fn(),
-}));
+vi.mock('../_utils/message-guards', () => ({
+  isStreamingMessage: vi.fn(),
+  isCompletedStreamMessage: vi.fn(),
+  isValidIncomingMessage: vi.fn(),
+}))
 
 // Mock the task store
-const mockUpdateTask = vi.fn();
-
-vi.mock("@/stores/tasks", () => ({
-	useTaskStore: () => ({
-		updateTask: mockUpdateTask,
-	}),
-}));
+const mockUpdateTask = vi.fn()
+
+vi.mock('@/stores/tasks', () => ({
+  useTaskStore: () => ({
+    updateTask: mockUpdateTask,
+  }),
+}))
 
 // Mock React hooks
-const mockSetStreamingMessages = vi.fn();
-
-const mockMessageGuards = vi.mocked(
-	await vi.importActual("@/app/task/[id]/_utils/message-guards")
-) as any;
-
-describe("useMessageProcessor", () => {
-	beforeEach(() => {
-		vi.clearAllMocks();
-	});
-
-	afterEach(() => {
-		vi.clearAllMocks();
-	});
-
-	it("should initialize with processMessage function", () => {
-		const mockTaskMessages: Array<{
-			role: "user" | "assistant";
-			type: string;
-			data: Record<string, unknown>;
-		}> = [];
-		const mockStreamingMessages = new Map<string, StreamingMessage>();
-
-		const { result } = renderHook(() =>
-			useMessageProcessor({
-				taskId: "task-123",
-				taskMessages: mockTaskMessages,
-				streamingMessages: mockStreamingMessages,
-				setStreamingMessages: mockSetStreamingMessages,
-			}),
-		);
-
-		expect(typeof result.current.processMessage).toBe("function");
-	});
-
-	it("should process regular message", async () => {
-		mockMessageGuards.isValidIncomingMessage.mockReturnValue(true);
-		mockMessageGuards.isStreamingMessage.mockReturnValue(false);
-		mockMessageGuards.isCompletedStreamMessage.mockReturnValue(false);
-
-		const mockTaskMessages: Array<{
-			role: "user" | "assistant";
-			type: string;
-			data: Record<string, unknown>;
-		}> = [];
-		const mockStreamingMessages = new Map<string, StreamingMessage>();
-
-		const { result } = renderHook(() =>
-			useMessageProcessor({
-				taskId: "task-123",
-				taskMessages: mockTaskMessages,
-				streamingMessages: mockStreamingMessages,
-				setStreamingMessages: mockSetStreamingMessages,
-			}),
-		);
-
-		const message: IncomingMessage = {
-			role: "assistant",
-			type: "message",
-			data: { text: "Complete message" },
-		};
-
-		await act(async () => {
-			result.current.processMessage(message);
-		});
-
-		expect(mockUpdateTask).toHaveBeenCalledWith("task-123", {
-			messages: [message],
-		});
-	});
-
-	it("should process streaming message", async () => {
-		mockMessageGuards.isValidIncomingMessage.mockReturnValue(true);
-		mockMessageGuards.isStreamingMessage.mockReturnValue(true);
-		mockMessageGuards.isCompletedStreamMessage.mockReturnValue(false);
-
-		const mockTaskMessages: Array<{
-			role: "user" | "assistant";
-			type: string;
-			data: Record<string, unknown>;
-		}> = [];
-		const mockStreamingMessages = new Map<string, StreamingMessage>();
-
-		const { result } = renderHook(() =>
-			useMessageProcessor({
-				taskId: "task-123",
-				taskMessages: mockTaskMessages,
-				streamingMessages: mockStreamingMessages,
-				setStreamingMessages: mockSetStreamingMessages,
-			}),
-		);
-
-		const message: IncomingMessage & {
-			data: { isStreaming: true; streamId: string };
-		} = {
-			role: "assistant",
-			type: "message",
-			data: { text: "Streaming...", isStreaming: true, streamId: "stream-1" },
-		};
-
-		await act(async () => {
-			result.current.processMessage(message);
-		});
-
-		expect(mockSetStreamingMessages).toHaveBeenCalled();
-	});
-
-	it("should process completed stream message", async () => {
-		mockMessageGuards.isValidIncomingMessage.mockReturnValue(true);
-		mockMessageGuards.isStreamingMessage.mockReturnValue(false);
-		mockMessageGuards.isCompletedStreamMessage.mockReturnValue(true);
-
-		const existingStreamingMessage: StreamingMessage = {
-			role: "assistant",
-			type: "message",
-			data: { text: "Streaming...", isStreaming: true, streamId: "stream-1" },
-		};
-
-		const mockTaskMessages: Array<{
-			role: "user" | "assistant";
-			type: string;
-			data: Record<string, unknown>;
-		}> = [];
-		const mockStreamingMessages = new Map<string, StreamingMessage>([
-			["stream-1", existingStreamingMessage],
-		]);
-
-		const { result } = renderHook(() =>
-			useMessageProcessor({
-				taskId: "task-123",
-				taskMessages: mockTaskMessages,
-				streamingMessages: mockStreamingMessages,
-				setStreamingMessages: mockSetStreamingMessages,
-			}),
-		);
-
-		const message: IncomingMessage & {
-			data: { streamId: string; isStreaming: false };
-		} = {
-			role: "assistant",
-			type: "message",
-			data: {
-				text: "Complete message",
-				streamId: "stream-1",
-				isStreaming: false,
-			},
-		};
-
-		await act(async () => {
-			result.current.processMessage(message);
-		});
-
-		expect(mockUpdateTask).toHaveBeenCalled();
-		expect(mockSetStreamingMessages).toHaveBeenCalled();
-	});
-
-	it("should not process invalid message", async () => {
-		mockMessageGuards.isValidIncomingMessage.mockReturnValue(false);
-
-		const mockTaskMessages: Array<{
-			role: "user" | "assistant";
-			type: string;
-			data: Record<string, unknown>;
-		}> = [];
-		const mockStreamingMessages = new Map<string, StreamingMessage>();
-
-		const { result } = renderHook(() =>
-			useMessageProcessor({
-				taskId: "task-123",
-				taskMessages: mockTaskMessages,
-				streamingMessages: mockStreamingMessages,
-				setStreamingMessages: mockSetStreamingMessages,
-			}),
-		);
-
-		const invalidMessage = { invalid: "message" };
-
-		await act(async () => {
-			result.current.processMessage(invalidMessage);
-		});
-
-		expect(mockUpdateTask).not.toHaveBeenCalled();
-		expect(mockSetStreamingMessages).not.toHaveBeenCalled();
-	});
-});+const mockSetStreamingMessages = vi.fn()
+
+const mockMessageGuards = (await import('@/app/task/[id]/_utils/message-guards')) as any
+
+describe('useMessageProcessor', () => {
+  beforeEach(() => {
+    vi.clearAllMocks()
+  })
+
+  afterEach(() => {
+    vi.clearAllMocks()
+  })
+
+  it('should initialize with processMessage function', () => {
+    const mockTaskMessages: Array<{
+      role: 'user' | 'assistant'
+      type: string
+      data: Record<string, unknown>
+    }> = []
+    const mockStreamingMessages = new Map<string, StreamingMessage>()
+
+    const { result } = renderHook(() =>
+      useMessageProcessor({
+        taskId: 'task-123',
+        taskMessages: mockTaskMessages,
+        streamingMessages: mockStreamingMessages,
+        setStreamingMessages: mockSetStreamingMessages,
+      })
+    )
+
+    expect(typeof result.current.processMessage).toBe('function')
+  })
+
+  it('should process regular message', async () => {
+    mockMessageGuards.isValidIncomingMessage.mockReturnValue(true)
+    mockMessageGuards.isStreamingMessage.mockReturnValue(false)
+    mockMessageGuards.isCompletedStreamMessage.mockReturnValue(false)
+
+    const mockTaskMessages: Array<{
+      role: 'user' | 'assistant'
+      type: string
+      data: Record<string, unknown>
+    }> = []
+    const mockStreamingMessages = new Map<string, StreamingMessage>()
+
+    const { result } = renderHook(() =>
+      useMessageProcessor({
+        taskId: 'task-123',
+        taskMessages: mockTaskMessages,
+        streamingMessages: mockStreamingMessages,
+        setStreamingMessages: mockSetStreamingMessages,
+      })
+    )
+
+    const message: IncomingMessage = {
+      role: 'assistant',
+      type: 'message',
+      data: { text: 'Complete message' },
+    }
+
+    await act(async () => {
+      result.current.processMessage(message)
+    })
+
+    expect(mockUpdateTask).toHaveBeenCalledWith('task-123', {
+      messages: [message],
+    })
+  })
+
+  it('should process streaming message', async () => {
+    mockMessageGuards.isValidIncomingMessage.mockReturnValue(true)
+    mockMessageGuards.isStreamingMessage.mockReturnValue(true)
+    mockMessageGuards.isCompletedStreamMessage.mockReturnValue(false)
+
+    const mockTaskMessages: Array<{
+      role: 'user' | 'assistant'
+      type: string
+      data: Record<string, unknown>
+    }> = []
+    const mockStreamingMessages = new Map<string, StreamingMessage>()
+
+    const { result } = renderHook(() =>
+      useMessageProcessor({
+        taskId: 'task-123',
+        taskMessages: mockTaskMessages,
+        streamingMessages: mockStreamingMessages,
+        setStreamingMessages: mockSetStreamingMessages,
+      })
+    )
+
+    const message: IncomingMessage & {
+      data: { isStreaming: true; streamId: string }
+    } = {
+      role: 'assistant',
+      type: 'message',
+      data: { text: 'Streaming...', isStreaming: true, streamId: 'stream-1' },
+    }
+
+    await act(async () => {
+      result.current.processMessage(message)
+    })
+
+    expect(mockSetStreamingMessages).toHaveBeenCalled()
+  })
+
+  it('should process completed stream message', async () => {
+    mockMessageGuards.isValidIncomingMessage.mockReturnValue(true)
+    mockMessageGuards.isStreamingMessage.mockReturnValue(false)
+    mockMessageGuards.isCompletedStreamMessage.mockReturnValue(true)
+
+    const existingStreamingMessage: StreamingMessage = {
+      role: 'assistant',
+      type: 'message',
+      data: { text: 'Streaming...', isStreaming: true, streamId: 'stream-1' },
+    }
+
+    const mockTaskMessages: Array<{
+      role: 'user' | 'assistant'
+      type: string
+      data: Record<string, unknown>
+    }> = []
+    const mockStreamingMessages = new Map<string, StreamingMessage>([
+      ['stream-1', existingStreamingMessage],
+    ])
+
+    const { result } = renderHook(() =>
+      useMessageProcessor({
+        taskId: 'task-123',
+        taskMessages: mockTaskMessages,
+        streamingMessages: mockStreamingMessages,
+        setStreamingMessages: mockSetStreamingMessages,
+      })
+    )
+
+    const message: IncomingMessage & {
+      data: { streamId: string; isStreaming: false }
+    } = {
+      role: 'assistant',
+      type: 'message',
+      data: {
+        text: 'Complete message',
+        streamId: 'stream-1',
+        isStreaming: false,
+      },
+    }
+
+    await act(async () => {
+      result.current.processMessage(message)
+    })
+
+    expect(mockUpdateTask).toHaveBeenCalled()
+    expect(mockSetStreamingMessages).toHaveBeenCalled()
+  })
+
+  it('should not process invalid message', async () => {
+    mockMessageGuards.isValidIncomingMessage.mockReturnValue(false)
+
+    const mockTaskMessages: Array<{
+      role: 'user' | 'assistant'
+      type: string
+      data: Record<string, unknown>
+    }> = []
+    const mockStreamingMessages = new Map<string, StreamingMessage>()
+
+    const { result } = renderHook(() =>
+      useMessageProcessor({
+        taskId: 'task-123',
+        taskMessages: mockTaskMessages,
+        streamingMessages: mockStreamingMessages,
+        setStreamingMessages: mockSetStreamingMessages,
+      })
+    )
+
+    const invalidMessage = { invalid: 'message' }
+
+    await act(async () => {
+      result.current.processMessage(invalidMessage)
+    })
+
+    expect(mockUpdateTask).not.toHaveBeenCalled()
+    expect(mockSetStreamingMessages).not.toHaveBeenCalled()
+  })
+})