import { desc, eq, sql as sqlOperator } from "drizzle-orm";
	existsSync,
	mkdirSync,
	readdirSync,
	readFileSync,
	writeFileSync
} from "fs";
import { db, sql } from "../config";
migrations, type NewMigration } from "../schema";

export interface MigrationFile {
	name: string;
	up: string;
	down: string;
	checksum: string;
	metadata?: {
		description?: string;
		author?: string;
		tags?: string[];
		dependencies?: string[];
	};
}

export interface MigrationValidationResult {
	valid: boolean;
	errors: string[];
	warnings: string[];
}

export interface MigrationExecutionResult {
	success: boolean;
	executed: string[];
	errors: string[];
	warnings: string[];
	executionTime: number;
}

export class MigrationRunner {
<<<<<<< HEAD
	private migrationsPath: string;

	constructor(
		migrationsPath: string = join(process.cwd(), "db/migrations/sql"),
	) {
		this.migrationsPath = migrationsPath;
	}

	/**
	 * Generate checksum for migration content
	 */
	private generateChecksum(content: string): string {
		return createHash("sha256").update(content).digest("hex");
	}

	/**
	 * Load migration files from filesystem
	 */
	private loadMigrationFiles(): MigrationFile[] {
		try {
			const files = readdirSync(this.migrationsPath)
				.filter((file) => file.endsWith(".sql"))
				.sort();

			return files.map((file) => {
				const filePath = join(this.migrationsPath, file);
				const content = readFileSync(filePath, "utf-8");

				// Parse migration file format:
				// -- Migration: migration_name
				// -- Up
				// SQL statements...
				// -- Down
				// SQL statements...

				const lines = content.split("\n");
				const upStartIndex = lines.findIndex((line) => line.trim() === "-- Up");
				const downStartIndex = lines.findIndex(
					(line) => line.trim() === "-- Down",
				);

				if (upStartIndex === -1 || downStartIndex === -1) {
					throw new Error(`Invalid migration file format: ${file}`);
				}

				const upSql = lines
					.slice(upStartIndex + 1, downStartIndex)
					.join("\n")
					.trim();
				const downSql = lines
					.slice(downStartIndex + 1)
					.join("\n")
					.trim();

				return {
					name: file.replace(".sql", ""),
					up: upSql,
					down: downSql,
					checksum: this.generateChecksum(upSql + downSql),
				};
			});
		} catch (error) {
			console.error("Failed to load migration files:", error);
			return [];
		}
	}

	/**
	 * Get executed migrations from database
	 */
	private async getExecutedMigrations(): Promise<
Array<{ name: string; checksum: string; executedAt: Date }>
	> {
		try {
			return await db
				.select({
					name: migrations.name,
					checksum: migrations.checksum,
					executedAt: migrations.executedAt,
				})
				.from(migrations)
				.orderBy(desc(migrations.executedAt));
		} catch (error) {
			// If migrations table doesn't exist, return empty array
			console.warn("Migrations table not found, assuming first run");
			return [];
		}
	}

	/**
	 * Validate migration integrity with comprehensive checks
	 */
	private async validateMigrations(): Promise<MigrationValidationResult> {
		const errors: string[] = [];
		const warnings: string[] = [];
		const migrationFiles = this.loadMigrationFiles();
		const executedMigrations = await this.getExecutedMigrations();

		// Check for checksum mismatches
		for (const executed of executedMigrations) {
			const file = migrationFiles.find((f) => f.name === executed.name);
			if (file && file.checksum !== executed.checksum) {
				errors.push(`Checksum mismatch for migration ${executed.name}`);
			}
		}

		// Check for missing migration files
		for (const executed of executedMigrations) {
			const file = migrationFiles.find((f) => f.name === executed.name);
			if (!file) {
				errors.push(`Migration file not found: ${executed.name}`);
			}
		}

		// Check for duplicate migration names
		const nameCount = new Map<string, number>();
		migrationFiles.forEach((file) => {
			nameCount.set(file.name, (nameCount.get(file.name) || 0) + 1);
		});
		nameCount.forEach((count, name) => {
			if (count > 1) {
				errors.push(`Duplicate migration name: ${name}`);
			}
		});

		// Check for missing rollback SQL
		migrationFiles.forEach((file) => {
			if (!file.down.trim()) {
				warnings.push(`Migration ${file.name} has no rollback SQL`);
			}
		});

		// Check for potentially dangerous operations
		migrationFiles.forEach((file) => {
			const upSql = file.up.toLowerCase();
			if (upSql.includes("drop table") && !upSql.includes("if exists")) {
				warnings.push(
					`Migration ${file.name} contains DROP TABLE without IF EXISTS`,
				);
			}
			if (upSql.includes("alter table") && upSql.includes("drop column")) {
				warnings.push(
					`Migration ${file.name} drops columns - ensure data backup`,
				);
			}
		});

		// Validate SQL syntax (basic check)
		migrationFiles.forEach((file) => {
			try {
				this.validateSQLSyntax(file.up);
				this.validateSQLSyntax(file.down);
			} catch (error) {
				errors.push(
					`SQL syntax error in migration ${file.name}: ${error.message}`,
				);
			}
		});

		return {
			valid: errors.length === 0,
			errors,
			warnings,
		};
	}

	/**
	 * Basic SQL syntax validation
	 */
	private validateSQLSyntax(sql: string): void {
		const statements = sql.split(";").filter((stmt) => stmt.trim());

		for (const statement of statements) {
			const trimmed = statement.trim().toLowerCase();

			// Check for balanced parentheses
			const openParens = (statement.match(/\(/g) || []).length;
			const closeParens = (statement.match(/\)/g) || []).length;
			if (openParens !== closeParens) {
				throw new Error("Unbalanced parentheses");
			}

			// Check for basic SQL structure
			if (trimmed && !this.isValidSQLStatement(trimmed)) {
				throw new Error(
					`Invalid SQL statement: ${statement.substring(0, 50)}...`,
				);
			}
		}
	}

	/**
	 * Check if statement starts with valid SQL keywords
	 */
	private isValidSQLStatement(statement: string): boolean {
		const validKeywords = [
			"select",
			"insert",
			"update",
			"delete",
			"create",
			"alter",
			"drop",
			"grant",
			"revoke",
			"commit",
			"rollback",
			"begin",
			"end",
			"with",
			"explain",
			"analyze",
			"vacuum",
			"reindex",
			"comment",
			"set",
			"show",
			"describe",
			"truncate",
			"copy",
			"lock",
			"unlock",
			"do",
			"declare",
			"return",
			"if",
			"for",
			"while",
			"loop",
			"case",
			"when",
			"else",
			"elseif",
			"elsif",
			"perform",
			"raise",
			"notice",
			"warning",
			"exception",
			"language",
			"plpgsql",
			"sql",
			"function",
			"procedure",
			"trigger",
			"extension",
			"schema",
			"domain",
			"type",
			"sequence",
			"view",
			"materialized",
			"index",
			"unique",
			"primary",
			"foreign",
			"check",
			"constraint",
			"column",
			"table",
			"database",
			"tablespace",
			"role",
			"user",
			"group",
			"policy",
			"rule",
			"operator",
			"cast",
			"aggregate",
			"collation",
			"conversion",
			"statistics",
			"publication",
			"subscription",
		];

		const firstWord = statement.split(/\s+/)[0].toLowerCase();

		// Allow comments
		if (statement.startsWith("--") || statement.startsWith("/*")) {
			return true;
		}

		// Allow PostgreSQL $$ syntax for functions/procedures
		if (
			statement.includes("$$") ||
			statement.includes("$function$") ||
			statement.includes("$procedure$")
		) {
			return true;
		}

		// Allow plpgsql blocks that start with variable declarations or control structures
		if (
			statement.match(
				/^\s*(declare|begin|if|for|while|case|return|perform|raise)/i,
			)
		) {
			return true;
		}

		return validKeywords.includes(firstWord);
	}

	/**
	 * Execute a single migration
	 */
	private async executeMigration(migration: MigrationFile): Promise<void> {
		const startTime = Date.now();

		try {
			// Since Neon serverless doesn't support traditional transactions in the same way,
			// we'll execute statements within a BEGIN/COMMIT block
			await sql`BEGIN`;

			try {
				// Split SQL by semicolon and execute each statement
				const statements = migration.up
					.split(";")
					.map((stmt) => stmt.trim())
					.filter((stmt) => stmt.length > 0);

				for (const statement of statements) {
					await sql(statement);
				}

				// Record migration execution
				await db.insert(migrations).values({
					name: migration.name,
					checksum: migration.checksum,
					rollbackSql: migration.down,
					metadata: {
						executionTimeMs: Date.now() - startTime,
						statementsCount: statements.length,
					},
				});

				await sql`COMMIT`;
			} catch (error) {
				await sql`ROLLBACK`;
				throw error;
			}

			console.log(
				`✅ Migration ${migration.name} executed successfully (${Date.now() - startTime}ms)`,
			);
		} catch (error) {
			console.error(`❌ Migration ${migration.name} failed:`, error);
			throw error;
		}
	}

	/**
	 * Run pending migrations with enhanced validation and rollback capabilities
	 */
	async migrate(): Promise<MigrationExecutionResult> {
		const startTime = Date.now();
		console.log("🚀 Starting database migration...");

		const validation = await this.validateMigrations();
		if (!validation.valid) {
			console.error("❌ Migration validation failed:");
			validation.errors.forEach((error) => console.error(`  - ${error}`));
			return {
				success: false,
				executed: [],
				errors: validation.errors,
				warnings: validation.warnings,
				executionTime: Date.now() - startTime,
			};
		}

		if (validation.warnings.length > 0) {
			console.warn("⚠️  Migration warnings:");
			validation.warnings.forEach((warning) => console.warn(`  - ${warning}`));
		}

		const migrationFiles = this.loadMigrationFiles();
		const executedMigrations = await this.getExecutedMigrations();
		const executedNames = new Set(executedMigrations.map((m) => m.name));

		const pendingMigrations = migrationFiles.filter(
			(m) => !executedNames.has(m.name),
		);

		if (pendingMigrations.length === 0) {
			console.log("✅ No pending migrations");
			return {
				success: true,
				executed: [],
				errors: [],
				warnings: validation.warnings,
				executionTime: Date.now() - startTime,
			};
		}

		console.log(`📋 Found ${pendingMigrations.length} pending migrations`);

		const executed: string[] = [];
		const errors: string[] = [];
		const executedMigrations_backup: string[] = [];

		// Create backup point before starting migrations
		await this.createBackupPoint();

		for (const migration of pendingMigrations) {
			try {
				console.log(`🔄 Executing migration: ${migration.name}`);
				await this.executeMigration(migration);
				executed.push(migration.name);
				executedMigrations_backup.push(migration.name);
				console.log(`✅ Migration ${migration.name} completed successfully`);
			} catch (error) {
				console.error(
					`❌ Migration ${migration.name} failed: ${error.message}`,
				);
				errors.push(`${migration.name}: ${error.message}`);

				// Attempt to rollback executed migrations in this batch
				if (executedMigrations_backup.length > 0) {
					console.log(
						"🔄 Attempting to rollback executed migrations in this batch...",
					);
					await this.rollbackBatch(executedMigrations_backup.reverse());
				}
				break; // Stop on first error
			}
		}

		const success = errors.length === 0;
		const executionTime = Date.now() - startTime;

		if (success) {
			console.log(`✅ Migration completed successfully in ${executionTime}ms`);
			await this.cleanupBackupPoint();
		} else {
			console.error(`❌ Migration failed after ${executionTime}ms`);
		}

		return {
			success,
			executed,
			errors,
			warnings: validation.warnings,
			executionTime,
		};
	}

	/**
	 * Create a backup point before migrations
	 */
	private async createBackupPoint(): Promise<void> {
		try {
			// This would typically create a database snapshot or backup
			// For now, we'll just log the current state
			console.log("📸 Creating backup point...");

			const backupMetadata = {
				timestamp: new Date().toISOString(),
				executedMigrations: await this.getExecutedMigrations(),
			};

			const backupPath = join(this.migrationsPath, "..", "backup");
			if (!existsSync(backupPath)) {
				mkdirSync(backupPath, { recursive: true });
			}

			writeFileSync(
				join(backupPath, `backup-${Date.now()}.json`),
JSON.stringify(backupMetadata, null, 2),
			);

			console.log("✅ Backup point created");
		} catch (error) {
			console.warn("⚠️  Failed to create backup point:", error.message);
		}
	}

	/**
	 * Clean up backup point after successful migration
	 */
	private async cleanupBackupPoint(): Promise<void> {
		try {
			// Clean up old backup files (keep last 5)
			const backupPath = join(this.migrationsPath, "..", "backup");
			if (existsSync(backupPath)) {
				const backupFiles = readdirSync(backupPath)
					.filter(
						(file) => file.startsWith("backup-") && file.endsWith(".json"),
					)
					.sort()
					.reverse();

				// Keep only the 5 most recent backups
				const filesToDelete = backupFiles.slice(5);
				filesToDelete.forEach((file) => {
					try {
						require("fs").unlinkSync(join(backupPath, file));
					} catch (error) {
						console.warn(
							`Failed to delete backup file ${file}:`,
							error.message,
						);
					}
				});
			}
		} catch (error) {
			console.warn("⚠️  Failed to cleanup backup point:", error.message);
		}
	}

	/**
	 * Rollback a batch of migrations
	 */
	private async rollbackBatch(migrationNames: string[]): Promise<void> {
		for (const name of migrationNames) {
			try {
				console.log(`🔄 Rolling back migration: ${name}`);

				const migration = await db
					.select()
					.from(migrations)
					.where(eq(migrations.name, name))
					.limit(1);

				if (migration.length > 0 && migration[0].rollbackSql) {
					await sql`BEGIN`;

					try {
						const statements = migration[0].rollbackSql
							.split(";")
							.map((stmt) => stmt.trim())
							.filter((stmt) => stmt.length > 0);

						for (const statement of statements) {
							await sql(statement);
						}

						await db
							.delete(migrations)
							.where(eq(migrations.id, migration[0].id));

						await sql`COMMIT`;
					} catch (error) {
						await sql`ROLLBACK`;
						throw error;
					}

					console.log(`✅ Rolled back migration: ${name}`);
				}
			} catch (error) {
				console.error(
					`❌ Failed to rollback migration ${name}:`,
					error.message,
				);
			}
		}
	}

	/**
	 * Rollback last migration
	 */
	async rollback(): Promise<{
		success: boolean;
		rolledBack?: string;
		error?: string;
	}> {
		console.log("🔄 Starting migration rollback...");

		try {
			const lastMigration = await db
				.select()
				.from(migrations)
				.orderBy(desc(migrations.executedAt))
				.limit(1);

			if (lastMigration.length === 0) {
				return { success: false, error: "No migrations to rollback" };
			}

			const migration = lastMigration[0];

			if (!migration.rollbackSql) {
				return {
					success: false,
					error: `No rollback SQL found for migration ${migration.name}`,
				};
			}

			await sql`BEGIN`;

			try {
				// Execute rollback SQL
				const statements = migration.rollbackSql
					.split(";")
					.map((stmt) => stmt.trim())
					.filter((stmt) => stmt.length > 0);

				for (const statement of statements) {
					await sql(statement);
				}

				// Remove migration record
				await db.delete(migrations).where(eq(migrations.id, migration.id));

				await sql`COMMIT`;
			} catch (error) {
				await sql`ROLLBACK`;
				throw error;
			}

			console.log(`✅ Migration ${migration.name} rolled back successfully`);
			return { success: true, rolledBack: migration.name };
		} catch (error) {
			console.error("❌ Rollback failed:", error);
			return { success: false, error: error.message };
		}
	}

	/**
	 * Get migration status
	 */
	async getStatus(): Promise<{
		executed: Array<{ name: string; executedAt: Date }>;
		pending: string[];
		total: number;
	}> {
		const migrationFiles = this.loadMigrationFiles();
		const executedMigrations = await this.getExecutedMigrations();
		const executedNames = new Set(executedMigrations.map((m) => m.name));

		const pending = migrationFiles
			.filter((m) => !executedNames.has(m.name))
			.map((m) => m.name);

		return {
			executed: executedMigrations.map((m) => ({
				name: m.name,
				executedAt: m.executedAt,
			})),
			pending,
			total: migrationFiles.length,
		};
	}

	/**
	 * Create a new migration file with enhanced template
	 */
	async createMigration(
		name: string,
		options?: {
			description?: string;
			author?: string;
			tags?: string[];
		},
	): Promise<string> {
		const timestamp = new Date()
			.toISOString()
			.replace(/[:.]/g, "-")
			.split("T")[0];
		const filename = `${timestamp}_${name}.sql`;
		const filepath = join(this.migrationsPath, filename);

		const template = `-- Migration: ${name}
Created: ${new Date().toISOString()}
${options?.description ? `-- Description: ${options.description}` : ""}
${options?.author ? `-- Author: ${options.author}` : ""}
${options?.tags ? `-- Tags: ${options.tags.join(", ")}` : ""}
import { Up
Add your migration SQL here
=======
  private migrationsPath: string

  constructor(migrationsPath: string = join(process.cwd(), 'db/migrations/sql')) {
    this.migrationsPath = migrationsPath
  }

  /**
   * Generate checksum for migration content
   */
  private generateChecksum(content: string): string {
    return createHash('sha256').update(content).digest('hex')
  }

  /**
   * Load migration files from filesystem
   */
  private loadMigrationFiles(dir: string): MigrationFile[] {
    const files = readdirSync(dir).filter((file) => file.endsWith('.sql'))
    const migrationRegex = /^\d{3}_[a-z0-9_-]+\.sql$/i

    return files
      .filter((file) => migrationRegex.test(file))
      .sort()
      .map((file) => {
        const filePath = join(dir, file)
        const content = readFileSync(filePath, 'utf-8')
        const lines = content.split('\n')

        // Try to find Up/Down sections
        const upStartIndex = lines.findIndex((line) => line.trim() === '-- Up')
        const downStartIndex = lines.findIndex((line) => line.trim() === '-- Down')

        let upSql: string
        let downSql: string

        if (upStartIndex !== -1 && downStartIndex !== -1) {
          // File has proper Up/Down sections
          upSql = lines
            .slice(upStartIndex + 1, downStartIndex)
            .join('\n')
            .trim()

          downSql = lines
            .slice(downStartIndex + 1)
            .join('\n')
            .trim()
        } else {
          // Legacy format - treat entire file as Up, generate simple Down
          upSql = content.trim()

          // Extract table names for Down section
          const tableMatches = content.match(/CREATE TABLE\s+(?:IF NOT EXISTS\s+)?(\w+)/gi)
          const tables = tableMatches
            ? tableMatches
                .map((match) => {
                  const tableMatch = match.match(/CREATE TABLE\s+(?:IF NOT EXISTS\s+)?(\w+)/i)
                  return tableMatch ? tableMatch[1] : null
                })
                .filter(Boolean)
            : []

          // Generate Down SQL
          downSql = tables
            .reverse()
            .map((table) => `DROP TABLE IF EXISTS ${table};`)
            .join('\n')
        }

        const checksum = this.generateChecksum(upSql)

        return {
          name: file.replace('.sql', ''),
          up: upSql,
          down: downSql,
          checksum,
        }
      })
  }

  /**
   * Get executed migrations from database
   */
  private async getExecutedMigrations(): Promise<
    Array<{ name: string; checksum: string; executedAt: Date }>
  > {
    try {
      return await db
        .select({
          name: migrations.name,
          checksum: migrations.checksum,
          executedAt: migrations.executedAt,
        })
        .from(migrations)
        .orderBy(desc(migrations.executedAt))
    } catch (error) {
      // If migrations table doesn't exist, return empty array
      console.warn('Migrations table not found, assuming first run')
      return []
    }
  }

  /**
   * Validate migration integrity with comprehensive checks
   */
  private async validateMigrations(): Promise<MigrationValidationResult> {
    const errors: string[] = []
    const warnings: string[] = []
    const migrationFiles = this.loadMigrationFiles()
    const executedMigrations = await this.getExecutedMigrations()

    // Check for checksum mismatches
    for (const executed of executedMigrations) {
      const file = migrationFiles.find((f) => f.name === executed.name)
      if (file && file.checksum !== executed.checksum) {
        errors.push(`Checksum mismatch for migration ${executed.name}`)
      }
    }

    // Check for missing migration files
    for (const executed of executedMigrations) {
      const file = migrationFiles.find((f) => f.name === executed.name)
      if (!file) {
        errors.push(`Migration file not found: ${executed.name}`)
      }
    }

    // Check for duplicate migration names
    const nameCount = new Map<string, number>()
    migrationFiles.forEach((file) => {
      nameCount.set(file.name, (nameCount.get(file.name) || 0) + 1)
    })
    nameCount.forEach((count, name) => {
      if (count > 1) {
        errors.push(`Duplicate migration name: ${name}`)
      }
    })

    // Check for missing rollback SQL
    migrationFiles.forEach((file) => {
      if (!file.down.trim()) {
        warnings.push(`Migration ${file.name} has no rollback SQL`)
      }
    })

    // Check for potentially dangerous operations
    migrationFiles.forEach((file) => {
      const upSql = file.up.toLowerCase()
      if (upSql.includes('drop table') && !upSql.includes('if exists')) {
        warnings.push(`Migration ${file.name} contains DROP TABLE without IF EXISTS`)
      }
      if (upSql.includes('alter table') && upSql.includes('drop column')) {
        warnings.push(`Migration ${file.name} drops columns - ensure data backup`)
      }
    })

    // Validate SQL syntax (basic check)
    migrationFiles.forEach((file) => {
      try {
        this.validateSQLSyntax(file.up)
        this.validateSQLSyntax(file.down)
      } catch (error) {
        errors.push(`SQL syntax error in migration ${file.name}: ${error.message}`)
      }
    })

    return {
      valid: errors.length === 0,
      errors,
      warnings,
    }
  }

  /**
   * Basic SQL syntax validation
   */
  private validateSQLSyntax(sql: string): void {
    const statements = sql.split(';').filter((stmt) => stmt.trim())

    for (const statement of statements) {
      const trimmed = statement.trim().toLowerCase()

      // Check for balanced parentheses
      const openParens = (statement.match(/\(/g) || []).length
      const closeParens = (statement.match(/\)/g) || []).length
      if (openParens !== closeParens) {
        throw new Error('Unbalanced parentheses')
      }

      // Check for basic SQL structure
      if (trimmed && !this.isValidSQLStatement(trimmed)) {
        throw new Error(`Invalid SQL statement: ${statement.substring(0, 50)}...`)
      }
    }
  }

  /**
   * Check if statement starts with valid SQL keywords
   */
  private isValidSQLStatement(statement: string): boolean {
    const validKeywords = [
      'select',
      'insert',
      'update',
      'delete',
      'create',
      'alter',
      'drop',
      'grant',
      'revoke',
      'commit',
      'rollback',
      'begin',
      'end',
      'with',
      'explain',
      'analyze',
      'vacuum',
      'reindex',
      'comment',
      'set',
      'show',
      'describe',
      'truncate',
      'copy',
      'lock',
      'unlock',
      'do',
      'declare',
      'return',
      'if',
      'for',
      'while',
      'loop',
      'case',
      'when',
      'else',
      'elseif',
      'elsif',
      'perform',
      'raise',
      'notice',
      'warning',
      'exception',
      'language',
      'plpgsql',
      'sql',
      'function',
      'procedure',
      'trigger',
      'extension',
      'schema',
      'domain',
      'type',
      'sequence',
      'view',
      'materialized',
      'index',
      'unique',
      'primary',
      'foreign',
      'check',
      'constraint',
      'column',
      'table',
      'database',
      'tablespace',
      'role',
      'user',
      'group',
      'policy',
      'rule',
      'operator',
      'cast',
      'aggregate',
      'collation',
      'conversion',
      'statistics',
      'publication',
      'subscription',
    ]

    const firstWord = statement.split(/\s+/)[0].toLowerCase()

    // Allow comments
    if (statement.startsWith('--') || statement.startsWith('/*')) {
      return true
    }

    // Allow PostgreSQL $$ syntax for functions/procedures
    if (
      statement.includes('$$') ||
      statement.includes('$function$') ||
      statement.includes('$procedure$')
    ) {
      return true
    }

    // Allow plpgsql blocks that start with variable declarations or control structures
    if (statement.match(/^\s*(declare|begin|if|for|while|case|return|perform|raise)/i)) {
      return true
    }

    return validKeywords.includes(firstWord)
  }

  /**
   * Execute a single migration
   */
  private async executeMigration(migration: MigrationFile): Promise<void> {
    const startTime = Date.now()

    try {
      // Since Neon serverless doesn't support traditional transactions in the same way,
      // we'll execute statements within a BEGIN/COMMIT block
      await sql`BEGIN`

      try {
        // Split SQL by semicolon and execute each statement
        const statements = migration.up
          .split(';')
          .map((stmt) => stmt.trim())
          .filter((stmt) => stmt.length > 0)

        for (const statement of statements) {
          // Execute raw SQL statement using drizzle's sql operator
          await db.execute(sqlOperator.raw(statement))
        }

        // Record migration execution
        await db.insert(migrations).values({
          name: migration.name,
          checksum: migration.checksum,
          rollbackSql: migration.down,
          metadata: {
            executionTimeMs: Date.now() - startTime,
            statementsCount: statements.length,
          },
        })

        await sql`COMMIT`
      } catch (error) {
        await sql`ROLLBACK`
        throw error
      }

      console.log(
        `✅ Migration ${migration.name} executed successfully (${Date.now() - startTime}ms)`
      )
    } catch (error) {
      console.error(`❌ Migration ${migration.name} failed:`, error)
      throw error
    }
  }

  /**
   * Run pending migrations with enhanced validation and rollback capabilities
   */
  async migrate(): Promise<MigrationExecutionResult> {
    const startTime = Date.now()
    console.log('🚀 Starting database migration...')

    const validation = await this.validateMigrations()
    if (!validation.valid) {
      console.error('❌ Migration validation failed:')
      validation.errors.forEach((error) => console.error(`  - ${error}`))
      return {
        success: false,
        executed: [],
        errors: validation.errors,
        warnings: validation.warnings,
        executionTime: Date.now() - startTime,
      }
    }

    if (validation.warnings.length > 0) {
      console.warn('⚠️  Migration warnings:')
      validation.warnings.forEach((warning) => console.warn(`  - ${warning}`))
    }

    const migrationFiles = this.loadMigrationFiles()
    const executedMigrations = await this.getExecutedMigrations()
    const executedNames = new Set(executedMigrations.map((m) => m.name))

    const pendingMigrations = migrationFiles.filter((m) => !executedNames.has(m.name))

    if (pendingMigrations.length === 0) {
      console.log('✅ No pending migrations')
      return {
        success: true,
        executed: [],
        errors: [],
        warnings: validation.warnings,
        executionTime: Date.now() - startTime,
      }
    }

    console.log(`📋 Found ${pendingMigrations.length} pending migrations`)

    const executed: string[] = []
    const errors: string[] = []
    const executedMigrations_backup: string[] = []

    // Create backup point before starting migrations
    await this.createBackupPoint()

    for (const migration of pendingMigrations) {
      try {
        console.log(`🔄 Executing migration: ${migration.name}`)
        await this.executeMigration(migration)
        executed.push(migration.name)
        executedMigrations_backup.push(migration.name)
        console.log(`✅ Migration ${migration.name} completed successfully`)
      } catch (error) {
        console.error(`❌ Migration ${migration.name} failed: ${error.message}`)
        errors.push(`${migration.name}: ${error.message}`)

        // Attempt to rollback executed migrations in this batch
        if (executedMigrations_backup.length > 0) {
          console.log('🔄 Attempting to rollback executed migrations in this batch...')
          await this.rollbackBatch(executedMigrations_backup.reverse())
        }
        break // Stop on first error
      }
    }

    const success = errors.length === 0
    const executionTime = Date.now() - startTime

    if (success) {
      console.log(`✅ Migration completed successfully in ${executionTime}ms`)
      await this.cleanupBackupPoint()
    } else {
      console.error(`❌ Migration failed after ${executionTime}ms`)
    }

    return {
      success,
      executed,
      errors,
      warnings: validation.warnings,
      executionTime,
    }
  }

  /**
   * Create a backup point before migrations
   */
  private async createBackupPoint(): Promise<void> {
    try {
      // This would typically create a database snapshot or backup
      // For now, we'll just log the current state
      console.log('📸 Creating backup point...')

      const backupMetadata = {
        timestamp: new Date().toISOString(),
        executedMigrations: await this.getExecutedMigrations(),
      }

      const backupPath = join(this.migrationsPath, '..', 'backup')
      if (!existsSync(backupPath)) {
        mkdirSync(backupPath, { recursive: true })
      }

      writeFileSync(
        join(backupPath, `backup-${Date.now()}.json`),
        JSON.stringify(backupMetadata, null, 2)
      )

      console.log('✅ Backup point created')
    } catch (error) {
      console.warn('⚠️  Failed to create backup point:', error.message)
    }
  }

  /**
   * Clean up backup point after successful migration
   */
  private async cleanupBackupPoint(): Promise<void> {
    try {
      // Clean up old backup files (keep last 5)
      const backupPath = join(this.migrationsPath, '..', 'backup')
      if (existsSync(backupPath)) {
        const backupFiles = readdirSync(backupPath)
          .filter((file) => file.startsWith('backup-') && file.endsWith('.json'))
          .sort()
          .reverse()

        // Keep only the 5 most recent backups
        const filesToDelete = backupFiles.slice(5)
        filesToDelete.forEach((file) => {
          try {
            require('fs').unlinkSync(join(backupPath, file))
          } catch (error) {
            console.warn(`Failed to delete backup file ${file}:`, error.message)
          }
        })
      }
    } catch (error) {
      console.warn('⚠️  Failed to cleanup backup point:', error.message)
    }
  }

  /**
   * Rollback a batch of migrations
   */
  private async rollbackBatch(migrationNames: string[]): Promise<void> {
    for (const name of migrationNames) {
      try {
        console.log(`🔄 Rolling back migration: ${name}`)

        const migration = await db
          .select()
          .from(migrations)
          .where(eq(migrations.name, name))
          .limit(1)

        if (migration.length > 0 && migration[0].rollbackSql) {
          await sql`BEGIN`

          try {
            const statements = migration[0].rollbackSql
              .split(';')
              .map((stmt) => stmt.trim())
              .filter((stmt) => stmt.length > 0)

            for (const statement of statements) {
              await sql(statement)
            }

            await db.delete(migrations).where(eq(migrations.id, migration[0].id))

            await sql`COMMIT`
          } catch (error) {
            await sql`ROLLBACK`
            throw error
          }

          console.log(`✅ Rolled back migration: ${name}`)
        }
      } catch (error) {
        console.error(`❌ Failed to rollback migration ${name}:`, error.message)
      }
    }
  }

  /**
   * Rollback last migration
   */
  async rollback(): Promise<{
    success: boolean
    rolledBack?: string
    error?: string
  }> {
    console.log('🔄 Starting migration rollback...')

    try {
      const lastMigration = await db
        .select()
        .from(migrations)
        .orderBy(desc(migrations.executedAt))
        .limit(1)

      if (lastMigration.length === 0) {
        return { success: false, error: 'No migrations to rollback' }
      }

      const migration = lastMigration[0]

      if (!migration.rollbackSql) {
        return {
          success: false,
          error: `No rollback SQL found for migration ${migration.name}`,
        }
      }

      await sql`BEGIN`

      try {
        // Execute rollback SQL
        const statements = migration.rollbackSql
          .split(';')
          .map((stmt) => stmt.trim())
          .filter((stmt) => stmt.length > 0)

        for (const statement of statements) {
          // Execute raw SQL statement using drizzle's sql operator
          await db.execute(sqlOperator.raw(statement))
        }

        // Remove migration record
        await db.delete(migrations).where(eq(migrations.id, migration.id))

        await sql`COMMIT`
      } catch (error) {
        await sql`ROLLBACK`
        throw error
      }

      console.log(`✅ Migration ${migration.name} rolled back successfully`)
      return { success: true, rolledBack: migration.name }
    } catch (error) {
      console.error('❌ Rollback failed:', error)
      return { success: false, error: error.message }
    }
  }

  /**
   * Get migration status
   */
  async getStatus(): Promise<{
    executed: Array<{ name: string; executedAt: Date }>
    pending: string[]
    total: number
  }> {
    const migrationFiles = this.loadMigrationFiles()
    const executedMigrations = await this.getExecutedMigrations()
    const executedNames = new Set(executedMigrations.map((m) => m.name))

    const pending = migrationFiles.filter((m) => !executedNames.has(m.name)).map((m) => m.name)

    return {
      executed: executedMigrations.map((m) => ({
        name: m.name,
        executedAt: m.executedAt,
      })),
      pending,
      total: migrationFiles.length,
    }
  }

  /**
   * Create a new migration file with enhanced template
   */
  async createMigration(
    name: string,
    options?: {
      description?: string
      author?: string
      tags?: string[]
    }
  ): Promise<string> {
    const timestamp = new Date().toISOString().replace(/[:.]/g, '-').split('T')[0]
    const filename = `${timestamp}_${name}.sql`
    const filepath = join(this.migrationsPath, filename)

    const template = `-- Migration: ${name}
-- Created: ${new Date().toISOString()}
${options?.description ? `-- Description: ${options.description}` : ''}
${options?.author ? `-- Author: ${options.author}` : ''}
${options?.tags ? `-- Tags: ${options.tags.join(', ')}` : ''}

-- Up
-- Add your migration SQL here
-- Example:
-- CREATE TABLE example (
--   id uuid PRIMARY KEY DEFAULT gen_random_uuid(),
--   name varchar(255) NOT NULL,
--   created_at timestamp DEFAULT now() NOT NULL
-- );
-- CREATE INDEX example_name_idx ON example (name);


-- Down
-- Add your rollback SQL here
-- Example:
-- DROP TABLE IF EXISTS example;

`

    writeFileSync(filepath, template)
    console.log(`✅ Created migration file: ${filename}`)
    return filepath
  }

  /**
   * Validate database schema integrity
   */
  async validateSchema(): Promise<{
    valid: boolean
    issues: string[]
    recommendations: string[]
  }> {
    const issues: string[] = []
    const recommendations: string[] = []

    try {
      // Check for missing indexes on foreign keys
      const foreignKeyQuery = `
        SELECT 
          tc.table_name,
          kcu.column_name,
          ccu.table_name AS foreign_table_name,
          ccu.column_name AS foreign_column_name
        FROM information_schema.table_constraints AS tc
        JOIN information_schema.key_column_usage AS kcu
          ON tc.constraint_name = kcu.constraint_name
        JOIN information_schema.constraint_column_usage AS ccu
          ON ccu.constraint_name = tc.constraint_name
        WHERE tc.constraint_type = 'FOREIGN KEY'
      `

      const foreignKeys = await sql(foreignKeyQuery)

      for (const fk of foreignKeys) {
        const indexQuery = `
          SELECT indexname 
          FROM pg_indexes 
          WHERE tablename = '${fk.table_name}' 
          AND indexdef LIKE '%${fk.column_name}%'
        `

        const indexes = await sql(indexQuery)
        if (indexes.length === 0) {
          recommendations.push(
            `Consider adding index on ${fk.table_name}.${fk.column_name} (foreign key)`
          )
        }
      }

      // Check for tables without primary keys
      const tablesQuery = `
        SELECT table_name 
        FROM information_schema.tables 
        WHERE table_schema = 'public' 
        AND table_type = 'BASE TABLE'
        AND table_name NOT IN (
          SELECT table_name 
          FROM information_schema.table_constraints 
          WHERE constraint_type = 'PRIMARY KEY'
        )
      `

      const tablesWithoutPK = await sql(tablesQuery)
      tablesWithoutPK.forEach((row) => {
        issues.push(`Table ${row.table_name} has no primary key`)
      })

      // Check for unused indexes (this would require pg_stat_user_indexes)
      try {
        const unusedIndexQuery = `
          SELECT 
            schemaname,
            tablename,
            indexname,
            idx_tup_read,
            idx_tup_fetch
          FROM pg_stat_user_indexes
          WHERE idx_tup_read = 0 AND idx_tup_fetch = 0
        `

        const unusedIndexes = await sql(unusedIndexQuery)
        unusedIndexes.forEach((row) => {
          recommendations.push(`Index ${row.indexname} on ${row.tablename} appears unused`)
        })
      } catch (error) {
        // pg_stat_user_indexes might not be available
        console.warn('Could not check for unused indexes:', error.message)
      }
    } catch (error) {
      issues.push(`Schema validation error: ${error.message}`)
    }

    return {
      valid: issues.length === 0,
      issues,
      recommendations,
    }
  }

  /**
   * Get database statistics and health metrics
   */
  async getDatabaseStats(): Promise<{
    tables: Array<{
      name: string
      rowCount: number
      size: string
      indexes: number
    }>
    totalSize: string
    connectionCount: number
    extensions: string[]
  }> {
    try {
      // Get table statistics
      const tableStatsQuery = `
        SELECT 
          schemaname,
          tablename,
          n_tup_ins + n_tup_upd + n_tup_del as total_operations,
          n_tup_ins as inserts,
          n_tup_upd as updates,
          n_tup_del as deletes,
          n_live_tup as live_tuples,
          pg_size_pretty(pg_total_relation_size(schemaname||'.'||tablename)) as size
        FROM pg_stat_user_tables
        ORDER BY total_operations DESC
      `

      const tableStats = await sql(tableStatsQuery)

      // Get index count per table
      const indexCountQuery = `
        SELECT 
          tablename,
          COUNT(*) as index_count
        FROM pg_indexes
        WHERE schemaname = 'public'
        GROUP BY tablename
      `

      const indexCounts = await sql(indexCountQuery)
      const indexCountMap = new Map(indexCounts.map((row) => [row.tablename, row.index_count]))

      // Get total database size
      const dbSizeQuery = 'SELECT pg_size_pretty(pg_database_size(current_database())) as size'
      const dbSize = await sql(dbSizeQuery)

      // Get connection count
      const connectionQuery = 'SELECT count(*) as count FROM pg_stat_activity'
      const connections = await sql(connectionQuery)

      // Get installed extensions
      const extensionsQuery = 'SELECT extname FROM pg_extension ORDER BY extname'
      const extensions = await sql(extensionsQuery)

      return {
        tables: tableStats.map((row) => ({
          name: row.tablename,
          rowCount: Number.parseInt(row.live_tuples) || 0,
          size: row.size || '0 bytes',
          indexes: indexCountMap.get(row.tablename) || 0,
        })),
        totalSize: dbSize[0]?.size || '0 bytes',
        connectionCount: Number.parseInt(connections[0]?.count) || 0,
        extensions: extensions.map((row) => row.extname),
      }
    } catch (error) {
      console.error('Failed to get database stats:', error)
      return {
        tables: [],
        totalSize: '0 bytes',
        connectionCount: 0,
        extensions: [],
      }
    }
  }

  /**
   * Optimize database performance
   */
  async optimizeDatabase(): Promise<{
    success: boolean
    operations: string[]
    errors: string[]
  }> {
    const operations: string[] = []
    const errors: string[] = []

    try {
      // Update table statistics
      console.log('📊 Updating table statistics...')
      await sql`ANALYZE`
      operations.push('Updated table statistics (ANALYZE)')

      // Vacuum tables to reclaim space
      console.log('🧹 Vacuuming tables...')
      const tablesQuery = `
        SELECT tablename 
        FROM pg_tables 
        WHERE schemaname = 'public'
      `
      const tables = await sql(tablesQuery)

      for (const table of tables) {
        try {
          await sql(`VACUUM ${table.tablename}`)
          operations.push(`Vacuumed table: ${table.tablename}`)
        } catch (error) {
          errors.push(`Failed to vacuum ${table.tablename}: ${error.message}`)
        }
      }

      // Reindex if needed (be careful with this in production)
      if (process.env.NODE_ENV !== 'production') {
        console.log('🔄 Reindexing database...')
        try {
          await sql`REINDEX DATABASE CONCURRENTLY`
          operations.push('Reindexed database')
        } catch (error) {
          // REINDEX DATABASE might not be supported, try individual tables
          for (const table of tables) {
            try {
              await sql(`REINDEX TABLE ${table.tablename}`)
              operations.push(`Reindexed table: ${table.tablename}`)
            } catch (tableError) {
              errors.push(`Failed to reindex ${table.tablename}: ${tableError.message}`)
            }
          }
        }
      }
    } catch (error) {
      errors.push(`Database optimization error: ${error.message}`)
    }

    return {
      success: errors.length === 0,
      operations,
      errors,
    }
  }
}

// Export singleton instance
export const migrationRunner = new MigrationRunner()
>>>>>>> fff2b04a
<|MERGE_RESOLUTION|>--- conflicted
+++ resolved
@@ -1,714 +1,38 @@
-import { desc, eq, sql as sqlOperator } from "drizzle-orm";
-	existsSync,
-	mkdirSync,
-	readdirSync,
-	readFileSync,
-	writeFileSync
-} from "fs";
-import { db, sql } from "../config";
-migrations, type NewMigration } from "../schema";
+import { createHash } from 'crypto'
+import { desc, eq, sql as sqlOperator } from 'drizzle-orm'
+import { existsSync, mkdirSync, readdirSync, readFileSync, writeFileSync } from 'fs'
+import { join } from 'path'
+import { db, sql } from '../config'
+import { migrations, type NewMigration } from '../schema'
 
 export interface MigrationFile {
-	name: string;
-	up: string;
-	down: string;
-	checksum: string;
-	metadata?: {
-		description?: string;
-		author?: string;
-		tags?: string[];
-		dependencies?: string[];
-	};
+  name: string
+  up: string
+  down: string
+  checksum: string
+  metadata?: {
+    description?: string
+    author?: string
+    tags?: string[]
+    dependencies?: string[]
+  }
 }
 
 export interface MigrationValidationResult {
-	valid: boolean;
-	errors: string[];
-	warnings: string[];
+  valid: boolean
+  errors: string[]
+  warnings: string[]
 }
 
 export interface MigrationExecutionResult {
-	success: boolean;
-	executed: string[];
-	errors: string[];
-	warnings: string[];
-	executionTime: number;
+  success: boolean
+  executed: string[]
+  errors: string[]
+  warnings: string[]
+  executionTime: number
 }
 
 export class MigrationRunner {
-<<<<<<< HEAD
-	private migrationsPath: string;
-
-	constructor(
-		migrationsPath: string = join(process.cwd(), "db/migrations/sql"),
-	) {
-		this.migrationsPath = migrationsPath;
-	}
-
-	/**
-	 * Generate checksum for migration content
-	 */
-	private generateChecksum(content: string): string {
-		return createHash("sha256").update(content).digest("hex");
-	}
-
-	/**
-	 * Load migration files from filesystem
-	 */
-	private loadMigrationFiles(): MigrationFile[] {
-		try {
-			const files = readdirSync(this.migrationsPath)
-				.filter((file) => file.endsWith(".sql"))
-				.sort();
-
-			return files.map((file) => {
-				const filePath = join(this.migrationsPath, file);
-				const content = readFileSync(filePath, "utf-8");
-
-				// Parse migration file format:
-				// -- Migration: migration_name
-				// -- Up
-				// SQL statements...
-				// -- Down
-				// SQL statements...
-
-				const lines = content.split("\n");
-				const upStartIndex = lines.findIndex((line) => line.trim() === "-- Up");
-				const downStartIndex = lines.findIndex(
-					(line) => line.trim() === "-- Down",
-				);
-
-				if (upStartIndex === -1 || downStartIndex === -1) {
-					throw new Error(`Invalid migration file format: ${file}`);
-				}
-
-				const upSql = lines
-					.slice(upStartIndex + 1, downStartIndex)
-					.join("\n")
-					.trim();
-				const downSql = lines
-					.slice(downStartIndex + 1)
-					.join("\n")
-					.trim();
-
-				return {
-					name: file.replace(".sql", ""),
-					up: upSql,
-					down: downSql,
-					checksum: this.generateChecksum(upSql + downSql),
-				};
-			});
-		} catch (error) {
-			console.error("Failed to load migration files:", error);
-			return [];
-		}
-	}
-
-	/**
-	 * Get executed migrations from database
-	 */
-	private async getExecutedMigrations(): Promise<
-Array<{ name: string; checksum: string; executedAt: Date }>
-	> {
-		try {
-			return await db
-				.select({
-					name: migrations.name,
-					checksum: migrations.checksum,
-					executedAt: migrations.executedAt,
-				})
-				.from(migrations)
-				.orderBy(desc(migrations.executedAt));
-		} catch (error) {
-			// If migrations table doesn't exist, return empty array
-			console.warn("Migrations table not found, assuming first run");
-			return [];
-		}
-	}
-
-	/**
-	 * Validate migration integrity with comprehensive checks
-	 */
-	private async validateMigrations(): Promise<MigrationValidationResult> {
-		const errors: string[] = [];
-		const warnings: string[] = [];
-		const migrationFiles = this.loadMigrationFiles();
-		const executedMigrations = await this.getExecutedMigrations();
-
-		// Check for checksum mismatches
-		for (const executed of executedMigrations) {
-			const file = migrationFiles.find((f) => f.name === executed.name);
-			if (file && file.checksum !== executed.checksum) {
-				errors.push(`Checksum mismatch for migration ${executed.name}`);
-			}
-		}
-
-		// Check for missing migration files
-		for (const executed of executedMigrations) {
-			const file = migrationFiles.find((f) => f.name === executed.name);
-			if (!file) {
-				errors.push(`Migration file not found: ${executed.name}`);
-			}
-		}
-
-		// Check for duplicate migration names
-		const nameCount = new Map<string, number>();
-		migrationFiles.forEach((file) => {
-			nameCount.set(file.name, (nameCount.get(file.name) || 0) + 1);
-		});
-		nameCount.forEach((count, name) => {
-			if (count > 1) {
-				errors.push(`Duplicate migration name: ${name}`);
-			}
-		});
-
-		// Check for missing rollback SQL
-		migrationFiles.forEach((file) => {
-			if (!file.down.trim()) {
-				warnings.push(`Migration ${file.name} has no rollback SQL`);
-			}
-		});
-
-		// Check for potentially dangerous operations
-		migrationFiles.forEach((file) => {
-			const upSql = file.up.toLowerCase();
-			if (upSql.includes("drop table") && !upSql.includes("if exists")) {
-				warnings.push(
-					`Migration ${file.name} contains DROP TABLE without IF EXISTS`,
-				);
-			}
-			if (upSql.includes("alter table") && upSql.includes("drop column")) {
-				warnings.push(
-					`Migration ${file.name} drops columns - ensure data backup`,
-				);
-			}
-		});
-
-		// Validate SQL syntax (basic check)
-		migrationFiles.forEach((file) => {
-			try {
-				this.validateSQLSyntax(file.up);
-				this.validateSQLSyntax(file.down);
-			} catch (error) {
-				errors.push(
-					`SQL syntax error in migration ${file.name}: ${error.message}`,
-				);
-			}
-		});
-
-		return {
-			valid: errors.length === 0,
-			errors,
-			warnings,
-		};
-	}
-
-	/**
-	 * Basic SQL syntax validation
-	 */
-	private validateSQLSyntax(sql: string): void {
-		const statements = sql.split(";").filter((stmt) => stmt.trim());
-
-		for (const statement of statements) {
-			const trimmed = statement.trim().toLowerCase();
-
-			// Check for balanced parentheses
-			const openParens = (statement.match(/\(/g) || []).length;
-			const closeParens = (statement.match(/\)/g) || []).length;
-			if (openParens !== closeParens) {
-				throw new Error("Unbalanced parentheses");
-			}
-
-			// Check for basic SQL structure
-			if (trimmed && !this.isValidSQLStatement(trimmed)) {
-				throw new Error(
-					`Invalid SQL statement: ${statement.substring(0, 50)}...`,
-				);
-			}
-		}
-	}
-
-	/**
-	 * Check if statement starts with valid SQL keywords
-	 */
-	private isValidSQLStatement(statement: string): boolean {
-		const validKeywords = [
-			"select",
-			"insert",
-			"update",
-			"delete",
-			"create",
-			"alter",
-			"drop",
-			"grant",
-			"revoke",
-			"commit",
-			"rollback",
-			"begin",
-			"end",
-			"with",
-			"explain",
-			"analyze",
-			"vacuum",
-			"reindex",
-			"comment",
-			"set",
-			"show",
-			"describe",
-			"truncate",
-			"copy",
-			"lock",
-			"unlock",
-			"do",
-			"declare",
-			"return",
-			"if",
-			"for",
-			"while",
-			"loop",
-			"case",
-			"when",
-			"else",
-			"elseif",
-			"elsif",
-			"perform",
-			"raise",
-			"notice",
-			"warning",
-			"exception",
-			"language",
-			"plpgsql",
-			"sql",
-			"function",
-			"procedure",
-			"trigger",
-			"extension",
-			"schema",
-			"domain",
-			"type",
-			"sequence",
-			"view",
-			"materialized",
-			"index",
-			"unique",
-			"primary",
-			"foreign",
-			"check",
-			"constraint",
-			"column",
-			"table",
-			"database",
-			"tablespace",
-			"role",
-			"user",
-			"group",
-			"policy",
-			"rule",
-			"operator",
-			"cast",
-			"aggregate",
-			"collation",
-			"conversion",
-			"statistics",
-			"publication",
-			"subscription",
-		];
-
-		const firstWord = statement.split(/\s+/)[0].toLowerCase();
-
-		// Allow comments
-		if (statement.startsWith("--") || statement.startsWith("/*")) {
-			return true;
-		}
-
-		// Allow PostgreSQL $$ syntax for functions/procedures
-		if (
-			statement.includes("$$") ||
-			statement.includes("$function$") ||
-			statement.includes("$procedure$")
-		) {
-			return true;
-		}
-
-		// Allow plpgsql blocks that start with variable declarations or control structures
-		if (
-			statement.match(
-				/^\s*(declare|begin|if|for|while|case|return|perform|raise)/i,
-			)
-		) {
-			return true;
-		}
-
-		return validKeywords.includes(firstWord);
-	}
-
-	/**
-	 * Execute a single migration
-	 */
-	private async executeMigration(migration: MigrationFile): Promise<void> {
-		const startTime = Date.now();
-
-		try {
-			// Since Neon serverless doesn't support traditional transactions in the same way,
-			// we'll execute statements within a BEGIN/COMMIT block
-			await sql`BEGIN`;
-
-			try {
-				// Split SQL by semicolon and execute each statement
-				const statements = migration.up
-					.split(";")
-					.map((stmt) => stmt.trim())
-					.filter((stmt) => stmt.length > 0);
-
-				for (const statement of statements) {
-					await sql(statement);
-				}
-
-				// Record migration execution
-				await db.insert(migrations).values({
-					name: migration.name,
-					checksum: migration.checksum,
-					rollbackSql: migration.down,
-					metadata: {
-						executionTimeMs: Date.now() - startTime,
-						statementsCount: statements.length,
-					},
-				});
-
-				await sql`COMMIT`;
-			} catch (error) {
-				await sql`ROLLBACK`;
-				throw error;
-			}
-
-			console.log(
-				`✅ Migration ${migration.name} executed successfully (${Date.now() - startTime}ms)`,
-			);
-		} catch (error) {
-			console.error(`❌ Migration ${migration.name} failed:`, error);
-			throw error;
-		}
-	}
-
-	/**
-	 * Run pending migrations with enhanced validation and rollback capabilities
-	 */
-	async migrate(): Promise<MigrationExecutionResult> {
-		const startTime = Date.now();
-		console.log("🚀 Starting database migration...");
-
-		const validation = await this.validateMigrations();
-		if (!validation.valid) {
-			console.error("❌ Migration validation failed:");
-			validation.errors.forEach((error) => console.error(`  - ${error}`));
-			return {
-				success: false,
-				executed: [],
-				errors: validation.errors,
-				warnings: validation.warnings,
-				executionTime: Date.now() - startTime,
-			};
-		}
-
-		if (validation.warnings.length > 0) {
-			console.warn("⚠️  Migration warnings:");
-			validation.warnings.forEach((warning) => console.warn(`  - ${warning}`));
-		}
-
-		const migrationFiles = this.loadMigrationFiles();
-		const executedMigrations = await this.getExecutedMigrations();
-		const executedNames = new Set(executedMigrations.map((m) => m.name));
-
-		const pendingMigrations = migrationFiles.filter(
-			(m) => !executedNames.has(m.name),
-		);
-
-		if (pendingMigrations.length === 0) {
-			console.log("✅ No pending migrations");
-			return {
-				success: true,
-				executed: [],
-				errors: [],
-				warnings: validation.warnings,
-				executionTime: Date.now() - startTime,
-			};
-		}
-
-		console.log(`📋 Found ${pendingMigrations.length} pending migrations`);
-
-		const executed: string[] = [];
-		const errors: string[] = [];
-		const executedMigrations_backup: string[] = [];
-
-		// Create backup point before starting migrations
-		await this.createBackupPoint();
-
-		for (const migration of pendingMigrations) {
-			try {
-				console.log(`🔄 Executing migration: ${migration.name}`);
-				await this.executeMigration(migration);
-				executed.push(migration.name);
-				executedMigrations_backup.push(migration.name);
-				console.log(`✅ Migration ${migration.name} completed successfully`);
-			} catch (error) {
-				console.error(
-					`❌ Migration ${migration.name} failed: ${error.message}`,
-				);
-				errors.push(`${migration.name}: ${error.message}`);
-
-				// Attempt to rollback executed migrations in this batch
-				if (executedMigrations_backup.length > 0) {
-					console.log(
-						"🔄 Attempting to rollback executed migrations in this batch...",
-					);
-					await this.rollbackBatch(executedMigrations_backup.reverse());
-				}
-				break; // Stop on first error
-			}
-		}
-
-		const success = errors.length === 0;
-		const executionTime = Date.now() - startTime;
-
-		if (success) {
-			console.log(`✅ Migration completed successfully in ${executionTime}ms`);
-			await this.cleanupBackupPoint();
-		} else {
-			console.error(`❌ Migration failed after ${executionTime}ms`);
-		}
-
-		return {
-			success,
-			executed,
-			errors,
-			warnings: validation.warnings,
-			executionTime,
-		};
-	}
-
-	/**
-	 * Create a backup point before migrations
-	 */
-	private async createBackupPoint(): Promise<void> {
-		try {
-			// This would typically create a database snapshot or backup
-			// For now, we'll just log the current state
-			console.log("📸 Creating backup point...");
-
-			const backupMetadata = {
-				timestamp: new Date().toISOString(),
-				executedMigrations: await this.getExecutedMigrations(),
-			};
-
-			const backupPath = join(this.migrationsPath, "..", "backup");
-			if (!existsSync(backupPath)) {
-				mkdirSync(backupPath, { recursive: true });
-			}
-
-			writeFileSync(
-				join(backupPath, `backup-${Date.now()}.json`),
-JSON.stringify(backupMetadata, null, 2),
-			);
-
-			console.log("✅ Backup point created");
-		} catch (error) {
-			console.warn("⚠️  Failed to create backup point:", error.message);
-		}
-	}
-
-	/**
-	 * Clean up backup point after successful migration
-	 */
-	private async cleanupBackupPoint(): Promise<void> {
-		try {
-			// Clean up old backup files (keep last 5)
-			const backupPath = join(this.migrationsPath, "..", "backup");
-			if (existsSync(backupPath)) {
-				const backupFiles = readdirSync(backupPath)
-					.filter(
-						(file) => file.startsWith("backup-") && file.endsWith(".json"),
-					)
-					.sort()
-					.reverse();
-
-				// Keep only the 5 most recent backups
-				const filesToDelete = backupFiles.slice(5);
-				filesToDelete.forEach((file) => {
-					try {
-						require("fs").unlinkSync(join(backupPath, file));
-					} catch (error) {
-						console.warn(
-							`Failed to delete backup file ${file}:`,
-							error.message,
-						);
-					}
-				});
-			}
-		} catch (error) {
-			console.warn("⚠️  Failed to cleanup backup point:", error.message);
-		}
-	}
-
-	/**
-	 * Rollback a batch of migrations
-	 */
-	private async rollbackBatch(migrationNames: string[]): Promise<void> {
-		for (const name of migrationNames) {
-			try {
-				console.log(`🔄 Rolling back migration: ${name}`);
-
-				const migration = await db
-					.select()
-					.from(migrations)
-					.where(eq(migrations.name, name))
-					.limit(1);
-
-				if (migration.length > 0 && migration[0].rollbackSql) {
-					await sql`BEGIN`;
-
-					try {
-						const statements = migration[0].rollbackSql
-							.split(";")
-							.map((stmt) => stmt.trim())
-							.filter((stmt) => stmt.length > 0);
-
-						for (const statement of statements) {
-							await sql(statement);
-						}
-
-						await db
-							.delete(migrations)
-							.where(eq(migrations.id, migration[0].id));
-
-						await sql`COMMIT`;
-					} catch (error) {
-						await sql`ROLLBACK`;
-						throw error;
-					}
-
-					console.log(`✅ Rolled back migration: ${name}`);
-				}
-			} catch (error) {
-				console.error(
-					`❌ Failed to rollback migration ${name}:`,
-					error.message,
-				);
-			}
-		}
-	}
-
-	/**
-	 * Rollback last migration
-	 */
-	async rollback(): Promise<{
-		success: boolean;
-		rolledBack?: string;
-		error?: string;
-	}> {
-		console.log("🔄 Starting migration rollback...");
-
-		try {
-			const lastMigration = await db
-				.select()
-				.from(migrations)
-				.orderBy(desc(migrations.executedAt))
-				.limit(1);
-
-			if (lastMigration.length === 0) {
-				return { success: false, error: "No migrations to rollback" };
-			}
-
-			const migration = lastMigration[0];
-
-			if (!migration.rollbackSql) {
-				return {
-					success: false,
-					error: `No rollback SQL found for migration ${migration.name}`,
-				};
-			}
-
-			await sql`BEGIN`;
-
-			try {
-				// Execute rollback SQL
-				const statements = migration.rollbackSql
-					.split(";")
-					.map((stmt) => stmt.trim())
-					.filter((stmt) => stmt.length > 0);
-
-				for (const statement of statements) {
-					await sql(statement);
-				}
-
-				// Remove migration record
-				await db.delete(migrations).where(eq(migrations.id, migration.id));
-
-				await sql`COMMIT`;
-			} catch (error) {
-				await sql`ROLLBACK`;
-				throw error;
-			}
-
-			console.log(`✅ Migration ${migration.name} rolled back successfully`);
-			return { success: true, rolledBack: migration.name };
-		} catch (error) {
-			console.error("❌ Rollback failed:", error);
-			return { success: false, error: error.message };
-		}
-	}
-
-	/**
-	 * Get migration status
-	 */
-	async getStatus(): Promise<{
-		executed: Array<{ name: string; executedAt: Date }>;
-		pending: string[];
-		total: number;
-	}> {
-		const migrationFiles = this.loadMigrationFiles();
-		const executedMigrations = await this.getExecutedMigrations();
-		const executedNames = new Set(executedMigrations.map((m) => m.name));
-
-		const pending = migrationFiles
-			.filter((m) => !executedNames.has(m.name))
-			.map((m) => m.name);
-
-		return {
-			executed: executedMigrations.map((m) => ({
-				name: m.name,
-				executedAt: m.executedAt,
-			})),
-			pending,
-			total: migrationFiles.length,
-		};
-	}
-
-	/**
-	 * Create a new migration file with enhanced template
-	 */
-	async createMigration(
-		name: string,
-		options?: {
-			description?: string;
-			author?: string;
-			tags?: string[];
-		},
-	): Promise<string> {
-		const timestamp = new Date()
-			.toISOString()
-			.replace(/[:.]/g, "-")
-			.split("T")[0];
-		const filename = `${timestamp}_${name}.sql`;
-		const filepath = join(this.migrationsPath, filename);
-
-		const template = `-- Migration: ${name}
-Created: ${new Date().toISOString()}
-${options?.description ? `-- Description: ${options.description}` : ""}
-${options?.author ? `-- Author: ${options.author}` : ""}
-${options?.tags ? `-- Tags: ${options.tags.join(", ")}` : ""}
-import { Up
-Add your migration SQL here
-=======
   private migrationsPath: string
 
   constructor(migrationsPath: string = join(process.cwd(), 'db/migrations/sql')) {
@@ -1623,5 +947,4 @@
 }
 
 // Export singleton instance
-export const migrationRunner = new MigrationRunner()
->>>>>>> fff2b04a
+export const migrationRunner = new MigrationRunner()