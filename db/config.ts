--- conflicted
+++ resolved
@@ -17,17 +17,12 @@
   throw new Error('DATABASE_URL environment variable is required')
 }
 
-<<<<<<< HEAD
-// Create Neon connection
-const sql = neon(DATABASE_URL || 'postgresql://test:test@localhost:5432/test')
-=======
 // Create Neon connection - use placeholder during build time or with dummy URL
 const connectionString =
   !DATABASE_URL || isDummyUrl || isBuildTime
     ? 'postgresql://build:build@localhost:5432/build'
     : DATABASE_URL
 const sql = neon(connectionString)
->>>>>>> 412e7592
 
 // Create Drizzle instance with schema
 export const db = drizzle(sql, { schema })
@@ -37,13 +32,8 @@
 
 // Connection configuration
 export const dbConfig = {
-<<<<<<< HEAD
-  connectionString: DATABASE_URL || 'postgresql://test:test@localhost:5432/test',
-  ssl: process.env.NODE_ENV === 'production',
-=======
   connectionString,
   ssl: isProduction && !isBuildTime && !isDummyUrl,
->>>>>>> 412e7592
   maxConnections: 20,
   idleTimeout: 30_000,
   connectionTimeout: 10_000,
