--- conflicted
+++ resolved
@@ -1,11 +1,5 @@
 
-<<<<<<< HEAD
-# Temporarily disabled to allow pushing critical bug fixes
-# Run full test suite before push
-# npm run pre-push
-=======
 # Run tests before pushing
 echo "🧪 Running tests before push..."
 bun run test:unit || echo "⚠️ Some tests failed - continuing..."
-echo "✅ Pre-push checks completed!"
->>>>>>> cfbf3943
+echo "✅ Pre-push checks completed!"