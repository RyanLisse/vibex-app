--- conflicted
+++ resolved
@@ -247,11 +247,7 @@
     }
 
     // Check performance
-<<<<<<< HEAD
-    const slowTests = this.results.filter((r) => r.duration > 30000) // 30s
-=======
     const slowTests = this.results.filter((r) => r.duration > 30_000) // 30s
->>>>>>> 1560a8c7
     if (slowTests.length > 0) {
       issues.push('Some tests are running slower than 30 seconds')
       recommendations.push('Optimize slow tests or increase CI timeout limits')
@@ -273,11 +269,7 @@
     }
 
     // Performance recommendations
-<<<<<<< HEAD
-    if (totalDuration > 300000) {
-=======
     if (totalDuration > 300_000) {
->>>>>>> 1560a8c7
       // 5 minutes
       recommendations.push('Total test suite time exceeds 5 minutes - consider parallel execution')
     }
