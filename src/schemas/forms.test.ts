<<<<<<< HEAD
=======
import { afterEach, beforeEach, describe, expect, it, spyOn, test } from 'vitest'
>>>>>>> fff2b04a
import {
	afterEach,
	beforeEach,
	describe,
	expect,
	it,
	mock,
	spyOn,
	test
} from "bun:test";
	type ContactForm,
	contactFormSchema,
	getFieldError,
	hasFieldError,
	type Login,
	loginSchema,
	type ProfileUpdate,
	profileUpdateSchema,
	type Search,
	import { searchSchema,
	type UserRegistration,
	import { userRegistrationSchema,
	import { validateSchema,
} from "./forms";

describe("userRegistrationSchema", () => {
	const validUser = {
		firstName: "John",
		lastName: "Doe",
		email: "john@example.com",
		password: "Password123",
		confirmPassword: "Password123",
		age: 25,
		terms: true,
		newsletter: false,
	};

	it("should validate a valid user registration", () => {
		const result = userRegistrationSchema.safeParse(validUser);
		expect(result.success).toBe(true);
		if (result.success) {
			expect(result.data).toEqual(validUser);
		}
	});

	it("should reject invalid first name", () => {
		const invalidUser = { ...validUser, firstName: "J" };
		const result = userRegistrationSchema.safeParse(invalidUser);
		expect(result.success).toBe(false);
	});

	it("should reject invalid last name", () => {
		const invalidUser = { ...validUser, lastName: "D" };
		const result = userRegistrationSchema.safeParse(invalidUser);
		expect(result.success).toBe(false);
	});

	it("should reject invalid email", () => {
		const invalidUser = { ...validUser, email: "invalid-email" };
		const result = userRegistrationSchema.safeParse(invalidUser);
		expect(result.success).toBe(false);
	});

	it("should reject weak password", () => {
		const invalidUser = {
			...validUser,
			password: "weak",
			confirmPassword: "weak",
		};
		const result = userRegistrationSchema.safeParse(invalidUser);
		expect(result.success).toBe(false);
	});

	it("should reject mismatched passwords", () => {
		const invalidUser = {
			...validUser,
			confirmPassword: "DifferentPassword123",
		};
		const result = userRegistrationSchema.safeParse(invalidUser);
		expect(result.success).toBe(false);
		if (!result.success) {
			const error = result.error.issues.find((issue) =>
				issue.path.includes("confirmPassword"),
			);
			expect(error?.message).toBe("Passwords don't match");
		}
	});

	it("should reject age below 13", () => {
		const invalidUser = { ...validUser, age: 12 };
		const result = userRegistrationSchema.safeParse(invalidUser);
		expect(result.success).toBe(false);
	});

	it("should reject age above 150", () => {
		const invalidUser = { ...validUser, age: 151 };
		const result = userRegistrationSchema.safeParse(invalidUser);
		expect(result.success).toBe(false);
	});

	it("should reject non-integer age", () => {
		const invalidUser = { ...validUser, age: 25.5 };
		const result = userRegistrationSchema.safeParse(invalidUser);
		expect(result.success).toBe(false);
	});

	it("should reject when terms not accepted", () => {
		const invalidUser = { ...validUser, terms: false };
		const result = userRegistrationSchema.safeParse(invalidUser);
		expect(result.success).toBe(false);
	});

	it("should accept without newsletter field", () => {
		const { newsletter, ...userWithoutNewsletter } = validUser;
		const result = userRegistrationSchema.safeParse(userWithoutNewsletter);
		expect(result.success).toBe(true);
	});

	it("should reject names with invalid characters", () => {
		const invalidUser = { ...validUser, firstName: "John123" };
		const result = userRegistrationSchema.safeParse(invalidUser);
		expect(result.success).toBe(false);
	});

	it("should accept names with valid special characters", () => {
		const validUser2 = {
			...validUser,
			firstName: "Mary-Jane",
			lastName: "O'Connor",
		};
		const result = userRegistrationSchema.safeParse(validUser2);
		expect(result.success).toBe(true);
	});
});

describe("contactFormSchema", () => {
	const validContact = {
		name: "John Doe",
		email: "john@example.com",
		subject: "Test Subject",
		message: "This is a test message that is long enough.",
		priority: "medium" as const,
	};

	it("should validate a valid contact form", () => {
		const result = contactFormSchema.safeParse(validContact);
		expect(result.success).toBe(true);
		if (result.success) {
			expect(result.data).toEqual(validContact);
		}
	});

	it("should reject short name", () => {
		const invalidContact = { ...validContact, name: "J" };
		const result = contactFormSchema.safeParse(invalidContact);
		expect(result.success).toBe(false);
	});

	it("should reject invalid email", () => {
		const invalidContact = { ...validContact, email: "invalid" };
		const result = contactFormSchema.safeParse(invalidContact);
		expect(result.success).toBe(false);
	});

	it("should reject short subject", () => {
		const invalidContact = { ...validContact, subject: "Hi" };
		const result = contactFormSchema.safeParse(invalidContact);
		expect(result.success).toBe(false);
	});

	it("should reject short message", () => {
		const invalidContact = { ...validContact, message: "Too short" };
		const result = contactFormSchema.safeParse(invalidContact);
		expect(result.success).toBe(false);
	});

	it("should reject invalid priority", () => {
		const invalidContact = { ...validContact, priority: "invalid" };
		const result = contactFormSchema.safeParse(invalidContact);
		expect(result.success).toBe(false);
	});

	it("should accept valid attachments", () => {
		const file = new File(["content"], "test.txt", { type: "text/plain" });
		const contactWithAttachments = { ...validContact, attachments: [file] };
		const result = contactFormSchema.safeParse(contactWithAttachments);
		expect(result.success).toBe(true);
	});

	it("should reject too many attachments", () => {
		const files = new Array(6)
			.fill(null)
			.map(
				(_, i) => new File(["content"], `test${i}.txt`, { type: "text/plain" }),
			);
		const contactWithTooManyAttachments = {
			...validContact,
			attachments: files,
		};
		const result = contactFormSchema.safeParse(contactWithTooManyAttachments);
		expect(result.success).toBe(false);
	});
});

describe("loginSchema", () => {
	const validLogin = {
		email: "user@example.com",
		password: "password123",
		rememberMe: false,
	};

	it("should validate a valid login", () => {
		const result = loginSchema.safeParse(validLogin);
		expect(result.success).toBe(true);
		if (result.success) {
			expect(result.data).toEqual(validLogin);
		}
	});

	it("should reject invalid email", () => {
		const invalidLogin = { ...validLogin, email: "invalid" };
		const result = loginSchema.safeParse(invalidLogin);
		expect(result.success).toBe(false);
	});

	it("should reject empty password", () => {
		const invalidLogin = { ...validLogin, password: "" };
		const result = loginSchema.safeParse(invalidLogin);
		expect(result.success).toBe(false);
	});

	it("should accept without rememberMe field", () => {
		const { rememberMe, ...loginWithoutRememberMe } = validLogin;
		const result = loginSchema.safeParse(loginWithoutRememberMe);
		expect(result.success).toBe(true);
	});
});

describe("searchSchema", () => {
	const validSearch = {
		query: "test search",
		category: "all" as const,
		sortBy: "relevance" as const,
		dateRange: {
			from: new Date("2023-01-01"),
			to: new Date("2023-12-31"),
		},
		filters: {
			minPrice: 10,
			maxPrice: 100,
			inStock: true,
			brand: "test-brand",
		},
	};

	it("should validate a valid search", () => {
		const result = searchSchema.safeParse(validSearch);
		expect(result.success).toBe(true);
		if (result.success) {
			expect(result.data).toEqual(validSearch);
		}
	});

	it("should use defaults for optional fields", () => {
		const minimalSearch = { query: "test" };
		const result = searchSchema.safeParse(minimalSearch);
		expect(result.success).toBe(true);
		if (result.success) {
			expect(result.data.category).toBe("all");
			expect(result.data.sortBy).toBe("relevance");
		}
	});

	it("should reject empty query", () => {
		const invalidSearch = { query: "" };
		const result = searchSchema.safeParse(invalidSearch);
		expect(result.success).toBe(false);
	});

	it("should reject too long query", () => {
		const invalidSearch = { query: "a".repeat(201) };
		const result = searchSchema.safeParse(invalidSearch);
		expect(result.success).toBe(false);
	});

	it("should reject invalid date range", () => {
		const invalidSearch = {
			query: "test",
			dateRange: {
				from: new Date("2023-12-31"),
				to: new Date("2023-01-01"),
			},
		};
		const result = searchSchema.safeParse(invalidSearch);
		expect(result.success).toBe(false);
	});

	it("should reject invalid price range", () => {
		const invalidSearch = {
			query: "test",
			filters: {
				minPrice: 100,
				maxPrice: 10,
			},
		};
		const result = searchSchema.safeParse(invalidSearch);
		expect(result.success).toBe(false);
	});

	it("should accept valid single date", () => {
		const searchWithFromDate = {
			query: "test",
			dateRange: {
				from: new Date("2023-01-01"),
			},
		};
		const result = searchSchema.safeParse(searchWithFromDate);
		expect(result.success).toBe(true);
	});
});

describe("profileUpdateSchema", () => {
	const validProfile = {
		displayName: "John Doe",
		bio: "Software developer",
		website: "https://johndoe.com",
		location: "San Francisco, CA",
		preferences: {
			theme: "dark" as const,
			notifications: {
				email: true,
				push: false,
				sms: false,
			},
			privacy: {
				profileVisibility: "public" as const,
				showEmail: false,
				showLocation: true,
			},
		},
	};

	it("should validate a valid profile update", () => {
		const result = profileUpdateSchema.safeParse(validProfile);
		expect(result.success).toBe(true);
		if (result.success) {
			expect(result.data).toEqual(validProfile);
		}
	});

	it("should use defaults for missing fields", () => {
		const minimalProfile = {};
		const result = profileUpdateSchema.safeParse(minimalProfile);
		expect(result.success).toBe(true);
		if (result.success) {
			expect(result.data.preferences.theme).toBe("system");
			expect(result.data.preferences.notifications.email).toBe(true);
			expect(result.data.preferences.privacy.profileVisibility).toBe("public");
		}
	});

	it("should reject short display name", () => {
		const invalidProfile = { displayName: "J" };
		const result = profileUpdateSchema.safeParse(invalidProfile);
		expect(result.success).toBe(false);
	});

	it("should reject long bio", () => {
		const invalidProfile = { bio: "a".repeat(501) };
		const result = profileUpdateSchema.safeParse(invalidProfile);
		expect(result.success).toBe(false);
	});

	it("should reject invalid website URL", () => {
		const invalidProfile = { website: "not-a-url" };
		const result = profileUpdateSchema.safeParse(invalidProfile);
		expect(result.success).toBe(false);
	});

	it("should accept empty website string", () => {
		const profileWithEmptyWebsite = { website: "" };
		const result = profileUpdateSchema.safeParse(profileWithEmptyWebsite);
		expect(result.success).toBe(true);
	});

	it("should reject invalid avatar file size", () => {
		const largeContent = new Array(6 * 1024 * 1024).fill("a").join("");
		const largeFile = new File([largeContent], "large.jpg", {
			type: "image/jpeg",
		});
		const invalidProfile = { avatar: largeFile };
		const result = profileUpdateSchema.safeParse(invalidProfile);
		expect(result.success).toBe(false);
	});

	it("should reject invalid avatar file type", () => {
		const invalidFile = new File(["content"], "test.pdf", {
			type: "application/pdf",
		});
		const invalidProfile = { avatar: invalidFile };
		const result = profileUpdateSchema.safeParse(invalidProfile);
		expect(result.success).toBe(false);
	});

	it("should accept valid avatar file", () => {
		const validFile = new File(["content"], "avatar.jpg", {
			type: "image/jpeg",
		});
		const profileWithAvatar = { avatar: validFile };
		const result = profileUpdateSchema.safeParse(profileWithAvatar);
		expect(result.success).toBe(true);
	});
});

describe("validateSchema", () => {
	it("should return success for valid data", () => {
		const result = validateSchema(loginSchema, {
			email: "user@example.com",
			password: "password123",
		});
		expect(result.success).toBe(true);
		expect(result.data).toBeDefined();
		expect(result.error).toBeNull();
	});

	it("should return error for invalid data", () => {
		const result = validateSchema(loginSchema, {
			email: "invalid-email",
			password: "",
		});
		expect(result.success).toBe(false);
		expect(result.data).toBeNull();
		expect(result.error).toBeDefined();
	});

	it("should handle non-Zod errors", () => {
		const throwingSchema = {
			parse: () => {
				throw new Error("Unknown error");
			},
		} as any;
		const result = validateSchema(throwingSchema, {});
		expect(result.success).toBe(false);
		expect(result.error?.formErrors).toContain("Unknown validation error");
	});
});

describe("getFieldError", () => {
	it("should return field error when exists", () => {
		const error = {
			formErrors: [],
			fieldErrors: {
				email: ["Invalid email"],
				password: ["Password too short"],
			},
		};
		const result = getFieldError(error, "email");
		expect(result).toBe("Invalid email");
	});

	it("should return undefined when no error exists", () => {
		const error = {
			formErrors: [],
			fieldErrors: {},
		};
		const result = getFieldError(error, "email");
		expect(result).toBeUndefined();
	});

	it("should return undefined when error is null", () => {
		const result = getFieldError(null, "email");
		expect(result).toBeUndefined();
	});
});

describe("hasFieldError", () => {
	it("should return true when field has error", () => {
		const error = {
			formErrors: [],
			fieldErrors: {
				email: ["Invalid email"],
			},
		};
		const result = hasFieldError(error, "email");
		expect(result).toBe(true);
	});

	it("should return false when field has no error", () => {
		const error = {
			formErrors: [],
			fieldErrors: {},
		};
		const result = hasFieldError(error, "email");
		expect(result).toBe(false);
	});

	it("should return false when error is null", () => {
		const result = hasFieldError(null, "email");
		expect(result).toBe(false);
	});
});

describe("Type inference", () => {
	it("should infer correct types", () => {
		const user: UserRegistration = {
			firstName: "John",
			lastName: "Doe",
			email: "john@example.com",
			password: "Password123",
			confirmPassword: "Password123",
			age: 25,
			terms: true,
		};

		const contact: ContactForm = {
			name: "John Doe",
			email: "john@example.com",
			subject: "Test Subject",
			message: "Test message",
			priority: "medium",
		};

		const login: Login = {
			email: "user@example.com",
			password: "password123",
		};

		const search: Search = {
			query: "test",
			category: "all",
			sortBy: "relevance",
		};

		const profile: ProfileUpdate = {
			displayName: "John Doe",
			preferences: {
				theme: "dark",
				notifications: {
					email: true,
					push: false,
					sms: false,
				},
				privacy: {
					profileVisibility: "public",
					showEmail: false,
					showLocation: true,
				},
			},
		};

		expect(user.firstName).toBeDefined();
		expect(contact.name).toBeDefined();
		expect(login.email).toBeDefined();
		expect(search.query).toBeDefined();
		expect(profile.displayName).toBeDefined();
	});
});<|MERGE_RESOLUTION|>--- conflicted
+++ resolved
@@ -1,561 +1,545 @@
-<<<<<<< HEAD
-=======
 import { afterEach, beforeEach, describe, expect, it, spyOn, test } from 'vitest'
->>>>>>> fff2b04a
 import {
-	afterEach,
-	beforeEach,
-	describe,
-	expect,
-	it,
-	mock,
-	spyOn,
-	test
-} from "bun:test";
-	type ContactForm,
-	contactFormSchema,
-	getFieldError,
-	hasFieldError,
-	type Login,
-	loginSchema,
-	type ProfileUpdate,
-	profileUpdateSchema,
-	type Search,
-	import { searchSchema,
-	type UserRegistration,
-	import { userRegistrationSchema,
-	import { validateSchema,
-} from "./forms";
-
-describe("userRegistrationSchema", () => {
-	const validUser = {
-		firstName: "John",
-		lastName: "Doe",
-		email: "john@example.com",
-		password: "Password123",
-		confirmPassword: "Password123",
-		age: 25,
-		terms: true,
-		newsletter: false,
-	};
-
-	it("should validate a valid user registration", () => {
-		const result = userRegistrationSchema.safeParse(validUser);
-		expect(result.success).toBe(true);
-		if (result.success) {
-			expect(result.data).toEqual(validUser);
-		}
-	});
-
-	it("should reject invalid first name", () => {
-		const invalidUser = { ...validUser, firstName: "J" };
-		const result = userRegistrationSchema.safeParse(invalidUser);
-		expect(result.success).toBe(false);
-	});
-
-	it("should reject invalid last name", () => {
-		const invalidUser = { ...validUser, lastName: "D" };
-		const result = userRegistrationSchema.safeParse(invalidUser);
-		expect(result.success).toBe(false);
-	});
-
-	it("should reject invalid email", () => {
-		const invalidUser = { ...validUser, email: "invalid-email" };
-		const result = userRegistrationSchema.safeParse(invalidUser);
-		expect(result.success).toBe(false);
-	});
-
-	it("should reject weak password", () => {
-		const invalidUser = {
-			...validUser,
-			password: "weak",
-			confirmPassword: "weak",
-		};
-		const result = userRegistrationSchema.safeParse(invalidUser);
-		expect(result.success).toBe(false);
-	});
-
-	it("should reject mismatched passwords", () => {
-		const invalidUser = {
-			...validUser,
-			confirmPassword: "DifferentPassword123",
-		};
-		const result = userRegistrationSchema.safeParse(invalidUser);
-		expect(result.success).toBe(false);
-		if (!result.success) {
-			const error = result.error.issues.find((issue) =>
-				issue.path.includes("confirmPassword"),
-			);
-			expect(error?.message).toBe("Passwords don't match");
-		}
-	});
-
-	it("should reject age below 13", () => {
-		const invalidUser = { ...validUser, age: 12 };
-		const result = userRegistrationSchema.safeParse(invalidUser);
-		expect(result.success).toBe(false);
-	});
-
-	it("should reject age above 150", () => {
-		const invalidUser = { ...validUser, age: 151 };
-		const result = userRegistrationSchema.safeParse(invalidUser);
-		expect(result.success).toBe(false);
-	});
-
-	it("should reject non-integer age", () => {
-		const invalidUser = { ...validUser, age: 25.5 };
-		const result = userRegistrationSchema.safeParse(invalidUser);
-		expect(result.success).toBe(false);
-	});
-
-	it("should reject when terms not accepted", () => {
-		const invalidUser = { ...validUser, terms: false };
-		const result = userRegistrationSchema.safeParse(invalidUser);
-		expect(result.success).toBe(false);
-	});
-
-	it("should accept without newsletter field", () => {
-		const { newsletter, ...userWithoutNewsletter } = validUser;
-		const result = userRegistrationSchema.safeParse(userWithoutNewsletter);
-		expect(result.success).toBe(true);
-	});
-
-	it("should reject names with invalid characters", () => {
-		const invalidUser = { ...validUser, firstName: "John123" };
-		const result = userRegistrationSchema.safeParse(invalidUser);
-		expect(result.success).toBe(false);
-	});
-
-	it("should accept names with valid special characters", () => {
-		const validUser2 = {
-			...validUser,
-			firstName: "Mary-Jane",
-			lastName: "O'Connor",
-		};
-		const result = userRegistrationSchema.safeParse(validUser2);
-		expect(result.success).toBe(true);
-	});
-});
-
-describe("contactFormSchema", () => {
-	const validContact = {
-		name: "John Doe",
-		email: "john@example.com",
-		subject: "Test Subject",
-		message: "This is a test message that is long enough.",
-		priority: "medium" as const,
-	};
-
-	it("should validate a valid contact form", () => {
-		const result = contactFormSchema.safeParse(validContact);
-		expect(result.success).toBe(true);
-		if (result.success) {
-			expect(result.data).toEqual(validContact);
-		}
-	});
-
-	it("should reject short name", () => {
-		const invalidContact = { ...validContact, name: "J" };
-		const result = contactFormSchema.safeParse(invalidContact);
-		expect(result.success).toBe(false);
-	});
-
-	it("should reject invalid email", () => {
-		const invalidContact = { ...validContact, email: "invalid" };
-		const result = contactFormSchema.safeParse(invalidContact);
-		expect(result.success).toBe(false);
-	});
-
-	it("should reject short subject", () => {
-		const invalidContact = { ...validContact, subject: "Hi" };
-		const result = contactFormSchema.safeParse(invalidContact);
-		expect(result.success).toBe(false);
-	});
-
-	it("should reject short message", () => {
-		const invalidContact = { ...validContact, message: "Too short" };
-		const result = contactFormSchema.safeParse(invalidContact);
-		expect(result.success).toBe(false);
-	});
-
-	it("should reject invalid priority", () => {
-		const invalidContact = { ...validContact, priority: "invalid" };
-		const result = contactFormSchema.safeParse(invalidContact);
-		expect(result.success).toBe(false);
-	});
-
-	it("should accept valid attachments", () => {
-		const file = new File(["content"], "test.txt", { type: "text/plain" });
-		const contactWithAttachments = { ...validContact, attachments: [file] };
-		const result = contactFormSchema.safeParse(contactWithAttachments);
-		expect(result.success).toBe(true);
-	});
-
-	it("should reject too many attachments", () => {
-		const files = new Array(6)
-			.fill(null)
-			.map(
-				(_, i) => new File(["content"], `test${i}.txt`, { type: "text/plain" }),
-			);
-		const contactWithTooManyAttachments = {
-			...validContact,
-			attachments: files,
-		};
-		const result = contactFormSchema.safeParse(contactWithTooManyAttachments);
-		expect(result.success).toBe(false);
-	});
-});
-
-describe("loginSchema", () => {
-	const validLogin = {
-		email: "user@example.com",
-		password: "password123",
-		rememberMe: false,
-	};
-
-	it("should validate a valid login", () => {
-		const result = loginSchema.safeParse(validLogin);
-		expect(result.success).toBe(true);
-		if (result.success) {
-			expect(result.data).toEqual(validLogin);
-		}
-	});
-
-	it("should reject invalid email", () => {
-		const invalidLogin = { ...validLogin, email: "invalid" };
-		const result = loginSchema.safeParse(invalidLogin);
-		expect(result.success).toBe(false);
-	});
-
-	it("should reject empty password", () => {
-		const invalidLogin = { ...validLogin, password: "" };
-		const result = loginSchema.safeParse(invalidLogin);
-		expect(result.success).toBe(false);
-	});
-
-	it("should accept without rememberMe field", () => {
-		const { rememberMe, ...loginWithoutRememberMe } = validLogin;
-		const result = loginSchema.safeParse(loginWithoutRememberMe);
-		expect(result.success).toBe(true);
-	});
-});
-
-describe("searchSchema", () => {
-	const validSearch = {
-		query: "test search",
-		category: "all" as const,
-		sortBy: "relevance" as const,
-		dateRange: {
-			from: new Date("2023-01-01"),
-			to: new Date("2023-12-31"),
-		},
-		filters: {
-			minPrice: 10,
-			maxPrice: 100,
-			inStock: true,
-			brand: "test-brand",
-		},
-	};
-
-	it("should validate a valid search", () => {
-		const result = searchSchema.safeParse(validSearch);
-		expect(result.success).toBe(true);
-		if (result.success) {
-			expect(result.data).toEqual(validSearch);
-		}
-	});
-
-	it("should use defaults for optional fields", () => {
-		const minimalSearch = { query: "test" };
-		const result = searchSchema.safeParse(minimalSearch);
-		expect(result.success).toBe(true);
-		if (result.success) {
-			expect(result.data.category).toBe("all");
-			expect(result.data.sortBy).toBe("relevance");
-		}
-	});
-
-	it("should reject empty query", () => {
-		const invalidSearch = { query: "" };
-		const result = searchSchema.safeParse(invalidSearch);
-		expect(result.success).toBe(false);
-	});
-
-	it("should reject too long query", () => {
-		const invalidSearch = { query: "a".repeat(201) };
-		const result = searchSchema.safeParse(invalidSearch);
-		expect(result.success).toBe(false);
-	});
-
-	it("should reject invalid date range", () => {
-		const invalidSearch = {
-			query: "test",
-			dateRange: {
-				from: new Date("2023-12-31"),
-				to: new Date("2023-01-01"),
-			},
-		};
-		const result = searchSchema.safeParse(invalidSearch);
-		expect(result.success).toBe(false);
-	});
-
-	it("should reject invalid price range", () => {
-		const invalidSearch = {
-			query: "test",
-			filters: {
-				minPrice: 100,
-				maxPrice: 10,
-			},
-		};
-		const result = searchSchema.safeParse(invalidSearch);
-		expect(result.success).toBe(false);
-	});
-
-	it("should accept valid single date", () => {
-		const searchWithFromDate = {
-			query: "test",
-			dateRange: {
-				from: new Date("2023-01-01"),
-			},
-		};
-		const result = searchSchema.safeParse(searchWithFromDate);
-		expect(result.success).toBe(true);
-	});
-});
-
-describe("profileUpdateSchema", () => {
-	const validProfile = {
-		displayName: "John Doe",
-		bio: "Software developer",
-		website: "https://johndoe.com",
-		location: "San Francisco, CA",
-		preferences: {
-			theme: "dark" as const,
-			notifications: {
-				email: true,
-				push: false,
-				sms: false,
-			},
-			privacy: {
-				profileVisibility: "public" as const,
-				showEmail: false,
-				showLocation: true,
-			},
-		},
-	};
-
-	it("should validate a valid profile update", () => {
-		const result = profileUpdateSchema.safeParse(validProfile);
-		expect(result.success).toBe(true);
-		if (result.success) {
-			expect(result.data).toEqual(validProfile);
-		}
-	});
-
-	it("should use defaults for missing fields", () => {
-		const minimalProfile = {};
-		const result = profileUpdateSchema.safeParse(minimalProfile);
-		expect(result.success).toBe(true);
-		if (result.success) {
-			expect(result.data.preferences.theme).toBe("system");
-			expect(result.data.preferences.notifications.email).toBe(true);
-			expect(result.data.preferences.privacy.profileVisibility).toBe("public");
-		}
-	});
-
-	it("should reject short display name", () => {
-		const invalidProfile = { displayName: "J" };
-		const result = profileUpdateSchema.safeParse(invalidProfile);
-		expect(result.success).toBe(false);
-	});
-
-	it("should reject long bio", () => {
-		const invalidProfile = { bio: "a".repeat(501) };
-		const result = profileUpdateSchema.safeParse(invalidProfile);
-		expect(result.success).toBe(false);
-	});
-
-	it("should reject invalid website URL", () => {
-		const invalidProfile = { website: "not-a-url" };
-		const result = profileUpdateSchema.safeParse(invalidProfile);
-		expect(result.success).toBe(false);
-	});
-
-	it("should accept empty website string", () => {
-		const profileWithEmptyWebsite = { website: "" };
-		const result = profileUpdateSchema.safeParse(profileWithEmptyWebsite);
-		expect(result.success).toBe(true);
-	});
-
-	it("should reject invalid avatar file size", () => {
-		const largeContent = new Array(6 * 1024 * 1024).fill("a").join("");
-		const largeFile = new File([largeContent], "large.jpg", {
-			type: "image/jpeg",
-		});
-		const invalidProfile = { avatar: largeFile };
-		const result = profileUpdateSchema.safeParse(invalidProfile);
-		expect(result.success).toBe(false);
-	});
-
-	it("should reject invalid avatar file type", () => {
-		const invalidFile = new File(["content"], "test.pdf", {
-			type: "application/pdf",
-		});
-		const invalidProfile = { avatar: invalidFile };
-		const result = profileUpdateSchema.safeParse(invalidProfile);
-		expect(result.success).toBe(false);
-	});
-
-	it("should accept valid avatar file", () => {
-		const validFile = new File(["content"], "avatar.jpg", {
-			type: "image/jpeg",
-		});
-		const profileWithAvatar = { avatar: validFile };
-		const result = profileUpdateSchema.safeParse(profileWithAvatar);
-		expect(result.success).toBe(true);
-	});
-});
-
-describe("validateSchema", () => {
-	it("should return success for valid data", () => {
-		const result = validateSchema(loginSchema, {
-			email: "user@example.com",
-			password: "password123",
-		});
-		expect(result.success).toBe(true);
-		expect(result.data).toBeDefined();
-		expect(result.error).toBeNull();
-	});
-
-	it("should return error for invalid data", () => {
-		const result = validateSchema(loginSchema, {
-			email: "invalid-email",
-			password: "",
-		});
-		expect(result.success).toBe(false);
-		expect(result.data).toBeNull();
-		expect(result.error).toBeDefined();
-	});
-
-	it("should handle non-Zod errors", () => {
-		const throwingSchema = {
-			parse: () => {
-				throw new Error("Unknown error");
-			},
-		} as any;
-		const result = validateSchema(throwingSchema, {});
-		expect(result.success).toBe(false);
-		expect(result.error?.formErrors).toContain("Unknown validation error");
-	});
-});
-
-describe("getFieldError", () => {
-	it("should return field error when exists", () => {
-		const error = {
-			formErrors: [],
-			fieldErrors: {
-				email: ["Invalid email"],
-				password: ["Password too short"],
-			},
-		};
-		const result = getFieldError(error, "email");
-		expect(result).toBe("Invalid email");
-	});
-
-	it("should return undefined when no error exists", () => {
-		const error = {
-			formErrors: [],
-			fieldErrors: {},
-		};
-		const result = getFieldError(error, "email");
-		expect(result).toBeUndefined();
-	});
-
-	it("should return undefined when error is null", () => {
-		const result = getFieldError(null, "email");
-		expect(result).toBeUndefined();
-	});
-});
-
-describe("hasFieldError", () => {
-	it("should return true when field has error", () => {
-		const error = {
-			formErrors: [],
-			fieldErrors: {
-				email: ["Invalid email"],
-			},
-		};
-		const result = hasFieldError(error, "email");
-		expect(result).toBe(true);
-	});
-
-	it("should return false when field has no error", () => {
-		const error = {
-			formErrors: [],
-			fieldErrors: {},
-		};
-		const result = hasFieldError(error, "email");
-		expect(result).toBe(false);
-	});
-
-	it("should return false when error is null", () => {
-		const result = hasFieldError(null, "email");
-		expect(result).toBe(false);
-	});
-});
-
-describe("Type inference", () => {
-	it("should infer correct types", () => {
-		const user: UserRegistration = {
-			firstName: "John",
-			lastName: "Doe",
-			email: "john@example.com",
-			password: "Password123",
-			confirmPassword: "Password123",
-			age: 25,
-			terms: true,
-		};
-
-		const contact: ContactForm = {
-			name: "John Doe",
-			email: "john@example.com",
-			subject: "Test Subject",
-			message: "Test message",
-			priority: "medium",
-		};
-
-		const login: Login = {
-			email: "user@example.com",
-			password: "password123",
-		};
-
-		const search: Search = {
-			query: "test",
-			category: "all",
-			sortBy: "relevance",
-		};
-
-		const profile: ProfileUpdate = {
-			displayName: "John Doe",
-			preferences: {
-				theme: "dark",
-				notifications: {
-					email: true,
-					push: false,
-					sms: false,
-				},
-				privacy: {
-					profileVisibility: "public",
-					showEmail: false,
-					showLocation: true,
-				},
-			},
-		};
-
-		expect(user.firstName).toBeDefined();
-		expect(contact.name).toBeDefined();
-		expect(login.email).toBeDefined();
-		expect(search.query).toBeDefined();
-		expect(profile.displayName).toBeDefined();
-	});
-});+  type ContactForm,
+  contactFormSchema,
+  getFieldError,
+  hasFieldError,
+  type Login,
+  loginSchema,
+  type ProfileUpdate,
+  profileUpdateSchema,
+  type Search,
+  searchSchema,
+  type UserRegistration,
+  userRegistrationSchema,
+  validateSchema,
+} from './forms'
+
+describe('userRegistrationSchema', () => {
+  const validUser = {
+    firstName: 'John',
+    lastName: 'Doe',
+    email: 'john@example.com',
+    password: 'Password123',
+    confirmPassword: 'Password123',
+    age: 25,
+    terms: true,
+    newsletter: false,
+  }
+
+  it('should validate a valid user registration', () => {
+    const result = userRegistrationSchema.safeParse(validUser)
+    expect(result.success).toBe(true)
+    if (result.success) {
+      expect(result.data).toEqual(validUser)
+    }
+  })
+
+  it('should reject invalid first name', () => {
+    const invalidUser = { ...validUser, firstName: 'J' }
+    const result = userRegistrationSchema.safeParse(invalidUser)
+    expect(result.success).toBe(false)
+  })
+
+  it('should reject invalid last name', () => {
+    const invalidUser = { ...validUser, lastName: 'D' }
+    const result = userRegistrationSchema.safeParse(invalidUser)
+    expect(result.success).toBe(false)
+  })
+
+  it('should reject invalid email', () => {
+    const invalidUser = { ...validUser, email: 'invalid-email' }
+    const result = userRegistrationSchema.safeParse(invalidUser)
+    expect(result.success).toBe(false)
+  })
+
+  it('should reject weak password', () => {
+    const invalidUser = {
+      ...validUser,
+      password: 'weak',
+      confirmPassword: 'weak',
+    }
+    const result = userRegistrationSchema.safeParse(invalidUser)
+    expect(result.success).toBe(false)
+  })
+
+  it('should reject mismatched passwords', () => {
+    const invalidUser = {
+      ...validUser,
+      confirmPassword: 'DifferentPassword123',
+    }
+    const result = userRegistrationSchema.safeParse(invalidUser)
+    expect(result.success).toBe(false)
+    if (!result.success) {
+      const error = result.error.issues.find((issue) => issue.path.includes('confirmPassword'))
+      expect(error?.message).toBe("Passwords don't match")
+    }
+  })
+
+  it('should reject age below 13', () => {
+    const invalidUser = { ...validUser, age: 12 }
+    const result = userRegistrationSchema.safeParse(invalidUser)
+    expect(result.success).toBe(false)
+  })
+
+  it('should reject age above 150', () => {
+    const invalidUser = { ...validUser, age: 151 }
+    const result = userRegistrationSchema.safeParse(invalidUser)
+    expect(result.success).toBe(false)
+  })
+
+  it('should reject non-integer age', () => {
+    const invalidUser = { ...validUser, age: 25.5 }
+    const result = userRegistrationSchema.safeParse(invalidUser)
+    expect(result.success).toBe(false)
+  })
+
+  it('should reject when terms not accepted', () => {
+    const invalidUser = { ...validUser, terms: false }
+    const result = userRegistrationSchema.safeParse(invalidUser)
+    expect(result.success).toBe(false)
+  })
+
+  it('should accept without newsletter field', () => {
+    const { newsletter, ...userWithoutNewsletter } = validUser
+    const result = userRegistrationSchema.safeParse(userWithoutNewsletter)
+    expect(result.success).toBe(true)
+  })
+
+  it('should reject names with invalid characters', () => {
+    const invalidUser = { ...validUser, firstName: 'John123' }
+    const result = userRegistrationSchema.safeParse(invalidUser)
+    expect(result.success).toBe(false)
+  })
+
+  it('should accept names with valid special characters', () => {
+    const validUser2 = {
+      ...validUser,
+      firstName: 'Mary-Jane',
+      lastName: "O'Connor",
+    }
+    const result = userRegistrationSchema.safeParse(validUser2)
+    expect(result.success).toBe(true)
+  })
+})
+
+describe('contactFormSchema', () => {
+  const validContact = {
+    name: 'John Doe',
+    email: 'john@example.com',
+    subject: 'Test Subject',
+    message: 'This is a test message that is long enough.',
+    priority: 'medium' as const,
+  }
+
+  it('should validate a valid contact form', () => {
+    const result = contactFormSchema.safeParse(validContact)
+    expect(result.success).toBe(true)
+    if (result.success) {
+      expect(result.data).toEqual(validContact)
+    }
+  })
+
+  it('should reject short name', () => {
+    const invalidContact = { ...validContact, name: 'J' }
+    const result = contactFormSchema.safeParse(invalidContact)
+    expect(result.success).toBe(false)
+  })
+
+  it('should reject invalid email', () => {
+    const invalidContact = { ...validContact, email: 'invalid' }
+    const result = contactFormSchema.safeParse(invalidContact)
+    expect(result.success).toBe(false)
+  })
+
+  it('should reject short subject', () => {
+    const invalidContact = { ...validContact, subject: 'Hi' }
+    const result = contactFormSchema.safeParse(invalidContact)
+    expect(result.success).toBe(false)
+  })
+
+  it('should reject short message', () => {
+    const invalidContact = { ...validContact, message: 'Too short' }
+    const result = contactFormSchema.safeParse(invalidContact)
+    expect(result.success).toBe(false)
+  })
+
+  it('should reject invalid priority', () => {
+    const invalidContact = { ...validContact, priority: 'invalid' }
+    const result = contactFormSchema.safeParse(invalidContact)
+    expect(result.success).toBe(false)
+  })
+
+  it('should accept valid attachments', () => {
+    const file = new File(['content'], 'test.txt', { type: 'text/plain' })
+    const contactWithAttachments = { ...validContact, attachments: [file] }
+    const result = contactFormSchema.safeParse(contactWithAttachments)
+    expect(result.success).toBe(true)
+  })
+
+  it('should reject too many attachments', () => {
+    const files = new Array(6)
+      .fill(null)
+      .map((_, i) => new File(['content'], `test${i}.txt`, { type: 'text/plain' }))
+    const contactWithTooManyAttachments = {
+      ...validContact,
+      attachments: files,
+    }
+    const result = contactFormSchema.safeParse(contactWithTooManyAttachments)
+    expect(result.success).toBe(false)
+  })
+})
+
+describe('loginSchema', () => {
+  const validLogin = {
+    email: 'user@example.com',
+    password: 'password123',
+    rememberMe: false,
+  }
+
+  it('should validate a valid login', () => {
+    const result = loginSchema.safeParse(validLogin)
+    expect(result.success).toBe(true)
+    if (result.success) {
+      expect(result.data).toEqual(validLogin)
+    }
+  })
+
+  it('should reject invalid email', () => {
+    const invalidLogin = { ...validLogin, email: 'invalid' }
+    const result = loginSchema.safeParse(invalidLogin)
+    expect(result.success).toBe(false)
+  })
+
+  it('should reject empty password', () => {
+    const invalidLogin = { ...validLogin, password: '' }
+    const result = loginSchema.safeParse(invalidLogin)
+    expect(result.success).toBe(false)
+  })
+
+  it('should accept without rememberMe field', () => {
+    const { rememberMe, ...loginWithoutRememberMe } = validLogin
+    const result = loginSchema.safeParse(loginWithoutRememberMe)
+    expect(result.success).toBe(true)
+  })
+})
+
+describe('searchSchema', () => {
+  const validSearch = {
+    query: 'test search',
+    category: 'all' as const,
+    sortBy: 'relevance' as const,
+    dateRange: {
+      from: new Date('2023-01-01'),
+      to: new Date('2023-12-31'),
+    },
+    filters: {
+      minPrice: 10,
+      maxPrice: 100,
+      inStock: true,
+      brand: 'test-brand',
+    },
+  }
+
+  it('should validate a valid search', () => {
+    const result = searchSchema.safeParse(validSearch)
+    expect(result.success).toBe(true)
+    if (result.success) {
+      expect(result.data).toEqual(validSearch)
+    }
+  })
+
+  it('should use defaults for optional fields', () => {
+    const minimalSearch = { query: 'test' }
+    const result = searchSchema.safeParse(minimalSearch)
+    expect(result.success).toBe(true)
+    if (result.success) {
+      expect(result.data.category).toBe('all')
+      expect(result.data.sortBy).toBe('relevance')
+    }
+  })
+
+  it('should reject empty query', () => {
+    const invalidSearch = { query: '' }
+    const result = searchSchema.safeParse(invalidSearch)
+    expect(result.success).toBe(false)
+  })
+
+  it('should reject too long query', () => {
+    const invalidSearch = { query: 'a'.repeat(201) }
+    const result = searchSchema.safeParse(invalidSearch)
+    expect(result.success).toBe(false)
+  })
+
+  it('should reject invalid date range', () => {
+    const invalidSearch = {
+      query: 'test',
+      dateRange: {
+        from: new Date('2023-12-31'),
+        to: new Date('2023-01-01'),
+      },
+    }
+    const result = searchSchema.safeParse(invalidSearch)
+    expect(result.success).toBe(false)
+  })
+
+  it('should reject invalid price range', () => {
+    const invalidSearch = {
+      query: 'test',
+      filters: {
+        minPrice: 100,
+        maxPrice: 10,
+      },
+    }
+    const result = searchSchema.safeParse(invalidSearch)
+    expect(result.success).toBe(false)
+  })
+
+  it('should accept valid single date', () => {
+    const searchWithFromDate = {
+      query: 'test',
+      dateRange: {
+        from: new Date('2023-01-01'),
+      },
+    }
+    const result = searchSchema.safeParse(searchWithFromDate)
+    expect(result.success).toBe(true)
+  })
+})
+
+describe('profileUpdateSchema', () => {
+  const validProfile = {
+    displayName: 'John Doe',
+    bio: 'Software developer',
+    website: 'https://johndoe.com',
+    location: 'San Francisco, CA',
+    preferences: {
+      theme: 'dark' as const,
+      notifications: {
+        email: true,
+        push: false,
+        sms: false,
+      },
+      privacy: {
+        profileVisibility: 'public' as const,
+        showEmail: false,
+        showLocation: true,
+      },
+    },
+  }
+
+  it('should validate a valid profile update', () => {
+    const result = profileUpdateSchema.safeParse(validProfile)
+    expect(result.success).toBe(true)
+    if (result.success) {
+      expect(result.data).toEqual(validProfile)
+    }
+  })
+
+  it('should use defaults for missing fields', () => {
+    const minimalProfile = {}
+    const result = profileUpdateSchema.safeParse(minimalProfile)
+    expect(result.success).toBe(true)
+    if (result.success) {
+      expect(result.data.preferences.theme).toBe('system')
+      expect(result.data.preferences.notifications.email).toBe(true)
+      expect(result.data.preferences.privacy.profileVisibility).toBe('public')
+    }
+  })
+
+  it('should reject short display name', () => {
+    const invalidProfile = { displayName: 'J' }
+    const result = profileUpdateSchema.safeParse(invalidProfile)
+    expect(result.success).toBe(false)
+  })
+
+  it('should reject long bio', () => {
+    const invalidProfile = { bio: 'a'.repeat(501) }
+    const result = profileUpdateSchema.safeParse(invalidProfile)
+    expect(result.success).toBe(false)
+  })
+
+  it('should reject invalid website URL', () => {
+    const invalidProfile = { website: 'not-a-url' }
+    const result = profileUpdateSchema.safeParse(invalidProfile)
+    expect(result.success).toBe(false)
+  })
+
+  it('should accept empty website string', () => {
+    const profileWithEmptyWebsite = { website: '' }
+    const result = profileUpdateSchema.safeParse(profileWithEmptyWebsite)
+    expect(result.success).toBe(true)
+  })
+
+  it('should reject invalid avatar file size', () => {
+    const largeContent = new Array(6 * 1024 * 1024).fill('a').join('')
+    const largeFile = new File([largeContent], 'large.jpg', {
+      type: 'image/jpeg',
+    })
+    const invalidProfile = { avatar: largeFile }
+    const result = profileUpdateSchema.safeParse(invalidProfile)
+    expect(result.success).toBe(false)
+  })
+
+  it('should reject invalid avatar file type', () => {
+    const invalidFile = new File(['content'], 'test.pdf', {
+      type: 'application/pdf',
+    })
+    const invalidProfile = { avatar: invalidFile }
+    const result = profileUpdateSchema.safeParse(invalidProfile)
+    expect(result.success).toBe(false)
+  })
+
+  it('should accept valid avatar file', () => {
+    const validFile = new File(['content'], 'avatar.jpg', {
+      type: 'image/jpeg',
+    })
+    const profileWithAvatar = { avatar: validFile }
+    const result = profileUpdateSchema.safeParse(profileWithAvatar)
+    expect(result.success).toBe(true)
+  })
+})
+
+describe('validateSchema', () => {
+  it('should return success for valid data', () => {
+    const result = validateSchema(loginSchema, {
+      email: 'user@example.com',
+      password: 'password123',
+    })
+    expect(result.success).toBe(true)
+    expect(result.data).toBeDefined()
+    expect(result.error).toBeNull()
+  })
+
+  it('should return error for invalid data', () => {
+    const result = validateSchema(loginSchema, {
+      email: 'invalid-email',
+      password: '',
+    })
+    expect(result.success).toBe(false)
+    expect(result.data).toBeNull()
+    expect(result.error).toBeDefined()
+  })
+
+  it('should handle non-Zod errors', () => {
+    const throwingSchema = {
+      parse: () => {
+        throw new Error('Unknown error')
+      },
+    } as any
+    const result = validateSchema(throwingSchema, {})
+    expect(result.success).toBe(false)
+    expect(result.error?.formErrors).toContain('Unknown validation error')
+  })
+})
+
+describe('getFieldError', () => {
+  it('should return field error when exists', () => {
+    const error = {
+      formErrors: [],
+      fieldErrors: {
+        email: ['Invalid email'],
+        password: ['Password too short'],
+      },
+    }
+    const result = getFieldError(error, 'email')
+    expect(result).toBe('Invalid email')
+  })
+
+  it('should return undefined when no error exists', () => {
+    const error = {
+      formErrors: [],
+      fieldErrors: {},
+    }
+    const result = getFieldError(error, 'email')
+    expect(result).toBeUndefined()
+  })
+
+  it('should return undefined when error is null', () => {
+    const result = getFieldError(null, 'email')
+    expect(result).toBeUndefined()
+  })
+})
+
+describe('hasFieldError', () => {
+  it('should return true when field has error', () => {
+    const error = {
+      formErrors: [],
+      fieldErrors: {
+        email: ['Invalid email'],
+      },
+    }
+    const result = hasFieldError(error, 'email')
+    expect(result).toBe(true)
+  })
+
+  it('should return false when field has no error', () => {
+    const error = {
+      formErrors: [],
+      fieldErrors: {},
+    }
+    const result = hasFieldError(error, 'email')
+    expect(result).toBe(false)
+  })
+
+  it('should return false when error is null', () => {
+    const result = hasFieldError(null, 'email')
+    expect(result).toBe(false)
+  })
+})
+
+describe('Type inference', () => {
+  it('should infer correct types', () => {
+    const user: UserRegistration = {
+      firstName: 'John',
+      lastName: 'Doe',
+      email: 'john@example.com',
+      password: 'Password123',
+      confirmPassword: 'Password123',
+      age: 25,
+      terms: true,
+    }
+
+    const contact: ContactForm = {
+      name: 'John Doe',
+      email: 'john@example.com',
+      subject: 'Test Subject',
+      message: 'Test message',
+      priority: 'medium',
+    }
+
+    const login: Login = {
+      email: 'user@example.com',
+      password: 'password123',
+    }
+
+    const search: Search = {
+      query: 'test',
+      category: 'all',
+      sortBy: 'relevance',
+    }
+
+    const profile: ProfileUpdate = {
+      displayName: 'John Doe',
+      preferences: {
+        theme: 'dark',
+        notifications: {
+          email: true,
+          push: false,
+          sms: false,
+        },
+        privacy: {
+          profileVisibility: 'public',
+          showEmail: false,
+          showLocation: true,
+        },
+      },
+    }
+
+    expect(user.firstName).toBeDefined()
+    expect(contact.name).toBeDefined()
+    expect(login.email).toBeDefined()
+    expect(search.query).toBeDefined()
+    expect(profile.displayName).toBeDefined()
+  })
+})