--- conflicted
+++ resolved
@@ -1,20 +1,3 @@
-<<<<<<< HEAD
-	afterEach,
-	beforeEach,
-	describe,
-	import { expect,
-	import { it,
-	import { mock,
-	import { spyOn,
-	import { test
-} from "bun:test";
-	type FormField,
-import { FormFieldSchema,
-import { UserProfileSchema,
-	validateConditionalField,
-	validateNestedSchema
-} from "./complex-examples";
-=======
 import { afterEach, beforeEach, describe, expect, it, spyOn, test } from 'vitest'
 import {
   type FormField,
@@ -33,1023 +16,1022 @@
   validateConditionalField,
   validateNestedSchema,
 } from './complex-examples'
->>>>>>> fff2b04a
-
-describe("Product Schemas", () => {
-	describe("ProductVariantSchema", () => {
-		it("should validate valid product variant", () => {
-			const validVariant = {
-				id: "f47ac10b-58cc-4372-a567-0e02b2c3d479",
-				sku: "PROD-001",
-				name: "Small Red Shirt",
-				price: 29.99,
-				compareAtPrice: 39.99,
-				inventory: {
-					quantity: 100,
-					tracked: true,
-					policy: "deny",
-					lowStockThreshold: 10,
-				},
-				attributes: { color: "red", size: "small" },
-				images: [
-					{
-						id: "f47ac10b-58cc-4372-a567-0e02b2c3d480",
-						url: "https://example.com/image.jpg",
-						altText: "Red shirt",
-						position: 0,
-					},
-				],
-				weight: { value: 0.5, unit: "kg" },
-				dimensions: { length: 30, width: 20, height: 2, unit: "cm" },
-			};
-			const result = ProductVariantSchema.safeParse(validVariant);
-			expect(result.success).toBe(true);
-		});
-
-		it("should use default values", () => {
-			const minimalVariant = {
-				id: "f47ac10b-58cc-4372-a567-0e02b2c3d479",
-				sku: "PROD-001",
-				name: "Basic Product",
-				price: 19.99,
-				inventory: { quantity: 50 },
-			};
-			const result = ProductVariantSchema.safeParse(minimalVariant);
-			expect(result.success).toBe(true);
-			if (result.success) {
-				expect(result.data.inventory.tracked).toBe(true);
-				expect(result.data.inventory.policy).toBe("deny");
-				expect(result.data.attributes).toEqual({});
-				expect(result.data.images).toEqual([]);
-			}
-		});
-
-		it("should reject negative price", () => {
-			const invalidVariant = {
-				id: "f47ac10b-58cc-4372-a567-0e02b2c3d479",
-				sku: "PROD-001",
-				name: "Product",
-				price: -10,
-				inventory: { quantity: 50 },
-			};
-			const result = ProductVariantSchema.safeParse(invalidVariant);
-			expect(result.success).toBe(false);
-		});
-
-		it("should reject negative inventory", () => {
-			const invalidVariant = {
-				id: "f47ac10b-58cc-4372-a567-0e02b2c3d479",
-				sku: "PROD-001",
-				name: "Product",
-				price: 19.99,
-				inventory: { quantity: -5 },
-			};
-			const result = ProductVariantSchema.safeParse(invalidVariant);
-			expect(result.success).toBe(false);
-		});
-	});
-
-	describe("ProductSchema", () => {
-		it("should validate valid product", () => {
-			const validProduct = {
-				id: "f47ac10b-58cc-4372-a567-0e02b2c3d479",
-				title: "Test Product",
-				description: "A great product",
-				handle: "test-product",
-				vendor: "Test Vendor",
-				productType: "Apparel",
-				tags: ["test", "product"],
-				status: "active",
-				variants: [
-					{
-						id: "f47ac10b-58cc-4372-a567-0e02b2c3d481",
-						sku: "PROD-001",
-						name: "Default Variant",
-						price: 29.99,
-						inventory: { quantity: 100 },
-						attributes: {},
-						images: [],
-					},
-				],
-				options: [
-					{
-						id: "f47ac10b-58cc-4372-a567-0e02b2c3d482",
-						name: "Size",
-						position: 0,
-						values: ["Small", "Medium", "Large"],
-					},
-				],
-				seo: {
-					title: "Test Product - Best Product Ever",
-					description: "Buy the best test product available online",
-					keywords: ["test", "product", "best"],
-				},
-				createdAt: "2023-01-01T00:00:00Z",
-				updatedAt: "2023-01-01T00:00:00Z",
-			};
-			const result = ProductSchema.safeParse(validProduct);
-			expect(result.success).toBe(true);
-		});
-
-		it("should reject invalid handle", () => {
-			const invalidProduct = {
-				id: "f47ac10b-58cc-4372-a567-0e02b2c3d479",
-				title: "Test Product",
-				handle: "Invalid Handle With Spaces",
-				vendor: "Test Vendor",
-				productType: "Apparel",
-				variants: [
-					{
-						id: "f47ac10b-58cc-4372-a567-0e02b2c3d481",
-						sku: "PROD-001",
-						name: "Default Variant",
-						price: 29.99,
-						inventory: { quantity: 100 },
-						attributes: {},
-						images: [],
-					},
-				],
-				options: [],
-				createdAt: "2023-01-01T00:00:00Z",
-				updatedAt: "2023-01-01T00:00:00Z",
-			};
-			const result = ProductSchema.safeParse(invalidProduct);
-			expect(result.success).toBe(false);
-		});
-
-		it("should reject product with no variants", () => {
-			const invalidProduct = {
-				id: "f47ac10b-58cc-4372-a567-0e02b2c3d479",
-				title: "Test Product",
-				handle: "test-product",
-				vendor: "Test Vendor",
-				productType: "Apparel",
-				variants: [],
-				options: [],
-				createdAt: "2023-01-01T00:00:00Z",
-				updatedAt: "2023-01-01T00:00:00Z",
-			};
-			const result = ProductSchema.safeParse(invalidProduct);
-			expect(result.success).toBe(false);
-		});
-
-		it("should reject too many options", () => {
-			const invalidProduct = {
-				id: "f47ac10b-58cc-4372-a567-0e02b2c3d479",
-				title: "Test Product",
-				handle: "test-product",
-				vendor: "Test Vendor",
-				productType: "Apparel",
-				variants: [
-					{
-						id: "f47ac10b-58cc-4372-a567-0e02b2c3d481",
-						sku: "PROD-001",
-						name: "Default Variant",
-						price: 29.99,
-						inventory: { quantity: 100 },
-						attributes: {},
-						images: [],
-					},
-				],
-				options: [
-					{
-						id: "f47ac10b-58cc-4372-a567-0e02b2c3d483",
-						name: "Size",
-						position: 0,
-						values: ["S", "M", "L"],
-					},
-					{
-						id: "f47ac10b-58cc-4372-a567-0e02b2c3d484",
-						name: "Color",
-						position: 1,
-						values: ["Red", "Blue"],
-					},
-					{
-						id: "f47ac10b-58cc-4372-a567-0e02b2c3d485",
-						name: "Material",
-						position: 2,
-						values: ["Cotton", "Polyester"],
-					},
-					{
-						id: "f47ac10b-58cc-4372-a567-0e02b2c3d486",
-						name: "Style",
-						position: 3,
-						values: ["Casual", "Formal"],
-					},
-				],
-				createdAt: "2023-01-01T00:00:00Z",
-				updatedAt: "2023-01-01T00:00:00Z",
-			};
-			const result = ProductSchema.safeParse(invalidProduct);
-			expect(result.success).toBe(false);
-		});
-	});
-});
-
-describe("User Profile Schemas", () => {
-	describe("SocialLinkSchema", () => {
-		it("should validate valid social link", () => {
-			const validLink = {
-				platform: "twitter",
-				url: "https://twitter.com/testuser",
-				verified: true,
-				primary: false,
-			};
-			const result = SocialLinkSchema.safeParse(validLink);
-			expect(result.success).toBe(true);
-		});
-
-		it("should use default values", () => {
-			const minimalLink = {
-				platform: "github",
-				url: "https://github.com/testuser",
-			};
-			const result = SocialLinkSchema.safeParse(minimalLink);
-			expect(result.success).toBe(true);
-			if (result.success) {
-				expect(result.data.verified).toBe(false);
-				expect(result.data.primary).toBe(false);
-			}
-		});
-
-		it("should reject invalid platform", () => {
-			const invalidLink = {
-				platform: "invalid",
-				url: "https://example.com",
-			};
-			const result = SocialLinkSchema.safeParse(invalidLink);
-			expect(result.success).toBe(false);
-		});
-
-		it("should reject invalid URL", () => {
-			const invalidLink = {
-				platform: "twitter",
-				url: "not-a-url",
-			};
-			const result = SocialLinkSchema.safeParse(invalidLink);
-			expect(result.success).toBe(false);
-		});
-	});
-
-	describe("NotificationPreferencesSchema", () => {
-		it("should validate valid notification preferences", () => {
-			const validPrefs = {
-				email: {
-					enabled: true,
-					frequency: "daily",
-					types: {
-						marketing: false,
-						product: true,
-						security: true,
-						social: false,
-					},
-				},
-				push: {
-					enabled: true,
-					browser: true,
-					mobile: false,
-					desktop: true,
-				},
-				sms: {
-					enabled: false,
-					emergencyOnly: true,
-				},
-			};
-			const result = NotificationPreferencesSchema.safeParse(validPrefs);
-			expect(result.success).toBe(true);
-		});
-
-		it("should use default values", () => {
-			const result = NotificationPreferencesSchema.safeParse({});
-			expect(result.success).toBe(true);
-			if (result.success) {
-				expect(result.data.email.enabled).toBe(true);
-				expect(result.data.email.frequency).toBe("immediate");
-				expect(result.data.push.enabled).toBe(true);
-				expect(result.data.sms.enabled).toBe(false);
-			}
-		});
-	});
-
-	describe("UserProfileSchema", () => {
-		it("should validate valid user profile", () => {
-			const validProfile = {
-				id: "f47ac10b-58cc-4372-a567-0e02b2c3d479",
-				email: "test@example.com",
-				username: "testuser",
-				profile: {
-					firstName: "John",
-					lastName: "Doe",
-					displayName: "John Doe",
-					bio: "Software developer",
-					avatar: "https://example.com/avatar.jpg",
-					location: {
-						city: "San Francisco",
-						country: "USA",
-						timezone: "America/Los_Angeles",
-						coordinates: { lat: 37.7749, lng: -122.4194 },
-					},
-					contact: {
-						phone: "+1234567890",
-						website: "https://johndoe.com",
-						socialLinks: [
-							{
-								platform: "twitter",
-								url: "https://twitter.com/johndoe",
-								verified: true,
-								primary: true,
-							},
-						],
-					},
-					professional: {
-						title: "Senior Developer",
-						company: "Tech Corp",
-						industry: "Technology",
-						experience: "senior",
-						skills: ["JavaScript", "React", "Node.js"],
-						resume: "https://example.com/resume.pdf",
-					},
-				},
-				preferences: {
-					theme: "dark",
-					language: "en",
-					currency: "USD",
-					timezone: "America/Los_Angeles",
-					notifications: {
-						email: { enabled: true, frequency: "daily" },
-						push: { enabled: true },
-						sms: { enabled: false },
-					},
-					privacy: {
-						profile: { visibility: "public" },
-						activity: { showOnline: true },
-						content: { allowComments: true },
-					},
-				},
-				verification: {
-					email: { verified: true, verifiedAt: "2023-01-01T00:00:00Z" },
-					phone: { verified: false },
-					identity: { verified: false },
-				},
-				subscription: {
-					plan: "pro",
-					status: "active",
-					currentPeriodStart: "2023-01-01T00:00:00Z",
-					currentPeriodEnd: "2023-12-31T23:59:59Z",
-					cancelAtPeriodEnd: false,
-				},
-				createdAt: "2023-01-01T00:00:00Z",
-				updatedAt: "2023-01-01T00:00:00Z",
-				lastLoginAt: "2023-01-01T00:00:00Z",
-			};
-			const result = UserProfileSchema.safeParse(validProfile);
-			expect(result.success).toBe(true);
-		});
-
-		it("should reject invalid email", () => {
-			const invalidProfile = {
-				id: "f47ac10b-58cc-4372-a567-0e02b2c3d479",
-				email: "invalid-email",
-				username: "testuser",
-				profile: {
-					firstName: "John",
-					lastName: "Doe",
-				},
-				createdAt: "2023-01-01T00:00:00Z",
-				updatedAt: "2023-01-01T00:00:00Z",
-			};
-			const result = UserProfileSchema.safeParse(invalidProfile);
-			expect(result.success).toBe(false);
-		});
-
-		it("should reject invalid username", () => {
-			const invalidProfile = {
-				id: "f47ac10b-58cc-4372-a567-0e02b2c3d479",
-				email: "test@example.com",
-				username: "a",
-				profile: {
-					firstName: "John",
-					lastName: "Doe",
-				},
-				createdAt: "2023-01-01T00:00:00Z",
-				updatedAt: "2023-01-01T00:00:00Z",
-			};
-			const result = UserProfileSchema.safeParse(invalidProfile);
-			expect(result.success).toBe(false);
-		});
-
-		it("should reject too many social links", () => {
-			const socialLinks = new Array(11).fill(null).map((_, i) => ({
-				platform: "website",
-				url: `https://example${i}.com`,
-				verified: false,
-				primary: false,
-			}));
-
-			const invalidProfile = {
-				id: "f47ac10b-58cc-4372-a567-0e02b2c3d479",
-				email: "test@example.com",
-				username: "testuser",
-				profile: {
-					firstName: "John",
-					lastName: "Doe",
-					contact: {
-						socialLinks,
-					},
-				},
-				createdAt: "2023-01-01T00:00:00Z",
-				updatedAt: "2023-01-01T00:00:00Z",
-			};
-			const result = UserProfileSchema.safeParse(invalidProfile);
-			expect(result.success).toBe(false);
-		});
-	});
-});
-
-describe("Survey Schemas", () => {
-	describe("QuestionSchema", () => {
-		it("should validate valid question", () => {
-			const validQuestion = {
-				id: "f47ac10b-58cc-4372-a567-0e02b2c3d487",
-				type: "select",
-				title: "What is your favorite color?",
-				description: "Please select one option",
-				options: [
-					{ id: "opt1", label: "Red", value: "red", order: 0 },
-					{ id: "opt2", label: "Blue", value: "blue", order: 1 },
-					{ id: "opt3", label: "Green", value: "green", order: 2 },
-				],
-				validation: {
-					required: true,
-				},
-				logic: {
-					conditions: [
-						{
-							field: "q0",
-							operator: "equals",
-							value: "yes",
-						},
-					],
-					action: "show",
-				},
-				order: 1,
-				section: "preferences",
-			};
-			const result = QuestionSchema.safeParse(validQuestion);
-			expect(result.success).toBe(true);
-		});
-
-		it("should reject select question without options", () => {
-			const invalidQuestion = {
-				id: "q1",
-				type: "select",
-				title: "What is your favorite color?",
-				order: 1,
-			};
-			const result = QuestionSchema.safeParse(invalidQuestion);
-			expect(result.success).toBe(false);
-		});
-
-		it("should accept text question without options", () => {
-			const validQuestion = {
-				id: "q1",
-				type: "text",
-				title: "What is your name?",
-				order: 1,
-			};
-			const result = QuestionSchema.safeParse(validQuestion);
-			expect(result.success).toBe(true);
-		});
-	});
-
-	describe("SurveySchema", () => {
-		it("should validate valid survey", () => {
-			const validSurvey = {
-				id: "survey-1",
-				title: "Customer Satisfaction Survey",
-				description: "Help us improve our service",
-				questions: [
-					{
-						id: "q1",
-						type: "text",
-						title: "What is your name?",
-						order: 0,
-					},
-					{
-						id: "q2",
-						type: "select",
-						title: "How satisfied are you?",
-						options: [
-							{ id: "opt1", label: "Very Satisfied", value: "5", order: 0 },
-							{ id: "opt2", label: "Satisfied", value: "4", order: 1 },
-						],
-						order: 1,
-					},
-				],
-				settings: {
-					allowAnonymous: true,
-					showProgressBar: true,
-					thankYouMessage: "Thank you for your feedback!",
-				},
-				styling: {
-					theme: "modern",
-					primaryColor: "#007bff",
-					backgroundColor: "#ffffff",
-				},
-				schedule: {
-					startDate: "2023-01-01T00:00:00Z",
-					endDate: "2023-12-31T23:59:59Z",
-					timezone: "UTC",
-				},
-				status: "published",
-				createdAt: "2023-01-01T00:00:00Z",
-				updatedAt: "2023-01-01T00:00:00Z",
-			};
-			const result = SurveySchema.safeParse(validSurvey);
-			expect(result.success).toBe(true);
-		});
-
-		it("should reject survey without questions", () => {
-			const invalidSurvey = {
-				id: "survey-1",
-				title: "Empty Survey",
-				questions: [],
-				createdAt: "2023-01-01T00:00:00Z",
-				updatedAt: "2023-01-01T00:00:00Z",
-			};
-			const result = SurveySchema.safeParse(invalidSurvey);
-			expect(result.success).toBe(false);
-		});
-	});
-});
-
-describe("Form Schemas", () => {
-	describe("FormFieldSchema", () => {
-		it("should validate valid form field", () => {
-			const validField = {
-				id: "field-1",
-				type: "email",
-				name: "email",
-				label: "Email Address",
-				placeholder: "Enter your email",
-				description: "We will never share your email",
-				required: true,
-				validation: {
-					pattern: "^[^@]+@[^@]+\\.[^@]+$",
-					message: "Please enter a valid email address",
-				},
-				conditional: {
-					show: {
-						field: "subscribe",
-						operator: "equals",
-						value: true,
-					},
-				},
-				styling: {
-					width: "full",
-					alignment: "left",
-					size: "medium",
-					variant: "outlined",
-				},
-				order: 1,
-				section: "contact",
-			};
-			const result = FormFieldSchema.safeParse(validField);
-			expect(result.success).toBe(true);
-		});
-
-		it("should reject invalid field name", () => {
-			const invalidField = {
-				id: "field-1",
-				type: "text",
-				name: "123invalid",
-				label: "Invalid Field",
-				order: 1,
-			};
-			const result = FormFieldSchema.safeParse(invalidField);
-			expect(result.success).toBe(false);
-		});
-
-		it("should reject field name with spaces", () => {
-			const invalidField = {
-				id: "field-1",
-				type: "text",
-				name: "field name",
-				label: "Field with spaces",
-				order: 1,
-			};
-			const result = FormFieldSchema.safeParse(invalidField);
-			expect(result.success).toBe(false);
-		});
-
-		it("should accept valid field name patterns", () => {
-			const validNames = ["field1", "field_1", "fieldName", "field_name_1"];
-
-			validNames.forEach((name) => {
-				const field = {
-					id: "field-1",
-					type: "text",
-					name,
-					label: "Valid Field",
-					order: 1,
-				};
-				const result = FormFieldSchema.safeParse(field);
-				expect(result.success).toBe(true);
-			});
-		});
-	});
-
-	describe("FormSchema", () => {
-		it("should validate valid form", () => {
-			const validForm = {
-				id: "form-1",
-				name: "contact-form",
-				title: "Contact Form",
-				description: "Get in touch with us",
-				fields: [
-					{
-						id: "field-1",
-						type: "text",
-						name: "name",
-						label: "Full Name",
-						required: true,
-						order: 0,
-					},
-					{
-						id: "field-2",
-						type: "email",
-						name: "email",
-						label: "Email Address",
-						required: true,
-						order: 1,
-					},
-				],
-				settings: {
-					multiPage: false,
-					allowDrafts: true,
-					validation: "onSubmit",
-					submitText: "Send Message",
-					successMessage: "Thank you for your message!",
-				},
-				styling: {
-					theme: "modern",
-					layout: "vertical",
-					spacing: "normal",
-					primaryColor: "#007bff",
-				},
-				security: {
-					reCaptcha: true,
-					rateLimit: {
-						enabled: true,
-						max: 5,
-						window: 60,
-					},
-				},
-				status: "published",
-				createdAt: "2023-01-01T00:00:00Z",
-				updatedAt: "2023-01-01T00:00:00Z",
-			};
-			const result = FormSchema.safeParse(validForm);
-			expect(result.success).toBe(true);
-		});
-
-		it("should reject form without fields", () => {
-			const invalidForm = {
-				id: "form-1",
-				name: "empty-form",
-				title: "Empty Form",
-				fields: [],
-				createdAt: "2023-01-01T00:00:00Z",
-				updatedAt: "2023-01-01T00:00:00Z",
-			};
-			const result = FormSchema.safeParse(invalidForm);
-			expect(result.success).toBe(false);
-		});
-	});
-});
-
-describe("Utility Functions", () => {
-	describe("validateNestedSchema", () => {
-		it("should validate valid nested data", () => {
-			const schema = UserProfileSchema;
-			const validData = {
-				id: "f47ac10b-58cc-4372-a567-0e02b2c3d479",
-				email: "test@example.com",
-				username: "testuser",
-				profile: {
-					firstName: "John",
-					lastName: "Doe",
-				},
-				createdAt: "2023-01-01T00:00:00Z",
-				updatedAt: "2023-01-01T00:00:00Z",
-			};
-			const result = validateNestedSchema(schema, validData);
-			expect(result.success).toBe(true);
-			expect(result.data).toBeDefined();
-		});
-
-		it("should return errors for invalid nested data", () => {
-			const schema = UserProfileSchema;
-			const invalidData = {
-				id: "invalid-uuid",
-				email: "invalid-email",
-				username: "a",
-				profile: {
-					firstName: "",
-					lastName: "",
-				},
-				createdAt: "invalid-date",
-				updatedAt: "invalid-date",
-			};
-			const result = validateNestedSchema(schema, invalidData, "user");
-			expect(result.success).toBe(false);
-			expect(result.errors).toBeDefined();
-		});
-	});
-
-	describe("validateConditionalField", () => {
-		it("should show field when condition is met", () => {
-			const field: FormField = {
-				id: "field-1",
-				type: "text",
-				name: "dependent_field",
-				label: "Dependent Field",
-				required: false,
-				hidden: false,
-				conditional: {
-					show: {
-						field: "trigger_field",
-						operator: "equals",
-						value: "yes",
-					},
-				},
-				order: 1,
-			};
-			const formData = {
-				trigger_field: "yes",
-			};
-			const result = validateConditionalField(field, formData);
-			expect(result.show).toBe(true);
-		});
-
-		it("should hide field when condition is not met", () => {
-			const field: FormField = {
-				id: "field-1",
-				type: "text",
-				name: "dependent_field",
-				label: "Dependent Field",
-				required: false,
-				hidden: false,
-				conditional: {
-					show: {
-						field: "trigger_field",
-						operator: "equals",
-						value: "yes",
-					},
-				},
-				order: 1,
-			};
-			const formData = {
-				trigger_field: "no",
-			};
-			const result = validateConditionalField(field, formData);
-			expect(result.show).toBe(false);
-		});
-
-		it("should make field required when condition is met", () => {
-			const field: FormField = {
-				id: "field-1",
-				type: "text",
-				name: "dependent_field",
-				label: "Dependent Field",
-				required: false,
-				hidden: false,
-				conditional: {
-					require: {
-						field: "trigger_field",
-						operator: "equals",
-						value: "yes",
-					},
-				},
-				order: 1,
-			};
-			const formData = {
-				trigger_field: "yes",
-			};
-			const result = validateConditionalField(field, formData);
-			expect(result.required).toBe(true);
-		});
-
-		it("should handle multiple conditions", () => {
-			const field: FormField = {
-				id: "field-1",
-				type: "text",
-				name: "dependent_field",
-				label: "Dependent Field",
-				required: false,
-				hidden: false,
-				conditional: {
-					show: {
-						field: "show_field",
-						operator: "equals",
-						value: "yes",
-					},
-					hide: {
-						field: "hide_field",
-						operator: "equals",
-						value: "yes",
-					},
-					require: {
-						field: "require_field",
-						operator: "equals",
-						value: "yes",
-					},
-				},
-				order: 1,
-			};
-			const formData = {
-				show_field: "yes",
-				hide_field: "no",
-				require_field: "yes",
-			};
-			const result = validateConditionalField(field, formData);
-			expect(result.show).toBe(true);
-			expect(result.required).toBe(true);
-		});
-
-		it("should handle different operators", () => {
-			const testCases = [
-				{
-					operator: "equals",
-					value: "test",
-					targetValue: "test",
-					expected: true,
-				},
-				{
-					operator: "equals",
-					value: "test",
-					targetValue: "other",
-					expected: false,
-				},
-				{
-					operator: "not_equals",
-					value: "test",
-					targetValue: "other",
-					expected: true,
-				},
-				{
-					operator: "contains",
-					value: "test string",
-					targetValue: "test",
-					expected: true,
-				},
-				{ operator: "greater", value: 10, targetValue: 5, expected: true },
-				{ operator: "less", value: 5, targetValue: 10, expected: true },
-				{
-					operator: "is_empty",
-					value: "",
-					targetValue: undefined,
-					expected: true,
-				},
-				{
-					operator: "is_not_empty",
-					value: "test",
-					targetValue: undefined,
-					expected: true,
-				},
-			];
-
-			testCases.forEach(({ operator, value, targetValue, expected }) => {
-				const field: FormField = {
-					id: "field-1",
-					type: "text",
-					name: "dependent_field",
-					label: "Dependent Field",
-					required: false,
-					hidden: false,
-					conditional: {
-						show: {
-							field: "trigger_field",
-							operator: operator as any,
-							value: targetValue,
-						},
-					},
-					order: 1,
-				};
-				const formData = {
-					trigger_field: value,
-				};
-				const result = validateConditionalField(field, formData);
-				expect(result.show).toBe(expected);
-			});
-		});
-	});
-});
-
-describe("Type Inference", () => {
-	it("should infer correct types", () => {
-		const product: Product = {
-			id: "f47ac10b-58cc-4372-a567-0e02b2c3d479",
-			title: "Test Product",
-			handle: "test-product",
-			vendor: "Test Vendor",
-			productType: "Test Type",
-			status: "active",
-			variants: [
-				{
-					id: "var-1",
-					sku: "TEST-001",
-					name: "Test Variant",
-					price: 29.99,
-					inventory: { quantity: 100, tracked: true, policy: "deny" },
-					attributes: {},
-					images: [],
-				},
-			],
-			options: [],
-			tags: [],
-			createdAt: "2023-01-01T00:00:00Z",
-			updatedAt: "2023-01-01T00:00:00Z",
-		};
-
-		const userProfile: UserProfile = {
-			id: "f47ac10b-58cc-4372-a567-0e02b2c3d479",
-			email: "test@example.com",
-			username: "testuser",
-			profile: {
-				firstName: "John",
-				lastName: "Doe",
-				contact: { socialLinks: [] },
-			},
-			preferences: {
-				theme: "dark",
-				language: "en",
-				currency: "USD",
-				timezone: "UTC",
-				notifications: {
-					email: { enabled: true, frequency: "immediate", types: {} },
-					push: { enabled: true, browser: true, mobile: true, desktop: false },
-					sms: { enabled: false, emergencyOnly: true },
-				},
-				privacy: {
-					profile: {
-						visibility: "public",
-						indexable: true,
-						showEmail: false,
-						showPhone: false,
-						showLocation: true,
-					},
-					activity: {
-						showOnline: true,
-						showLastSeen: true,
-						showActivity: true,
-					},
-					content: {
-						allowComments: true,
-						allowSharing: true,
-						allowTagging: true,
-						moderateComments: false,
-					},
-				},
-			},
-			verification: {
-				email: { verified: false },
-				phone: { verified: false },
-				identity: { verified: false },
-			},
-			createdAt: "2023-01-01T00:00:00Z",
-			updatedAt: "2023-01-01T00:00:00Z",
-		};
-
-		const survey: Survey = {
-			id: "survey-1",
-			title: "Test Survey",
-			questions: [
-				{
-					id: "q1",
-					type: "text",
-					title: "Test Question",
-					validation: { required: false },
-					order: 0,
-				},
-			],
-			settings: {
-				allowAnonymous: true,
-				allowMultipleResponses: false,
-				requireLogin: false,
-				showProgressBar: true,
-				randomizeQuestions: false,
-				autoSave: true,
-				collectLocation: false,
-				collectDevice: false,
-			},
-			status: "draft",
-			createdAt: "2023-01-01T00:00:00Z",
-			updatedAt: "2023-01-01T00:00:00Z",
-		};
-
-		expect(product.title).toBeDefined();
-		expect(userProfile.email).toBeDefined();
-		expect(survey.title).toBeDefined();
-	});
-});+
+describe('Product Schemas', () => {
+  describe('ProductVariantSchema', () => {
+    it('should validate valid product variant', () => {
+      const validVariant = {
+        id: 'f47ac10b-58cc-4372-a567-0e02b2c3d479',
+        sku: 'PROD-001',
+        name: 'Small Red Shirt',
+        price: 29.99,
+        compareAtPrice: 39.99,
+        inventory: {
+          quantity: 100,
+          tracked: true,
+          policy: 'deny',
+          lowStockThreshold: 10,
+        },
+        attributes: { color: 'red', size: 'small' },
+        images: [
+          {
+            id: 'f47ac10b-58cc-4372-a567-0e02b2c3d480',
+            url: 'https://example.com/image.jpg',
+            altText: 'Red shirt',
+            position: 0,
+          },
+        ],
+        weight: { value: 0.5, unit: 'kg' },
+        dimensions: { length: 30, width: 20, height: 2, unit: 'cm' },
+      }
+      const result = ProductVariantSchema.safeParse(validVariant)
+      expect(result.success).toBe(true)
+    })
+
+    it('should use default values', () => {
+      const minimalVariant = {
+        id: 'f47ac10b-58cc-4372-a567-0e02b2c3d479',
+        sku: 'PROD-001',
+        name: 'Basic Product',
+        price: 19.99,
+        inventory: { quantity: 50 },
+      }
+      const result = ProductVariantSchema.safeParse(minimalVariant)
+      expect(result.success).toBe(true)
+      if (result.success) {
+        expect(result.data.inventory.tracked).toBe(true)
+        expect(result.data.inventory.policy).toBe('deny')
+        expect(result.data.attributes).toEqual({})
+        expect(result.data.images).toEqual([])
+      }
+    })
+
+    it('should reject negative price', () => {
+      const invalidVariant = {
+        id: 'f47ac10b-58cc-4372-a567-0e02b2c3d479',
+        sku: 'PROD-001',
+        name: 'Product',
+        price: -10,
+        inventory: { quantity: 50 },
+      }
+      const result = ProductVariantSchema.safeParse(invalidVariant)
+      expect(result.success).toBe(false)
+    })
+
+    it('should reject negative inventory', () => {
+      const invalidVariant = {
+        id: 'f47ac10b-58cc-4372-a567-0e02b2c3d479',
+        sku: 'PROD-001',
+        name: 'Product',
+        price: 19.99,
+        inventory: { quantity: -5 },
+      }
+      const result = ProductVariantSchema.safeParse(invalidVariant)
+      expect(result.success).toBe(false)
+    })
+  })
+
+  describe('ProductSchema', () => {
+    it('should validate valid product', () => {
+      const validProduct = {
+        id: 'f47ac10b-58cc-4372-a567-0e02b2c3d479',
+        title: 'Test Product',
+        description: 'A great product',
+        handle: 'test-product',
+        vendor: 'Test Vendor',
+        productType: 'Apparel',
+        tags: ['test', 'product'],
+        status: 'active',
+        variants: [
+          {
+            id: 'f47ac10b-58cc-4372-a567-0e02b2c3d481',
+            sku: 'PROD-001',
+            name: 'Default Variant',
+            price: 29.99,
+            inventory: { quantity: 100 },
+            attributes: {},
+            images: [],
+          },
+        ],
+        options: [
+          {
+            id: 'f47ac10b-58cc-4372-a567-0e02b2c3d482',
+            name: 'Size',
+            position: 0,
+            values: ['Small', 'Medium', 'Large'],
+          },
+        ],
+        seo: {
+          title: 'Test Product - Best Product Ever',
+          description: 'Buy the best test product available online',
+          keywords: ['test', 'product', 'best'],
+        },
+        createdAt: '2023-01-01T00:00:00Z',
+        updatedAt: '2023-01-01T00:00:00Z',
+      }
+      const result = ProductSchema.safeParse(validProduct)
+      expect(result.success).toBe(true)
+    })
+
+    it('should reject invalid handle', () => {
+      const invalidProduct = {
+        id: 'f47ac10b-58cc-4372-a567-0e02b2c3d479',
+        title: 'Test Product',
+        handle: 'Invalid Handle With Spaces',
+        vendor: 'Test Vendor',
+        productType: 'Apparel',
+        variants: [
+          {
+            id: 'f47ac10b-58cc-4372-a567-0e02b2c3d481',
+            sku: 'PROD-001',
+            name: 'Default Variant',
+            price: 29.99,
+            inventory: { quantity: 100 },
+            attributes: {},
+            images: [],
+          },
+        ],
+        options: [],
+        createdAt: '2023-01-01T00:00:00Z',
+        updatedAt: '2023-01-01T00:00:00Z',
+      }
+      const result = ProductSchema.safeParse(invalidProduct)
+      expect(result.success).toBe(false)
+    })
+
+    it('should reject product with no variants', () => {
+      const invalidProduct = {
+        id: 'f47ac10b-58cc-4372-a567-0e02b2c3d479',
+        title: 'Test Product',
+        handle: 'test-product',
+        vendor: 'Test Vendor',
+        productType: 'Apparel',
+        variants: [],
+        options: [],
+        createdAt: '2023-01-01T00:00:00Z',
+        updatedAt: '2023-01-01T00:00:00Z',
+      }
+      const result = ProductSchema.safeParse(invalidProduct)
+      expect(result.success).toBe(false)
+    })
+
+    it('should reject too many options', () => {
+      const invalidProduct = {
+        id: 'f47ac10b-58cc-4372-a567-0e02b2c3d479',
+        title: 'Test Product',
+        handle: 'test-product',
+        vendor: 'Test Vendor',
+        productType: 'Apparel',
+        variants: [
+          {
+            id: 'f47ac10b-58cc-4372-a567-0e02b2c3d481',
+            sku: 'PROD-001',
+            name: 'Default Variant',
+            price: 29.99,
+            inventory: { quantity: 100 },
+            attributes: {},
+            images: [],
+          },
+        ],
+        options: [
+          {
+            id: 'f47ac10b-58cc-4372-a567-0e02b2c3d483',
+            name: 'Size',
+            position: 0,
+            values: ['S', 'M', 'L'],
+          },
+          {
+            id: 'f47ac10b-58cc-4372-a567-0e02b2c3d484',
+            name: 'Color',
+            position: 1,
+            values: ['Red', 'Blue'],
+          },
+          {
+            id: 'f47ac10b-58cc-4372-a567-0e02b2c3d485',
+            name: 'Material',
+            position: 2,
+            values: ['Cotton', 'Polyester'],
+          },
+          {
+            id: 'f47ac10b-58cc-4372-a567-0e02b2c3d486',
+            name: 'Style',
+            position: 3,
+            values: ['Casual', 'Formal'],
+          },
+        ],
+        createdAt: '2023-01-01T00:00:00Z',
+        updatedAt: '2023-01-01T00:00:00Z',
+      }
+      const result = ProductSchema.safeParse(invalidProduct)
+      expect(result.success).toBe(false)
+    })
+  })
+})
+
+describe('User Profile Schemas', () => {
+  describe('SocialLinkSchema', () => {
+    it('should validate valid social link', () => {
+      const validLink = {
+        platform: 'twitter',
+        url: 'https://twitter.com/testuser',
+        verified: true,
+        primary: false,
+      }
+      const result = SocialLinkSchema.safeParse(validLink)
+      expect(result.success).toBe(true)
+    })
+
+    it('should use default values', () => {
+      const minimalLink = {
+        platform: 'github',
+        url: 'https://github.com/testuser',
+      }
+      const result = SocialLinkSchema.safeParse(minimalLink)
+      expect(result.success).toBe(true)
+      if (result.success) {
+        expect(result.data.verified).toBe(false)
+        expect(result.data.primary).toBe(false)
+      }
+    })
+
+    it('should reject invalid platform', () => {
+      const invalidLink = {
+        platform: 'invalid',
+        url: 'https://example.com',
+      }
+      const result = SocialLinkSchema.safeParse(invalidLink)
+      expect(result.success).toBe(false)
+    })
+
+    it('should reject invalid URL', () => {
+      const invalidLink = {
+        platform: 'twitter',
+        url: 'not-a-url',
+      }
+      const result = SocialLinkSchema.safeParse(invalidLink)
+      expect(result.success).toBe(false)
+    })
+  })
+
+  describe('NotificationPreferencesSchema', () => {
+    it('should validate valid notification preferences', () => {
+      const validPrefs = {
+        email: {
+          enabled: true,
+          frequency: 'daily',
+          types: {
+            marketing: false,
+            product: true,
+            security: true,
+            social: false,
+          },
+        },
+        push: {
+          enabled: true,
+          browser: true,
+          mobile: false,
+          desktop: true,
+        },
+        sms: {
+          enabled: false,
+          emergencyOnly: true,
+        },
+      }
+      const result = NotificationPreferencesSchema.safeParse(validPrefs)
+      expect(result.success).toBe(true)
+    })
+
+    it('should use default values', () => {
+      const result = NotificationPreferencesSchema.safeParse({})
+      expect(result.success).toBe(true)
+      if (result.success) {
+        expect(result.data.email.enabled).toBe(true)
+        expect(result.data.email.frequency).toBe('immediate')
+        expect(result.data.push.enabled).toBe(true)
+        expect(result.data.sms.enabled).toBe(false)
+      }
+    })
+  })
+
+  describe('UserProfileSchema', () => {
+    it('should validate valid user profile', () => {
+      const validProfile = {
+        id: 'f47ac10b-58cc-4372-a567-0e02b2c3d479',
+        email: 'test@example.com',
+        username: 'testuser',
+        profile: {
+          firstName: 'John',
+          lastName: 'Doe',
+          displayName: 'John Doe',
+          bio: 'Software developer',
+          avatar: 'https://example.com/avatar.jpg',
+          location: {
+            city: 'San Francisco',
+            country: 'USA',
+            timezone: 'America/Los_Angeles',
+            coordinates: { lat: 37.7749, lng: -122.4194 },
+          },
+          contact: {
+            phone: '+1234567890',
+            website: 'https://johndoe.com',
+            socialLinks: [
+              {
+                platform: 'twitter',
+                url: 'https://twitter.com/johndoe',
+                verified: true,
+                primary: true,
+              },
+            ],
+          },
+          professional: {
+            title: 'Senior Developer',
+            company: 'Tech Corp',
+            industry: 'Technology',
+            experience: 'senior',
+            skills: ['JavaScript', 'React', 'Node.js'],
+            resume: 'https://example.com/resume.pdf',
+          },
+        },
+        preferences: {
+          theme: 'dark',
+          language: 'en',
+          currency: 'USD',
+          timezone: 'America/Los_Angeles',
+          notifications: {
+            email: { enabled: true, frequency: 'daily' },
+            push: { enabled: true },
+            sms: { enabled: false },
+          },
+          privacy: {
+            profile: { visibility: 'public' },
+            activity: { showOnline: true },
+            content: { allowComments: true },
+          },
+        },
+        verification: {
+          email: { verified: true, verifiedAt: '2023-01-01T00:00:00Z' },
+          phone: { verified: false },
+          identity: { verified: false },
+        },
+        subscription: {
+          plan: 'pro',
+          status: 'active',
+          currentPeriodStart: '2023-01-01T00:00:00Z',
+          currentPeriodEnd: '2023-12-31T23:59:59Z',
+          cancelAtPeriodEnd: false,
+        },
+        createdAt: '2023-01-01T00:00:00Z',
+        updatedAt: '2023-01-01T00:00:00Z',
+        lastLoginAt: '2023-01-01T00:00:00Z',
+      }
+      const result = UserProfileSchema.safeParse(validProfile)
+      expect(result.success).toBe(true)
+    })
+
+    it('should reject invalid email', () => {
+      const invalidProfile = {
+        id: 'f47ac10b-58cc-4372-a567-0e02b2c3d479',
+        email: 'invalid-email',
+        username: 'testuser',
+        profile: {
+          firstName: 'John',
+          lastName: 'Doe',
+        },
+        createdAt: '2023-01-01T00:00:00Z',
+        updatedAt: '2023-01-01T00:00:00Z',
+      }
+      const result = UserProfileSchema.safeParse(invalidProfile)
+      expect(result.success).toBe(false)
+    })
+
+    it('should reject invalid username', () => {
+      const invalidProfile = {
+        id: 'f47ac10b-58cc-4372-a567-0e02b2c3d479',
+        email: 'test@example.com',
+        username: 'a',
+        profile: {
+          firstName: 'John',
+          lastName: 'Doe',
+        },
+        createdAt: '2023-01-01T00:00:00Z',
+        updatedAt: '2023-01-01T00:00:00Z',
+      }
+      const result = UserProfileSchema.safeParse(invalidProfile)
+      expect(result.success).toBe(false)
+    })
+
+    it('should reject too many social links', () => {
+      const socialLinks = new Array(11).fill(null).map((_, i) => ({
+        platform: 'website',
+        url: `https://example${i}.com`,
+        verified: false,
+        primary: false,
+      }))
+
+      const invalidProfile = {
+        id: 'f47ac10b-58cc-4372-a567-0e02b2c3d479',
+        email: 'test@example.com',
+        username: 'testuser',
+        profile: {
+          firstName: 'John',
+          lastName: 'Doe',
+          contact: {
+            socialLinks,
+          },
+        },
+        createdAt: '2023-01-01T00:00:00Z',
+        updatedAt: '2023-01-01T00:00:00Z',
+      }
+      const result = UserProfileSchema.safeParse(invalidProfile)
+      expect(result.success).toBe(false)
+    })
+  })
+})
+
+describe('Survey Schemas', () => {
+  describe('QuestionSchema', () => {
+    it('should validate valid question', () => {
+      const validQuestion = {
+        id: 'f47ac10b-58cc-4372-a567-0e02b2c3d487',
+        type: 'select',
+        title: 'What is your favorite color?',
+        description: 'Please select one option',
+        options: [
+          { id: 'opt1', label: 'Red', value: 'red', order: 0 },
+          { id: 'opt2', label: 'Blue', value: 'blue', order: 1 },
+          { id: 'opt3', label: 'Green', value: 'green', order: 2 },
+        ],
+        validation: {
+          required: true,
+        },
+        logic: {
+          conditions: [
+            {
+              field: 'q0',
+              operator: 'equals',
+              value: 'yes',
+            },
+          ],
+          action: 'show',
+        },
+        order: 1,
+        section: 'preferences',
+      }
+      const result = QuestionSchema.safeParse(validQuestion)
+      expect(result.success).toBe(true)
+    })
+
+    it('should reject select question without options', () => {
+      const invalidQuestion = {
+        id: 'q1',
+        type: 'select',
+        title: 'What is your favorite color?',
+        order: 1,
+      }
+      const result = QuestionSchema.safeParse(invalidQuestion)
+      expect(result.success).toBe(false)
+    })
+
+    it('should accept text question without options', () => {
+      const validQuestion = {
+        id: 'q1',
+        type: 'text',
+        title: 'What is your name?',
+        order: 1,
+      }
+      const result = QuestionSchema.safeParse(validQuestion)
+      expect(result.success).toBe(true)
+    })
+  })
+
+  describe('SurveySchema', () => {
+    it('should validate valid survey', () => {
+      const validSurvey = {
+        id: 'survey-1',
+        title: 'Customer Satisfaction Survey',
+        description: 'Help us improve our service',
+        questions: [
+          {
+            id: 'q1',
+            type: 'text',
+            title: 'What is your name?',
+            order: 0,
+          },
+          {
+            id: 'q2',
+            type: 'select',
+            title: 'How satisfied are you?',
+            options: [
+              { id: 'opt1', label: 'Very Satisfied', value: '5', order: 0 },
+              { id: 'opt2', label: 'Satisfied', value: '4', order: 1 },
+            ],
+            order: 1,
+          },
+        ],
+        settings: {
+          allowAnonymous: true,
+          showProgressBar: true,
+          thankYouMessage: 'Thank you for your feedback!',
+        },
+        styling: {
+          theme: 'modern',
+          primaryColor: '#007bff',
+          backgroundColor: '#ffffff',
+        },
+        schedule: {
+          startDate: '2023-01-01T00:00:00Z',
+          endDate: '2023-12-31T23:59:59Z',
+          timezone: 'UTC',
+        },
+        status: 'published',
+        createdAt: '2023-01-01T00:00:00Z',
+        updatedAt: '2023-01-01T00:00:00Z',
+      }
+      const result = SurveySchema.safeParse(validSurvey)
+      expect(result.success).toBe(true)
+    })
+
+    it('should reject survey without questions', () => {
+      const invalidSurvey = {
+        id: 'survey-1',
+        title: 'Empty Survey',
+        questions: [],
+        createdAt: '2023-01-01T00:00:00Z',
+        updatedAt: '2023-01-01T00:00:00Z',
+      }
+      const result = SurveySchema.safeParse(invalidSurvey)
+      expect(result.success).toBe(false)
+    })
+  })
+})
+
+describe('Form Schemas', () => {
+  describe('FormFieldSchema', () => {
+    it('should validate valid form field', () => {
+      const validField = {
+        id: 'field-1',
+        type: 'email',
+        name: 'email',
+        label: 'Email Address',
+        placeholder: 'Enter your email',
+        description: 'We will never share your email',
+        required: true,
+        validation: {
+          pattern: '^[^@]+@[^@]+\\.[^@]+$',
+          message: 'Please enter a valid email address',
+        },
+        conditional: {
+          show: {
+            field: 'subscribe',
+            operator: 'equals',
+            value: true,
+          },
+        },
+        styling: {
+          width: 'full',
+          alignment: 'left',
+          size: 'medium',
+          variant: 'outlined',
+        },
+        order: 1,
+        section: 'contact',
+      }
+      const result = FormFieldSchema.safeParse(validField)
+      expect(result.success).toBe(true)
+    })
+
+    it('should reject invalid field name', () => {
+      const invalidField = {
+        id: 'field-1',
+        type: 'text',
+        name: '123invalid',
+        label: 'Invalid Field',
+        order: 1,
+      }
+      const result = FormFieldSchema.safeParse(invalidField)
+      expect(result.success).toBe(false)
+    })
+
+    it('should reject field name with spaces', () => {
+      const invalidField = {
+        id: 'field-1',
+        type: 'text',
+        name: 'field name',
+        label: 'Field with spaces',
+        order: 1,
+      }
+      const result = FormFieldSchema.safeParse(invalidField)
+      expect(result.success).toBe(false)
+    })
+
+    it('should accept valid field name patterns', () => {
+      const validNames = ['field1', 'field_1', 'fieldName', 'field_name_1']
+
+      validNames.forEach((name) => {
+        const field = {
+          id: 'field-1',
+          type: 'text',
+          name,
+          label: 'Valid Field',
+          order: 1,
+        }
+        const result = FormFieldSchema.safeParse(field)
+        expect(result.success).toBe(true)
+      })
+    })
+  })
+
+  describe('FormSchema', () => {
+    it('should validate valid form', () => {
+      const validForm = {
+        id: 'form-1',
+        name: 'contact-form',
+        title: 'Contact Form',
+        description: 'Get in touch with us',
+        fields: [
+          {
+            id: 'field-1',
+            type: 'text',
+            name: 'name',
+            label: 'Full Name',
+            required: true,
+            order: 0,
+          },
+          {
+            id: 'field-2',
+            type: 'email',
+            name: 'email',
+            label: 'Email Address',
+            required: true,
+            order: 1,
+          },
+        ],
+        settings: {
+          multiPage: false,
+          allowDrafts: true,
+          validation: 'onSubmit',
+          submitText: 'Send Message',
+          successMessage: 'Thank you for your message!',
+        },
+        styling: {
+          theme: 'modern',
+          layout: 'vertical',
+          spacing: 'normal',
+          primaryColor: '#007bff',
+        },
+        security: {
+          reCaptcha: true,
+          rateLimit: {
+            enabled: true,
+            max: 5,
+            window: 60,
+          },
+        },
+        status: 'published',
+        createdAt: '2023-01-01T00:00:00Z',
+        updatedAt: '2023-01-01T00:00:00Z',
+      }
+      const result = FormSchema.safeParse(validForm)
+      expect(result.success).toBe(true)
+    })
+
+    it('should reject form without fields', () => {
+      const invalidForm = {
+        id: 'form-1',
+        name: 'empty-form',
+        title: 'Empty Form',
+        fields: [],
+        createdAt: '2023-01-01T00:00:00Z',
+        updatedAt: '2023-01-01T00:00:00Z',
+      }
+      const result = FormSchema.safeParse(invalidForm)
+      expect(result.success).toBe(false)
+    })
+  })
+})
+
+describe('Utility Functions', () => {
+  describe('validateNestedSchema', () => {
+    it('should validate valid nested data', () => {
+      const schema = UserProfileSchema
+      const validData = {
+        id: 'f47ac10b-58cc-4372-a567-0e02b2c3d479',
+        email: 'test@example.com',
+        username: 'testuser',
+        profile: {
+          firstName: 'John',
+          lastName: 'Doe',
+        },
+        createdAt: '2023-01-01T00:00:00Z',
+        updatedAt: '2023-01-01T00:00:00Z',
+      }
+      const result = validateNestedSchema(schema, validData)
+      expect(result.success).toBe(true)
+      expect(result.data).toBeDefined()
+    })
+
+    it('should return errors for invalid nested data', () => {
+      const schema = UserProfileSchema
+      const invalidData = {
+        id: 'invalid-uuid',
+        email: 'invalid-email',
+        username: 'a',
+        profile: {
+          firstName: '',
+          lastName: '',
+        },
+        createdAt: 'invalid-date',
+        updatedAt: 'invalid-date',
+      }
+      const result = validateNestedSchema(schema, invalidData, 'user')
+      expect(result.success).toBe(false)
+      expect(result.errors).toBeDefined()
+    })
+  })
+
+  describe('validateConditionalField', () => {
+    it('should show field when condition is met', () => {
+      const field: FormField = {
+        id: 'field-1',
+        type: 'text',
+        name: 'dependent_field',
+        label: 'Dependent Field',
+        required: false,
+        hidden: false,
+        conditional: {
+          show: {
+            field: 'trigger_field',
+            operator: 'equals',
+            value: 'yes',
+          },
+        },
+        order: 1,
+      }
+      const formData = {
+        trigger_field: 'yes',
+      }
+      const result = validateConditionalField(field, formData)
+      expect(result.show).toBe(true)
+    })
+
+    it('should hide field when condition is not met', () => {
+      const field: FormField = {
+        id: 'field-1',
+        type: 'text',
+        name: 'dependent_field',
+        label: 'Dependent Field',
+        required: false,
+        hidden: false,
+        conditional: {
+          show: {
+            field: 'trigger_field',
+            operator: 'equals',
+            value: 'yes',
+          },
+        },
+        order: 1,
+      }
+      const formData = {
+        trigger_field: 'no',
+      }
+      const result = validateConditionalField(field, formData)
+      expect(result.show).toBe(false)
+    })
+
+    it('should make field required when condition is met', () => {
+      const field: FormField = {
+        id: 'field-1',
+        type: 'text',
+        name: 'dependent_field',
+        label: 'Dependent Field',
+        required: false,
+        hidden: false,
+        conditional: {
+          require: {
+            field: 'trigger_field',
+            operator: 'equals',
+            value: 'yes',
+          },
+        },
+        order: 1,
+      }
+      const formData = {
+        trigger_field: 'yes',
+      }
+      const result = validateConditionalField(field, formData)
+      expect(result.required).toBe(true)
+    })
+
+    it('should handle multiple conditions', () => {
+      const field: FormField = {
+        id: 'field-1',
+        type: 'text',
+        name: 'dependent_field',
+        label: 'Dependent Field',
+        required: false,
+        hidden: false,
+        conditional: {
+          show: {
+            field: 'show_field',
+            operator: 'equals',
+            value: 'yes',
+          },
+          hide: {
+            field: 'hide_field',
+            operator: 'equals',
+            value: 'yes',
+          },
+          require: {
+            field: 'require_field',
+            operator: 'equals',
+            value: 'yes',
+          },
+        },
+        order: 1,
+      }
+      const formData = {
+        show_field: 'yes',
+        hide_field: 'no',
+        require_field: 'yes',
+      }
+      const result = validateConditionalField(field, formData)
+      expect(result.show).toBe(true)
+      expect(result.required).toBe(true)
+    })
+
+    it('should handle different operators', () => {
+      const testCases = [
+        {
+          operator: 'equals',
+          value: 'test',
+          targetValue: 'test',
+          expected: true,
+        },
+        {
+          operator: 'equals',
+          value: 'test',
+          targetValue: 'other',
+          expected: false,
+        },
+        {
+          operator: 'not_equals',
+          value: 'test',
+          targetValue: 'other',
+          expected: true,
+        },
+        {
+          operator: 'contains',
+          value: 'test string',
+          targetValue: 'test',
+          expected: true,
+        },
+        { operator: 'greater', value: 10, targetValue: 5, expected: true },
+        { operator: 'less', value: 5, targetValue: 10, expected: true },
+        {
+          operator: 'is_empty',
+          value: '',
+          targetValue: undefined,
+          expected: true,
+        },
+        {
+          operator: 'is_not_empty',
+          value: 'test',
+          targetValue: undefined,
+          expected: true,
+        },
+      ]
+
+      testCases.forEach(({ operator, value, targetValue, expected }) => {
+        const field: FormField = {
+          id: 'field-1',
+          type: 'text',
+          name: 'dependent_field',
+          label: 'Dependent Field',
+          required: false,
+          hidden: false,
+          conditional: {
+            show: {
+              field: 'trigger_field',
+              operator: operator as any,
+              value: targetValue,
+            },
+          },
+          order: 1,
+        }
+        const formData = {
+          trigger_field: value,
+        }
+        const result = validateConditionalField(field, formData)
+        expect(result.show).toBe(expected)
+      })
+    })
+  })
+})
+
+describe('Type Inference', () => {
+  it('should infer correct types', () => {
+    const product: Product = {
+      id: 'f47ac10b-58cc-4372-a567-0e02b2c3d479',
+      title: 'Test Product',
+      handle: 'test-product',
+      vendor: 'Test Vendor',
+      productType: 'Test Type',
+      status: 'active',
+      variants: [
+        {
+          id: 'var-1',
+          sku: 'TEST-001',
+          name: 'Test Variant',
+          price: 29.99,
+          inventory: { quantity: 100, tracked: true, policy: 'deny' },
+          attributes: {},
+          images: [],
+        },
+      ],
+      options: [],
+      tags: [],
+      createdAt: '2023-01-01T00:00:00Z',
+      updatedAt: '2023-01-01T00:00:00Z',
+    }
+
+    const userProfile: UserProfile = {
+      id: 'f47ac10b-58cc-4372-a567-0e02b2c3d479',
+      email: 'test@example.com',
+      username: 'testuser',
+      profile: {
+        firstName: 'John',
+        lastName: 'Doe',
+        contact: { socialLinks: [] },
+      },
+      preferences: {
+        theme: 'dark',
+        language: 'en',
+        currency: 'USD',
+        timezone: 'UTC',
+        notifications: {
+          email: { enabled: true, frequency: 'immediate', types: {} },
+          push: { enabled: true, browser: true, mobile: true, desktop: false },
+          sms: { enabled: false, emergencyOnly: true },
+        },
+        privacy: {
+          profile: {
+            visibility: 'public',
+            indexable: true,
+            showEmail: false,
+            showPhone: false,
+            showLocation: true,
+          },
+          activity: {
+            showOnline: true,
+            showLastSeen: true,
+            showActivity: true,
+          },
+          content: {
+            allowComments: true,
+            allowSharing: true,
+            allowTagging: true,
+            moderateComments: false,
+          },
+        },
+      },
+      verification: {
+        email: { verified: false },
+        phone: { verified: false },
+        identity: { verified: false },
+      },
+      createdAt: '2023-01-01T00:00:00Z',
+      updatedAt: '2023-01-01T00:00:00Z',
+    }
+
+    const survey: Survey = {
+      id: 'survey-1',
+      title: 'Test Survey',
+      questions: [
+        {
+          id: 'q1',
+          type: 'text',
+          title: 'Test Question',
+          validation: { required: false },
+          order: 0,
+        },
+      ],
+      settings: {
+        allowAnonymous: true,
+        allowMultipleResponses: false,
+        requireLogin: false,
+        showProgressBar: true,
+        randomizeQuestions: false,
+        autoSave: true,
+        collectLocation: false,
+        collectDevice: false,
+      },
+      status: 'draft',
+      createdAt: '2023-01-01T00:00:00Z',
+      updatedAt: '2023-01-01T00:00:00Z',
+    }
+
+    expect(product.title).toBeDefined()
+    expect(userProfile.email).toBeDefined()
+    expect(survey.title).toBeDefined()
+  })
+})