<<<<<<< HEAD
	afterEach,
	beforeEach,
	describe,
	import { expect,
	import { it,
	import { mock,
	import { spyOn,
	import { test,
} from "bun:test";
import { z } from "zod";
	createSchemaValidator,
	validateAllFormFields,
	validateSingleField,
} from "@/src/hooks/useZodForm/validation";
=======
import { afterEach, beforeEach, describe, expect, it, spyOn, test } from 'vitest'
import type { UseFormReturn } from 'react-hook-form'
import { vi } from 'vitest'
import { z } from 'zod'
import { createSchemaValidator, validateAllFormFields, validateSingleField } from './validation'
>>>>>>> fff2b04a

// Mock react-hook-form
vi.mock("react-hook-form", () => ({
	useForm: vi.fn(),
}));

describe("useZodForm validation utilities", () => {
	describe("createSchemaValidator", () => {
		const testSchema = z.object({
			name: z.string().min(3, "Name must be at least 3 characters"),
			age: z.number().min(18, "Must be at least 18"),
			email: z.string().email("Invalid email"),
			optional: z.string().optional(),
		});

		it("should validate valid data successfully", () => {
			const validator = createSchemaValidator(testSchema);
			const validData = {
				name: "John Doe",
				age: 25,
				email: "john@example.com",
			};

			const result = validator(validData);

			expect(result.success).toBe(true);
			expect(result.data).toEqual(validData);
			expect(result.errors).toBeUndefined();
		});

		it("should return errors for invalid data", () => {
			const validator = createSchemaValidator(testSchema);
			const invalidData = {
				name: "Jo", // Too short
				age: 16, // Too young
				email: "invalid-email", // Invalid format
			};

			const result = validator(invalidData);

			expect(result.success).toBe(false);
			expect(result.errors).toEqual({
				name: "Name must be at least 3 characters",
				age: "Must be at least 18",
				email: "Invalid email",
			});
		});

		it("should handle nested field errors", () => {
			const nestedSchema = z.object({
				user: z.object({
					profile: z.object({
						name: z.string().min(3),
					}),
				}),
			});

			const validator = createSchemaValidator(nestedSchema);
			const invalidData = {
				user: {
					profile: {
						name: "AB",
					},
				},
			};

			const result = validator(invalidData);

			expect(result.success).toBe(false);
			expect(result.errors).toEqual({
				"user.profile.name": "String must contain at least 3 character(s)",
			});
		});

		it("should handle array field errors", () => {
			const arraySchema = z.object({
				items: z.array(z.string().min(2)),
			});

			const validator = createSchemaValidator(arraySchema);
			const invalidData = {
				items: ["OK", "X", "Good"],
			};

			const result = validator(invalidData);

			expect(result.success).toBe(false);
			expect(result.errors).toEqual({
				"items.1": "String must contain at least 2 character(s)",
			});
		});

		it("should handle non-Zod errors", () => {
			const customSchema = {
				parse: () => {
					throw new Error("Custom error");
				},
			} as any;

			const validator = createSchemaValidator(customSchema);
			const result = validator({});

			expect(result.success).toBe(false);
			expect(result.errors).toEqual({
				general: "Validation failed",
			});
		});

		it("should handle optional fields", () => {
			const validator = createSchemaValidator(testSchema);
			const dataWithOptional = {
				name: "John Doe",
				age: 25,
				email: "john@example.com",
				optional: "present",
			};

			const result = validator(dataWithOptional);

			expect(result.success).toBe(true);
			expect(result.data).toEqual(dataWithOptional);
		});

		it("should handle missing required fields", () => {
			const validator = createSchemaValidator(testSchema);
			const incompleteData = {
				name: "John Doe",
				// Missing age and email
			};

			const result = validator(incompleteData);

			expect(result.success).toBe(false);
			expect(result.errors).toHaveProperty("age");
			expect(result.errors).toHaveProperty("email");
		});
	});

	describe("validateSingleField", () => {
		let mockForm: UseFormReturn<any>;
		const schema = z.object({
			username: z.string().min(3, "Username too short"),
			password: z.string().min(8, "Password too short"),
			email: z.string().email("Invalid email"),
		});

		beforeEach(() => {
			mockForm = {
				getValues: vi.fn(),
				clearErrors: vi.fn(),
				setError: vi.fn(),
			} as any;
		});

		it("should validate a valid field successfully", async () => {
			mockForm.getValues.mockReturnValue("validusername");

			const result = await validateSingleField(schema, mockForm, "username");

			expect(result).toBe(true);
			expect(mockForm.clearErrors).toHaveBeenCalledWith("username");
			expect(mockForm.setError).not.toHaveBeenCalled();
		});

		it("should set error for invalid field", async () => {
			mockForm.getValues.mockReturnValue("ab");

			const result = await validateSingleField(schema, mockForm, "username");

			expect(result).toBe(false);
			expect(mockForm.setError).toHaveBeenCalledWith("username", {
				message: "Username too short",
			});
		});

		it("should validate email field", async () => {
			mockForm.getValues.mockReturnValue("invalid-email");

			const result = await validateSingleField(schema, mockForm, "email");

			expect(result).toBe(false);
			expect(mockForm.setError).toHaveBeenCalledWith("email", {
				message: "Invalid email",
			});
		});

		it("should handle fields not in schema", async () => {
			mockForm.getValues.mockReturnValue("value");

			// This should throw as 'nonexistent' is not in the schema
			await expect(
				validateSingleField(schema, mockForm, "nonexistent" as any),
			).rejects.toThrow();
		});

		it("should handle undefined field values", async () => {
			mockForm.getValues.mockReturnValue(undefined);

			const result = await validateSingleField(schema, mockForm, "username");

			expect(result).toBe(false);
			expect(mockForm.setError).toHaveBeenCalled();
		});

		it("should handle complex field validation", async () => {
			const complexSchema = z.object({
				age: z.number().min(0).max(120),
				tags: z.array(z.string()),
			});

			mockForm.getValues.mockReturnValue(150);

			const result = await validateSingleField(complexSchema, mockForm, "age");

			expect(result).toBe(false);
			expect(mockForm.setError).toHaveBeenCalledWith("age", {
				message: expect.stringContaining("120"),
			});
		});
	});

	describe("validateAllFormFields", () => {
		let mockForm: UseFormReturn<any>;
		let validateSchema: ReturnType<typeof createSchemaValidator>;

		beforeEach(() => {
			mockForm = {
				getValues: vi.fn(),
				setError: vi.fn(),
			} as any;

			const schema = z.object({
				name: z.string().min(3),
				email: z.string().email(),
				age: z.number().positive(),
			});
			validateSchema = createSchemaValidator(schema);
		});

		it("should return true for valid form data", async () => {
			mockForm.getValues.mockReturnValue({
				name: "John Doe",
				email: "john@example.com",
				age: 25,
			});

			const result = await validateAllFormFields(mockForm, validateSchema);

			expect(result).toBe(true);
			expect(mockForm.setError).not.toHaveBeenCalled();
		});

		it("should set errors for all invalid fields", async () => {
			mockForm.getValues.mockReturnValue({
				name: "Jo",
				email: "invalid",
				age: -5,
			});

			const result = await validateAllFormFields(mockForm, validateSchema);

			expect(result).toBe(false);
			expect(mockForm.setError).toHaveBeenCalledTimes(3);
			expect(mockForm.setError).toHaveBeenCalledWith("name", {
				message: expect.any(String),
			});
			expect(mockForm.setError).toHaveBeenCalledWith("email", {
				message: expect.any(String),
			});
			expect(mockForm.setError).toHaveBeenCalledWith("age", {
				message: expect.any(String),
			});
		});

		it("should handle empty form data", async () => {
			mockForm.getValues.mockReturnValue({});

			const result = await validateAllFormFields(mockForm, validateSchema);

			expect(result).toBe(false);
			expect(mockForm.setError).toHaveBeenCalledWith("name", {
				message: expect.any(String),
			});
			expect(mockForm.setError).toHaveBeenCalledWith("email", {
				message: expect.any(String),
			});
			expect(mockForm.setError).toHaveBeenCalledWith("age", {
				message: expect.any(String),
			});
		});

		it("should handle validation success without data property", async () => {
			const customValidator = () => ({ success: true });
			mockForm.getValues.mockReturnValue({});

			const result = await validateAllFormFields(
				mockForm,
				customValidator as any,
			);

			expect(result).toBe(true);
			expect(mockForm.setError).not.toHaveBeenCalled();
		});

		it("should handle partial validation errors", async () => {
			const partialValidator = () => ({
				success: false,
				errors: {
					email: "Email required",
					// Only email error
				},
			});
			mockForm.getValues.mockReturnValue({});

			const result = await validateAllFormFields(
				mockForm,
				partialValidator as any,
			);

			expect(result).toBe(false);
			expect(mockForm.setError).toHaveBeenCalledTimes(1);
			expect(mockForm.setError).toHaveBeenCalledWith("email", {
				message: "Email required",
			});
		});

		it("should handle nested field errors", async () => {
			const nestedValidator = () => ({
				success: false,
				errors: {
					"user.profile.name": "Name required",
					"user.settings.theme": "Invalid theme",
				},
			});
			mockForm.getValues.mockReturnValue({});

			const result = await validateAllFormFields(
				mockForm,
				nestedValidator as any,
			);

			expect(result).toBe(false);
			expect(mockForm.setError).toHaveBeenCalledWith("user.profile.name", {
				message: "Name required",
			});
			expect(mockForm.setError).toHaveBeenCalledWith("user.settings.theme", {
				message: "Invalid theme",
			});
		});
	});
});<|MERGE_RESOLUTION|>--- conflicted
+++ resolved
@@ -1,373 +1,345 @@
-<<<<<<< HEAD
-	afterEach,
-	beforeEach,
-	describe,
-	import { expect,
-	import { it,
-	import { mock,
-	import { spyOn,
-	import { test,
-} from "bun:test";
-import { z } from "zod";
-	createSchemaValidator,
-	validateAllFormFields,
-	validateSingleField,
-} from "@/src/hooks/useZodForm/validation";
-=======
 import { afterEach, beforeEach, describe, expect, it, spyOn, test } from 'vitest'
 import type { UseFormReturn } from 'react-hook-form'
 import { vi } from 'vitest'
 import { z } from 'zod'
 import { createSchemaValidator, validateAllFormFields, validateSingleField } from './validation'
->>>>>>> fff2b04a
 
 // Mock react-hook-form
-vi.mock("react-hook-form", () => ({
-	useForm: vi.fn(),
-}));
-
-describe("useZodForm validation utilities", () => {
-	describe("createSchemaValidator", () => {
-		const testSchema = z.object({
-			name: z.string().min(3, "Name must be at least 3 characters"),
-			age: z.number().min(18, "Must be at least 18"),
-			email: z.string().email("Invalid email"),
-			optional: z.string().optional(),
-		});
-
-		it("should validate valid data successfully", () => {
-			const validator = createSchemaValidator(testSchema);
-			const validData = {
-				name: "John Doe",
-				age: 25,
-				email: "john@example.com",
-			};
-
-			const result = validator(validData);
-
-			expect(result.success).toBe(true);
-			expect(result.data).toEqual(validData);
-			expect(result.errors).toBeUndefined();
-		});
-
-		it("should return errors for invalid data", () => {
-			const validator = createSchemaValidator(testSchema);
-			const invalidData = {
-				name: "Jo", // Too short
-				age: 16, // Too young
-				email: "invalid-email", // Invalid format
-			};
-
-			const result = validator(invalidData);
-
-			expect(result.success).toBe(false);
-			expect(result.errors).toEqual({
-				name: "Name must be at least 3 characters",
-				age: "Must be at least 18",
-				email: "Invalid email",
-			});
-		});
-
-		it("should handle nested field errors", () => {
-			const nestedSchema = z.object({
-				user: z.object({
-					profile: z.object({
-						name: z.string().min(3),
-					}),
-				}),
-			});
-
-			const validator = createSchemaValidator(nestedSchema);
-			const invalidData = {
-				user: {
-					profile: {
-						name: "AB",
-					},
-				},
-			};
-
-			const result = validator(invalidData);
-
-			expect(result.success).toBe(false);
-			expect(result.errors).toEqual({
-				"user.profile.name": "String must contain at least 3 character(s)",
-			});
-		});
-
-		it("should handle array field errors", () => {
-			const arraySchema = z.object({
-				items: z.array(z.string().min(2)),
-			});
-
-			const validator = createSchemaValidator(arraySchema);
-			const invalidData = {
-				items: ["OK", "X", "Good"],
-			};
-
-			const result = validator(invalidData);
-
-			expect(result.success).toBe(false);
-			expect(result.errors).toEqual({
-				"items.1": "String must contain at least 2 character(s)",
-			});
-		});
-
-		it("should handle non-Zod errors", () => {
-			const customSchema = {
-				parse: () => {
-					throw new Error("Custom error");
-				},
-			} as any;
-
-			const validator = createSchemaValidator(customSchema);
-			const result = validator({});
-
-			expect(result.success).toBe(false);
-			expect(result.errors).toEqual({
-				general: "Validation failed",
-			});
-		});
-
-		it("should handle optional fields", () => {
-			const validator = createSchemaValidator(testSchema);
-			const dataWithOptional = {
-				name: "John Doe",
-				age: 25,
-				email: "john@example.com",
-				optional: "present",
-			};
-
-			const result = validator(dataWithOptional);
-
-			expect(result.success).toBe(true);
-			expect(result.data).toEqual(dataWithOptional);
-		});
-
-		it("should handle missing required fields", () => {
-			const validator = createSchemaValidator(testSchema);
-			const incompleteData = {
-				name: "John Doe",
-				// Missing age and email
-			};
-
-			const result = validator(incompleteData);
-
-			expect(result.success).toBe(false);
-			expect(result.errors).toHaveProperty("age");
-			expect(result.errors).toHaveProperty("email");
-		});
-	});
-
-	describe("validateSingleField", () => {
-		let mockForm: UseFormReturn<any>;
-		const schema = z.object({
-			username: z.string().min(3, "Username too short"),
-			password: z.string().min(8, "Password too short"),
-			email: z.string().email("Invalid email"),
-		});
-
-		beforeEach(() => {
-			mockForm = {
-				getValues: vi.fn(),
-				clearErrors: vi.fn(),
-				setError: vi.fn(),
-			} as any;
-		});
-
-		it("should validate a valid field successfully", async () => {
-			mockForm.getValues.mockReturnValue("validusername");
-
-			const result = await validateSingleField(schema, mockForm, "username");
-
-			expect(result).toBe(true);
-			expect(mockForm.clearErrors).toHaveBeenCalledWith("username");
-			expect(mockForm.setError).not.toHaveBeenCalled();
-		});
-
-		it("should set error for invalid field", async () => {
-			mockForm.getValues.mockReturnValue("ab");
-
-			const result = await validateSingleField(schema, mockForm, "username");
-
-			expect(result).toBe(false);
-			expect(mockForm.setError).toHaveBeenCalledWith("username", {
-				message: "Username too short",
-			});
-		});
-
-		it("should validate email field", async () => {
-			mockForm.getValues.mockReturnValue("invalid-email");
-
-			const result = await validateSingleField(schema, mockForm, "email");
-
-			expect(result).toBe(false);
-			expect(mockForm.setError).toHaveBeenCalledWith("email", {
-				message: "Invalid email",
-			});
-		});
-
-		it("should handle fields not in schema", async () => {
-			mockForm.getValues.mockReturnValue("value");
-
-			// This should throw as 'nonexistent' is not in the schema
-			await expect(
-				validateSingleField(schema, mockForm, "nonexistent" as any),
-			).rejects.toThrow();
-		});
-
-		it("should handle undefined field values", async () => {
-			mockForm.getValues.mockReturnValue(undefined);
-
-			const result = await validateSingleField(schema, mockForm, "username");
-
-			expect(result).toBe(false);
-			expect(mockForm.setError).toHaveBeenCalled();
-		});
-
-		it("should handle complex field validation", async () => {
-			const complexSchema = z.object({
-				age: z.number().min(0).max(120),
-				tags: z.array(z.string()),
-			});
-
-			mockForm.getValues.mockReturnValue(150);
-
-			const result = await validateSingleField(complexSchema, mockForm, "age");
-
-			expect(result).toBe(false);
-			expect(mockForm.setError).toHaveBeenCalledWith("age", {
-				message: expect.stringContaining("120"),
-			});
-		});
-	});
-
-	describe("validateAllFormFields", () => {
-		let mockForm: UseFormReturn<any>;
-		let validateSchema: ReturnType<typeof createSchemaValidator>;
-
-		beforeEach(() => {
-			mockForm = {
-				getValues: vi.fn(),
-				setError: vi.fn(),
-			} as any;
-
-			const schema = z.object({
-				name: z.string().min(3),
-				email: z.string().email(),
-				age: z.number().positive(),
-			});
-			validateSchema = createSchemaValidator(schema);
-		});
-
-		it("should return true for valid form data", async () => {
-			mockForm.getValues.mockReturnValue({
-				name: "John Doe",
-				email: "john@example.com",
-				age: 25,
-			});
-
-			const result = await validateAllFormFields(mockForm, validateSchema);
-
-			expect(result).toBe(true);
-			expect(mockForm.setError).not.toHaveBeenCalled();
-		});
-
-		it("should set errors for all invalid fields", async () => {
-			mockForm.getValues.mockReturnValue({
-				name: "Jo",
-				email: "invalid",
-				age: -5,
-			});
-
-			const result = await validateAllFormFields(mockForm, validateSchema);
-
-			expect(result).toBe(false);
-			expect(mockForm.setError).toHaveBeenCalledTimes(3);
-			expect(mockForm.setError).toHaveBeenCalledWith("name", {
-				message: expect.any(String),
-			});
-			expect(mockForm.setError).toHaveBeenCalledWith("email", {
-				message: expect.any(String),
-			});
-			expect(mockForm.setError).toHaveBeenCalledWith("age", {
-				message: expect.any(String),
-			});
-		});
-
-		it("should handle empty form data", async () => {
-			mockForm.getValues.mockReturnValue({});
-
-			const result = await validateAllFormFields(mockForm, validateSchema);
-
-			expect(result).toBe(false);
-			expect(mockForm.setError).toHaveBeenCalledWith("name", {
-				message: expect.any(String),
-			});
-			expect(mockForm.setError).toHaveBeenCalledWith("email", {
-				message: expect.any(String),
-			});
-			expect(mockForm.setError).toHaveBeenCalledWith("age", {
-				message: expect.any(String),
-			});
-		});
-
-		it("should handle validation success without data property", async () => {
-			const customValidator = () => ({ success: true });
-			mockForm.getValues.mockReturnValue({});
-
-			const result = await validateAllFormFields(
-				mockForm,
-				customValidator as any,
-			);
-
-			expect(result).toBe(true);
-			expect(mockForm.setError).not.toHaveBeenCalled();
-		});
-
-		it("should handle partial validation errors", async () => {
-			const partialValidator = () => ({
-				success: false,
-				errors: {
-					email: "Email required",
-					// Only email error
-				},
-			});
-			mockForm.getValues.mockReturnValue({});
-
-			const result = await validateAllFormFields(
-				mockForm,
-				partialValidator as any,
-			);
-
-			expect(result).toBe(false);
-			expect(mockForm.setError).toHaveBeenCalledTimes(1);
-			expect(mockForm.setError).toHaveBeenCalledWith("email", {
-				message: "Email required",
-			});
-		});
-
-		it("should handle nested field errors", async () => {
-			const nestedValidator = () => ({
-				success: false,
-				errors: {
-					"user.profile.name": "Name required",
-					"user.settings.theme": "Invalid theme",
-				},
-			});
-			mockForm.getValues.mockReturnValue({});
-
-			const result = await validateAllFormFields(
-				mockForm,
-				nestedValidator as any,
-			);
-
-			expect(result).toBe(false);
-			expect(mockForm.setError).toHaveBeenCalledWith("user.profile.name", {
-				message: "Name required",
-			});
-			expect(mockForm.setError).toHaveBeenCalledWith("user.settings.theme", {
-				message: "Invalid theme",
-			});
-		});
-	});
-});+vi.mock('react-hook-form', () => ({
+  useForm: vi.fn(),
+}))
+
+describe('useZodForm validation utilities', () => {
+  describe('createSchemaValidator', () => {
+    const testSchema = z.object({
+      name: z.string().min(3, 'Name must be at least 3 characters'),
+      age: z.number().min(18, 'Must be at least 18'),
+      email: z.string().email('Invalid email'),
+      optional: z.string().optional(),
+    })
+
+    it('should validate valid data successfully', () => {
+      const validator = createSchemaValidator(testSchema)
+      const validData = {
+        name: 'John Doe',
+        age: 25,
+        email: 'john@example.com',
+      }
+
+      const result = validator(validData)
+
+      expect(result.success).toBe(true)
+      expect(result.data).toEqual(validData)
+      expect(result.errors).toBeUndefined()
+    })
+
+    it('should return errors for invalid data', () => {
+      const validator = createSchemaValidator(testSchema)
+      const invalidData = {
+        name: 'Jo', // Too short
+        age: 16, // Too young
+        email: 'invalid-email', // Invalid format
+      }
+
+      const result = validator(invalidData)
+
+      expect(result.success).toBe(false)
+      expect(result.errors).toEqual({
+        name: 'Name must be at least 3 characters',
+        age: 'Must be at least 18',
+        email: 'Invalid email',
+      })
+    })
+
+    it('should handle nested field errors', () => {
+      const nestedSchema = z.object({
+        user: z.object({
+          profile: z.object({
+            name: z.string().min(3),
+          }),
+        }),
+      })
+
+      const validator = createSchemaValidator(nestedSchema)
+      const invalidData = {
+        user: {
+          profile: {
+            name: 'AB',
+          },
+        },
+      }
+
+      const result = validator(invalidData)
+
+      expect(result.success).toBe(false)
+      expect(result.errors).toEqual({
+        'user.profile.name': 'String must contain at least 3 character(s)',
+      })
+    })
+
+    it('should handle array field errors', () => {
+      const arraySchema = z.object({
+        items: z.array(z.string().min(2)),
+      })
+
+      const validator = createSchemaValidator(arraySchema)
+      const invalidData = {
+        items: ['OK', 'X', 'Good'],
+      }
+
+      const result = validator(invalidData)
+
+      expect(result.success).toBe(false)
+      expect(result.errors).toEqual({
+        'items.1': 'String must contain at least 2 character(s)',
+      })
+    })
+
+    it('should handle non-Zod errors', () => {
+      const customSchema = {
+        parse: () => {
+          throw new Error('Custom error')
+        },
+      } as any
+
+      const validator = createSchemaValidator(customSchema)
+      const result = validator({})
+
+      expect(result.success).toBe(false)
+      expect(result.errors).toEqual({
+        general: 'Validation failed',
+      })
+    })
+
+    it('should handle optional fields', () => {
+      const validator = createSchemaValidator(testSchema)
+      const dataWithOptional = {
+        name: 'John Doe',
+        age: 25,
+        email: 'john@example.com',
+        optional: 'present',
+      }
+
+      const result = validator(dataWithOptional)
+
+      expect(result.success).toBe(true)
+      expect(result.data).toEqual(dataWithOptional)
+    })
+
+    it('should handle missing required fields', () => {
+      const validator = createSchemaValidator(testSchema)
+      const incompleteData = {
+        name: 'John Doe',
+        // Missing age and email
+      }
+
+      const result = validator(incompleteData)
+
+      expect(result.success).toBe(false)
+      expect(result.errors).toHaveProperty('age')
+      expect(result.errors).toHaveProperty('email')
+    })
+  })
+
+  describe('validateSingleField', () => {
+    let mockForm: UseFormReturn<any>
+    const schema = z.object({
+      username: z.string().min(3, 'Username too short'),
+      password: z.string().min(8, 'Password too short'),
+      email: z.string().email('Invalid email'),
+    })
+
+    beforeEach(() => {
+      mockForm = {
+        getValues: vi.fn(),
+        clearErrors: vi.fn(),
+        setError: vi.fn(),
+      } as any
+    })
+
+    it('should validate a valid field successfully', async () => {
+      mockForm.getValues.mockReturnValue('validusername')
+
+      const result = await validateSingleField(schema, mockForm, 'username')
+
+      expect(result).toBe(true)
+      expect(mockForm.clearErrors).toHaveBeenCalledWith('username')
+      expect(mockForm.setError).not.toHaveBeenCalled()
+    })
+
+    it('should set error for invalid field', async () => {
+      mockForm.getValues.mockReturnValue('ab')
+
+      const result = await validateSingleField(schema, mockForm, 'username')
+
+      expect(result).toBe(false)
+      expect(mockForm.setError).toHaveBeenCalledWith('username', {
+        message: 'Username too short',
+      })
+    })
+
+    it('should validate email field', async () => {
+      mockForm.getValues.mockReturnValue('invalid-email')
+
+      const result = await validateSingleField(schema, mockForm, 'email')
+
+      expect(result).toBe(false)
+      expect(mockForm.setError).toHaveBeenCalledWith('email', {
+        message: 'Invalid email',
+      })
+    })
+
+    it('should handle fields not in schema', async () => {
+      mockForm.getValues.mockReturnValue('value')
+
+      // This should throw as 'nonexistent' is not in the schema
+      await expect(validateSingleField(schema, mockForm, 'nonexistent' as any)).rejects.toThrow()
+    })
+
+    it('should handle undefined field values', async () => {
+      mockForm.getValues.mockReturnValue(undefined)
+
+      const result = await validateSingleField(schema, mockForm, 'username')
+
+      expect(result).toBe(false)
+      expect(mockForm.setError).toHaveBeenCalled()
+    })
+
+    it('should handle complex field validation', async () => {
+      const complexSchema = z.object({
+        age: z.number().min(0).max(120),
+        tags: z.array(z.string()),
+      })
+
+      mockForm.getValues.mockReturnValue(150)
+
+      const result = await validateSingleField(complexSchema, mockForm, 'age')
+
+      expect(result).toBe(false)
+      expect(mockForm.setError).toHaveBeenCalledWith('age', {
+        message: expect.stringContaining('120'),
+      })
+    })
+  })
+
+  describe('validateAllFormFields', () => {
+    let mockForm: UseFormReturn<any>
+    let validateSchema: ReturnType<typeof createSchemaValidator>
+
+    beforeEach(() => {
+      mockForm = {
+        getValues: vi.fn(),
+        setError: vi.fn(),
+      } as any
+
+      const schema = z.object({
+        name: z.string().min(3),
+        email: z.string().email(),
+        age: z.number().positive(),
+      })
+      validateSchema = createSchemaValidator(schema)
+    })
+
+    it('should return true for valid form data', async () => {
+      mockForm.getValues.mockReturnValue({
+        name: 'John Doe',
+        email: 'john@example.com',
+        age: 25,
+      })
+
+      const result = await validateAllFormFields(mockForm, validateSchema)
+
+      expect(result).toBe(true)
+      expect(mockForm.setError).not.toHaveBeenCalled()
+    })
+
+    it('should set errors for all invalid fields', async () => {
+      mockForm.getValues.mockReturnValue({
+        name: 'Jo',
+        email: 'invalid',
+        age: -5,
+      })
+
+      const result = await validateAllFormFields(mockForm, validateSchema)
+
+      expect(result).toBe(false)
+      expect(mockForm.setError).toHaveBeenCalledTimes(3)
+      expect(mockForm.setError).toHaveBeenCalledWith('name', {
+        message: expect.any(String),
+      })
+      expect(mockForm.setError).toHaveBeenCalledWith('email', {
+        message: expect.any(String),
+      })
+      expect(mockForm.setError).toHaveBeenCalledWith('age', {
+        message: expect.any(String),
+      })
+    })
+
+    it('should handle empty form data', async () => {
+      mockForm.getValues.mockReturnValue({})
+
+      const result = await validateAllFormFields(mockForm, validateSchema)
+
+      expect(result).toBe(false)
+      expect(mockForm.setError).toHaveBeenCalledWith('name', {
+        message: expect.any(String),
+      })
+      expect(mockForm.setError).toHaveBeenCalledWith('email', {
+        message: expect.any(String),
+      })
+      expect(mockForm.setError).toHaveBeenCalledWith('age', {
+        message: expect.any(String),
+      })
+    })
+
+    it('should handle validation success without data property', async () => {
+      const customValidator = () => ({ success: true })
+      mockForm.getValues.mockReturnValue({})
+
+      const result = await validateAllFormFields(mockForm, customValidator as any)
+
+      expect(result).toBe(true)
+      expect(mockForm.setError).not.toHaveBeenCalled()
+    })
+
+    it('should handle partial validation errors', async () => {
+      const partialValidator = () => ({
+        success: false,
+        errors: {
+          email: 'Email required',
+          // Only email error
+        },
+      })
+      mockForm.getValues.mockReturnValue({})
+
+      const result = await validateAllFormFields(mockForm, partialValidator as any)
+
+      expect(result).toBe(false)
+      expect(mockForm.setError).toHaveBeenCalledTimes(1)
+      expect(mockForm.setError).toHaveBeenCalledWith('email', {
+        message: 'Email required',
+      })
+    })
+
+    it('should handle nested field errors', async () => {
+      const nestedValidator = () => ({
+        success: false,
+        errors: {
+          'user.profile.name': 'Name required',
+          'user.settings.theme': 'Invalid theme',
+        },
+      })
+      mockForm.getValues.mockReturnValue({})
+
+      const result = await validateAllFormFields(mockForm, nestedValidator as any)
+
+      expect(result).toBe(false)
+      expect(mockForm.setError).toHaveBeenCalledWith('user.profile.name', {
+        message: 'Name required',
+      })
+      expect(mockForm.setError).toHaveBeenCalledWith('user.settings.theme', {
+        message: 'Invalid theme',
+      })
+    })
+  })
+})