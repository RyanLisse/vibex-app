--- conflicted
+++ resolved
@@ -1,410 +1,3 @@
-<<<<<<< HEAD
-	afterEach,
-	beforeEach,
-	describe,
-	import { expect,
-	import { it,
-	import { mock,
-	import { spyOn,
-	import { test,
-} from "bun:test";
-import { vi } from "vitest";
-	createFieldHelpers,
-	getChangedFields,
-	getDirtyFields,
-	getFormErrors,
-} from "@/src/hooks/useZodForm/fieldHelpers";
-
-describe("fieldHelpers", () => {
-	let mockForm: UseFormReturn<any>;
-
-	beforeEach(() => {
-		mockForm = {
-			formState: {
-				errors: {},
-				dirtyFields: {},
-			},
-			clearErrors: vi.fn(),
-			setError: vi.fn(),
-			getValues: vi.fn(),
-		} as any;
-	});
-
-	describe("createFieldHelpers", () => {
-		it("should create all helper functions", () => {
-			const helpers = createFieldHelpers(mockForm);
-
-			expect(helpers).toHaveProperty("getError");
-			expect(helpers).toHaveProperty("hasError");
-			expect(helpers).toHaveProperty("clearError");
-			expect(helpers).toHaveProperty("setError");
-			expect(typeof helpers.getError).toBe("function");
-			expect(typeof helpers.hasError).toBe("function");
-			expect(typeof helpers.clearError).toBe("function");
-			expect(typeof helpers.setError).toBe("function");
-		});
-
-		describe("getError", () => {
-			it("should return error message for field", () => {
-				mockForm.formState.errors = {
-					username: { message: "Username is required" },
-				};
-				const helpers = createFieldHelpers(mockForm);
-
-				expect(helpers.getError("username")).toBe("Username is required");
-			});
-
-			it("should return undefined for field without error", () => {
-				const helpers = createFieldHelpers(mockForm);
-
-				expect(helpers.getError("username")).toBeUndefined();
-			});
-
-			it("should handle nested field errors", () => {
-				mockForm.formState.errors = {
-					"user.email": { message: "Invalid email" },
-				};
-				const helpers = createFieldHelpers(mockForm);
-
-				expect(helpers.getError("user.email" as any)).toBe("Invalid email");
-			});
-
-			it("should return undefined for error without message", () => {
-				mockForm.formState.errors = {
-					field: {}, // Error object without message
-				};
-				const helpers = createFieldHelpers(mockForm);
-
-				expect(helpers.getError("field")).toBeUndefined();
-			});
-		});
-
-		describe("hasError", () => {
-			it("should return true when field has error", () => {
-				mockForm.formState.errors = {
-					password: { message: "Too short" },
-				};
-				const helpers = createFieldHelpers(mockForm);
-
-				expect(helpers.hasError("password")).toBe(true);
-			});
-
-			it("should return false when field has no error", () => {
-				const helpers = createFieldHelpers(mockForm);
-
-				expect(helpers.hasError("password")).toBe(false);
-			});
-
-			it("should return true for error without message", () => {
-				mockForm.formState.errors = {
-					field: {}, // Error object exists
-				};
-				const helpers = createFieldHelpers(mockForm);
-
-				expect(helpers.hasError("field")).toBe(true);
-			});
-		});
-
-		describe("clearError", () => {
-			it("should call form.clearErrors with field name", () => {
-				const helpers = createFieldHelpers(mockForm);
-				helpers.clearError("email");
-
-				expect(mockForm.clearErrors).toHaveBeenCalledWith("email");
-			});
-
-			it("should handle multiple clearError calls", () => {
-				const helpers = createFieldHelpers(mockForm);
-				helpers.clearError("field1");
-				helpers.clearError("field2");
-
-				expect(mockForm.clearErrors).toHaveBeenCalledTimes(2);
-				expect(mockForm.clearErrors).toHaveBeenCalledWith("field1");
-				expect(mockForm.clearErrors).toHaveBeenCalledWith("field2");
-			});
-		});
-
-		describe("setError", () => {
-			it("should call form.setError with field and message", () => {
-				const helpers = createFieldHelpers(mockForm);
-				helpers.setError("username", "Username taken");
-
-				expect(mockForm.setError).toHaveBeenCalledWith("username", {
-					message: "Username taken",
-				});
-			});
-
-			it("should handle empty error message", () => {
-				const helpers = createFieldHelpers(mockForm);
-				helpers.setError("field", "");
-
-				expect(mockForm.setError).toHaveBeenCalledWith("field", {
-					message: "",
-				});
-			});
-		});
-	});
-
-	describe("getFormErrors", () => {
-		it("should return all form errors", () => {
-			mockForm.formState.errors = {
-				username: { message: "Required" },
-				email: { message: "Invalid format" },
-				password: { message: "Too weak" },
-			};
-
-			const errors = getFormErrors(mockForm);
-
-			expect(errors).toEqual({
-				username: "Required",
-				email: "Invalid format",
-				password: "Too weak",
-			});
-		});
-
-		it("should handle errors without messages", () => {
-			mockForm.formState.errors = {
-				field1: { message: "Error 1" },
-				field2: {}, // No message
-				field3: { message: undefined }, // Undefined message
-			};
-
-			const errors = getFormErrors(mockForm);
-
-			expect(errors).toEqual({
-				field1: "Error 1",
-				field2: "Invalid value",
-				field3: "Invalid value",
-			});
-		});
-
-		it("should return empty object for no errors", () => {
-			const errors = getFormErrors(mockForm);
-
-			expect(errors).toEqual({});
-		});
-
-		it("should handle nested field errors", () => {
-			mockForm.formState.errors = {
-				"user.profile.name": { message: "Name required" },
-				"user.settings.theme": { message: "Invalid theme" },
-			};
-
-			const errors = getFormErrors(mockForm);
-
-			expect(errors).toEqual({
-				"user.profile.name": "Name required",
-				"user.settings.theme": "Invalid theme",
-			});
-		});
-	});
-
-	describe("getDirtyFields", () => {
-		it("should return only dirty fields with their values", () => {
-			mockForm.formState.dirtyFields = {
-				username: true,
-				email: true,
-			};
-			mockForm.getValues.mockReturnValue({
-				username: "john_doe",
-				email: "john@example.com",
-				password: "secret123", // Not dirty
-			});
-
-			const dirtyFields = getDirtyFields(mockForm);
-
-			expect(dirtyFields).toEqual({
-				username: "john_doe",
-				email: "john@example.com",
-			});
-		});
-
-		it("should return empty object when no fields are dirty", () => {
-			mockForm.formState.dirtyFields = {};
-			mockForm.getValues.mockReturnValue({
-				field1: "value1",
-				field2: "value2",
-			});
-
-			const dirtyFields = getDirtyFields(mockForm);
-
-			expect(dirtyFields).toEqual({});
-		});
-
-		it("should handle nested dirty fields", () => {
-			mockForm.formState.dirtyFields = {
-				"user.name": true,
-				"user.email": true,
-				"settings.theme": true,
-			};
-			mockForm.getValues.mockReturnValue({
-				"user.name": "John",
-				"user.email": "john@example.com",
-				"user.age": 25,
-				"settings.theme": "dark",
-				"settings.notifications": true,
-			});
-
-			const dirtyFields = getDirtyFields(mockForm);
-
-			expect(dirtyFields).toEqual({
-				"user.name": "John",
-				"user.email": "john@example.com",
-				"settings.theme": "dark",
-			});
-		});
-
-		it("should handle false dirty field values", () => {
-			mockForm.formState.dirtyFields = {
-				field1: true,
-				field2: false, // Should be ignored
-				field3: true,
-			};
-			mockForm.getValues.mockReturnValue({
-				field1: "value1",
-				field2: "value2",
-				field3: "value3",
-			});
-
-			const dirtyFields = getDirtyFields(mockForm);
-
-			// The implementation doesn't filter out false values, it includes all keys
-			expect(dirtyFields).toEqual({
-				field1: "value1",
-				field2: "value2",
-				field3: "value3",
-			});
-		});
-	});
-
-	describe("getChangedFields", () => {
-		it("should return fields that have changed from initial data", () => {
-			const initialData = {
-				username: "original_user",
-				email: "original@example.com",
-				age: 25,
-			};
-			mockForm.getValues.mockReturnValue({
-				username: "new_user",
-				email: "original@example.com", // Unchanged
-				age: 26,
-			});
-
-			const changedFields = getChangedFields(mockForm, initialData);
-
-			expect(changedFields).toEqual({
-				username: "new_user",
-				age: 26,
-			});
-		});
-
-		it("should detect new fields added", () => {
-			const initialData = {
-				field1: "value1",
-			};
-			mockForm.getValues.mockReturnValue({
-				field1: "value1",
-				field2: "value2", // New field
-			});
-
-			const changedFields = getChangedFields(mockForm, initialData);
-
-			expect(changedFields).toEqual({
-				field2: "value2",
-			});
-		});
-
-		it("should handle empty initial data", () => {
-			mockForm.getValues.mockReturnValue({
-				field1: "value1",
-				field2: "value2",
-			});
-
-			const changedFields = getChangedFields(mockForm, {});
-
-			expect(changedFields).toEqual({
-				field1: "value1",
-				field2: "value2",
-			});
-		});
-
-		it("should handle no changes", () => {
-			const initialData = {
-				field1: "value1",
-				field2: "value2",
-			};
-			mockForm.getValues.mockReturnValue(initialData);
-
-			const changedFields = getChangedFields(mockForm, initialData);
-
-			expect(changedFields).toEqual({});
-		});
-
-		it("should handle null and undefined values correctly", () => {
-			const initialData = {
-				field1: null,
-				field2: undefined,
-				field3: "value",
-			};
-			mockForm.getValues.mockReturnValue({
-				field1: "new value", // null -> string
-				field2: undefined, // unchanged
-				field3: null, // string -> null
-			});
-
-			const changedFields = getChangedFields(mockForm, initialData);
-
-			expect(changedFields).toEqual({
-				field1: "new value",
-				field3: null,
-			});
-		});
-
-		it("should handle complex value comparisons", () => {
-			const initialData = {
-				bool: true,
-				num: 42,
-				str: "hello",
-				arr: [1, 2, 3],
-				obj: { a: 1 },
-			};
-			mockForm.getValues.mockReturnValue({
-				bool: false,
-				num: 42, // unchanged
-				str: "world",
-				arr: [1, 2, 3], // Same array reference would be different
-				obj: { a: 1 }, // Same object reference would be different
-			});
-
-			const changedFields = getChangedFields(mockForm, initialData);
-
-			expect(changedFields).toEqual({
-				bool: false,
-				str: "world",
-				arr: [1, 2, 3], // Arrays are compared by reference
-				obj: { a: 1 }, // Objects are compared by reference
-			});
-		});
-
-		it("should handle removed fields from initial data", () => {
-			const initialData = {
-				field1: "value1",
-				field2: "value2",
-				field3: "value3",
-			};
-			mockForm.getValues.mockReturnValue({
-				field1: "value1",
-				field2: "value2",
-				// field3 is missing
-			});
-
-			const changedFields = getChangedFields(mockForm, initialData);
-
-			expect(changedFields).toEqual({});
-		});
-	});
-});
-=======
 import { afterEach, beforeEach, describe, expect, it, spyOn, test } from 'vitest'
 import type { UseFormReturn } from 'react-hook-form'
 import { vi } from 'vitest'
@@ -798,5 +391,4 @@
       expect(changedFields).toEqual({})
     })
   })
-})
->>>>>>> fff2b04a
+})