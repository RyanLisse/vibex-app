<<<<<<< HEAD
=======
import { vi, describe, it, expect, beforeEach, afterEach } from 'vitest'
import { afterEach, beforeEach, describe, expect, it, spyOn, test } from 'vitest'
import { renderHook } from '@testing-library/react'
import type { UseFormReturn } from 'react-hook-form'
import { useFormState } from './formState'
>>>>>>> fff2b04a

	afterEach,
	beforeEach,
	describe,
	import { expect,
	import { it,
	import { mock,
	import { spyOn,
	import { test,
} from "bun:test";<|MERGE_RESOLUTION|>--- conflicted
+++ resolved
@@ -1,18 +1,250 @@
-<<<<<<< HEAD
-=======
 import { vi, describe, it, expect, beforeEach, afterEach } from 'vitest'
 import { afterEach, beforeEach, describe, expect, it, spyOn, test } from 'vitest'
 import { renderHook } from '@testing-library/react'
 import type { UseFormReturn } from 'react-hook-form'
 import { useFormState } from './formState'
->>>>>>> fff2b04a
-
-	afterEach,
-	beforeEach,
-	describe,
-	import { expect,
-	import { it,
-	import { mock,
-	import { spyOn,
-	import { test,
-} from "bun:test";+
+describe('useFormState', () => {
+  const createMockForm = (overrides = {}): UseFormReturn<any> =>
+    ({
+      formState: {
+        errors: {},
+        isValid: true,
+        isDirty: false,
+        ...overrides,
+      },
+    }) as any
+
+  it('should return correct state for pristine valid form', () => {
+    const mockForm = createMockForm()
+    const { result } = renderHook(() => useFormState(mockForm))
+
+    expect(result.current).toEqual({
+      hasErrors: false,
+      errorCount: 0,
+      isValid: true,
+      isDirty: false,
+    })
+  })
+
+  it('should detect errors correctly', () => {
+    const mockForm = createMockForm({
+      errors: {
+        username: { message: 'Required' },
+        email: { message: 'Invalid email' },
+      },
+    })
+    const { result } = renderHook(() => useFormState(mockForm))
+
+    expect(result.current.hasErrors).toBe(true)
+    expect(result.current.errorCount).toBe(2)
+  })
+
+  it('should handle single error', () => {
+    const mockForm = createMockForm({
+      errors: {
+        password: { message: 'Too short' },
+      },
+    })
+    const { result } = renderHook(() => useFormState(mockForm))
+
+    expect(result.current.hasErrors).toBe(true)
+    expect(result.current.errorCount).toBe(1)
+  })
+
+  it('should handle nested errors', () => {
+    const mockForm = createMockForm({
+      errors: {
+        'user.profile.name': { message: 'Required' },
+        'user.settings.theme': { message: 'Invalid' },
+        'items.0.name': { message: 'Required' },
+      },
+    })
+    const { result } = renderHook(() => useFormState(mockForm))
+
+    expect(result.current.hasErrors).toBe(true)
+    expect(result.current.errorCount).toBe(3)
+  })
+
+  it('should consider form invalid when there are errors despite isValid flag', () => {
+    const mockForm = createMockForm({
+      errors: {
+        field: { message: 'Error' },
+      },
+      isValid: true, // This shouldn't happen but we handle it
+    })
+    const { result } = renderHook(() => useFormState(mockForm))
+
+    expect(result.current.isValid).toBe(false)
+  })
+
+  it('should handle dirty state', () => {
+    const mockForm = createMockForm({
+      isDirty: true,
+    })
+    const { result } = renderHook(() => useFormState(mockForm))
+
+    expect(result.current.isDirty).toBe(true)
+  })
+
+  it('should handle all states combined', () => {
+    const mockForm = createMockForm({
+      errors: {
+        field1: { message: 'Error 1' },
+        field2: { message: 'Error 2' },
+        field3: { message: 'Error 3' },
+      },
+      isValid: false,
+      isDirty: true,
+    })
+    const { result } = renderHook(() => useFormState(mockForm))
+
+    expect(result.current).toEqual({
+      hasErrors: true,
+      errorCount: 3,
+      isValid: false,
+      isDirty: true,
+    })
+  })
+
+  it('should update when form state changes', () => {
+    let mockForm = createMockForm()
+    const { result, rerender } = renderHook(() => useFormState(mockForm))
+
+    expect(result.current.hasErrors).toBe(false)
+    expect(result.current.errorCount).toBe(0)
+
+    // Update form state
+    mockForm = createMockForm({
+      errors: {
+        newError: { message: 'New error' },
+      },
+    })
+    rerender()
+
+    expect(result.current.hasErrors).toBe(true)
+    expect(result.current.errorCount).toBe(1)
+  })
+
+  it('should memoize results correctly', () => {
+    const mockForm = createMockForm({
+      errors: {
+        field: { message: 'Error' },
+      },
+    })
+
+    const { result, rerender } = renderHook(() => useFormState(mockForm))
+    const firstResult = result.current
+
+    // Rerender with same form state
+    rerender()
+    const secondResult = result.current
+
+    // Results should be the same object reference due to memoization
+    expect(firstResult).toBe(secondResult)
+  })
+
+  it('should handle empty error messages', () => {
+    const mockForm = createMockForm({
+      errors: {
+        field1: { message: '' },
+        field2: {}, // No message property
+      },
+    })
+    const { result } = renderHook(() => useFormState(mockForm))
+
+    expect(result.current.hasErrors).toBe(true)
+    expect(result.current.errorCount).toBe(2)
+  })
+
+  it('should handle complex error structures', () => {
+    const mockForm = createMockForm({
+      errors: {
+        simple: { message: 'Simple error' },
+        nested: {
+          deep: {
+            field: { message: 'Nested error' },
+          },
+        },
+        array: [{ message: 'Array error 1' }, { message: 'Array error 2' }],
+      },
+    })
+    const { result } = renderHook(() => useFormState(mockForm))
+
+    expect(result.current.hasErrors).toBe(true)
+    expect(result.current.errorCount).toBe(3) // Only counts top-level keys
+  })
+
+  it('should handle form with no formState', () => {
+    const mockForm = {} as any
+    const { result } = renderHook(() => useFormState(mockForm))
+
+    // Should not throw and provide defaults
+    expect(result.current).toBeDefined()
+  })
+
+  it('should recalculate when isDirty changes', () => {
+    let isDirty = false
+    const mockForm = {
+      formState: {
+        get errors() {
+          return {}
+        },
+        get isValid() {
+          return true
+        },
+        get isDirty() {
+          return isDirty
+        },
+      },
+    } as any
+
+    const { result, rerender } = renderHook(() => useFormState(mockForm))
+
+    expect(result.current.isDirty).toBe(false)
+
+    isDirty = true
+    rerender()
+
+    expect(result.current.isDirty).toBe(true)
+  })
+
+  it('should handle validation state transitions', () => {
+    let errors: any = {}
+    let isValid = true
+
+    const mockForm = {
+      formState: {
+        get errors() {
+          return errors
+        },
+        get isValid() {
+          return isValid
+        },
+        isDirty: false,
+      },
+    } as any
+
+    const { result, rerender } = renderHook(() => useFormState(mockForm))
+
+    // Initial valid state
+    expect(result.current.isValid).toBe(true)
+    expect(result.current.hasErrors).toBe(false)
+
+    // Add error
+    errors = { field: { message: 'Error' } }
+    isValid = false
+    rerender()
+
+    expect(result.current.isValid).toBe(false)
+    expect(result.current.hasErrors).toBe(true)
+
+    // Clear error
+    errors = {}
+    isValid = true
+    rerender()
+
+    expect(result.current.isValid).toBe(true)
+    expect(result.current.hasErrors).toBe(false)
+  })
+})