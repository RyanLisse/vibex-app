<<<<<<< HEAD
=======
import { vi, describe, it, expect, beforeEach, afterEach } from 'vitest'
import { afterEach, beforeEach, describe, expect, it, test } from 'vitest'
import { act, render, renderHook, waitFor } from '@testing-library/react'
import React from 'react'
import { z } from 'zod'
>>>>>>> fff2b04a
import {
	afterEach,
	beforeEach,
	describe,
	expect,
	it,
	mock,
	test
} from "bun:test";
import { z } from "zod";
import {
	createZodFormProvider,
	useZodForm,
	useZodFormPersistence,
	useZodFormValidation
} from "./useZodForm";

// Mock react-hook-form
<<<<<<< HEAD
mock.module("react-hook-form", () => ({
	useForm: mock(() => ({
		register: mock(),
		handleSubmit: mock((fn) => fn),
		formState: {
			errors: {},
			isSubmitting: false,
			isDirty: false,
			dirtyFields: {},
			touchedFields: {},
			defaultValues: {},
		},
		getValues: mock(() => ({})),
		setValue: mock(),
		setError: mock(),
		clearErrors: mock(),
		reset: mock(),
		watch: mock(() => ({ unsubscribe: mock() })),
		trigger: mock(() => Promise.resolve(true)),
		control: {},
	})),
}));

// Mock @hookform/resolvers/zod
mock.module("@hookform/resolvers/zod", () => ({
	zodResolver: mock(() => mock()),
}));

// Mock localStorage
const mockLocalStorage = {

	getItem: mock(),
	setItem: mock(),
	removeItem: mock(),
	clear: mock(),
};
Object.defineProperty(window, "localStorage", {
	value: mockLocalStorage,
	writable: true,
});

describe("useZodForm", () => {
	const testSchema = z.object({
		name: z.string().min(1, "Name is required"),
		email: z.string().email("Invalid email"),
		age: z.number().min(18, "Must be 18 or older"),
	});

	const defaultOptions = {
		schema: testSchema,
		defaultValues: {
			name: "",
			email: "",
			age: 0,
		},
	};

	beforeEach(() => {
		vi.clearAllMocks();
		mockLocalStorage.getItem.mockImplementation(() => null);
	});

	describe("initialization", () => {
		it("should initialize with default values", () => {
			const { result } = renderHook(() => useZodForm(defaultOptions));

			expect(result.current.isSubmitting).toBe(false);
			expect(result.current.hasErrors).toBe(false);
			expect(result.current.errorCount).toBe(0);
			expect(result.current.isValid).toBe(true);
			expect(result.current.isDirty).toBe(false);
		});

		it("should apply custom default values", () => {
			const customDefaults = {
				...defaultOptions,
				defaultValues: {
					name: "John Doe",
					email: "john@example.com",
					age: 25,
				},
			};

			const { result } = renderHook(() => useZodForm(customDefaults));

			expect(result.current.getValues).toBeDefined();
		});

		it("should validate on mount when validateOnMount is true", async () => {
			const { result } = renderHook(() =>
				useZodForm({
					...defaultOptions,
					validateOnMount: true,
				}),
			);

			await waitFor(() => {
				expect(result.current.trigger).toHaveBeenCalled();
			});
		});

		it("should not validate on mount by default", () => {
			const { result } = renderHook(() => useZodForm(defaultOptions));

			expect(result.current.trigger).not.toHaveBeenCalled();
		});
	});

	describe("form submission", () => {
		it("should handle successful submission", async () => {
			const onSubmit = mock();
			const formData = {
				name: "John Doe",
				email: "john@example.com",
				age: 25,
			};

			const { useForm } = await import("react-hook-form");
			(useForm as unknown as any).mockImplementation(() => ({
				register: mock(),
				handleSubmit: mock((fn) => fn),
				formState: {
					errors: {},
					isSubmitting: false,
					isDirty: false,
					dirtyFields: {},
					touchedFields: {},
					defaultValues: {},
				},
				getValues: mock(() => formData),
				setValue: mock(),
				setError: mock(),
				clearErrors: mock(),
				reset: mock(),
				watch: mock(() => ({ unsubscribe: mock() })),
				trigger: mock(() => Promise.resolve(true)),
				control: {},
			}));

			const { result } = renderHook(() =>
				useZodForm({
					...defaultOptions,
					onSubmit,
				}),
			);

			await act(async () => {
				await result.current.submitForm();
			});

			expect(onSubmit).toHaveBeenCalledWith(formData);
		});

		it("should handle submission errors", async () => {
			const onError = vi.fn();
			const { useForm } = await import("react-hook-form");

			(useForm as unknown as jest.Mock).mockReturnValue({
				register: vi.fn(),
				handleSubmit: vi.fn((fn) => fn),
				formState: {
					errors: {
						name: { message: "Name is required" },
					},
					isSubmitting: false,
					isDirty: false,
					dirtyFields: {},
					touchedFields: {},
					defaultValues: {},
				},
				getValues: vi.fn(() => ({ name: "", email: "", age: 0 })),
				setValue: vi.fn(),
				setError: vi.fn(),
				clearErrors: vi.fn(),
				reset: vi.fn(),
				watch: vi.fn(() => ({ unsubscribe: vi.fn() })),
				trigger: vi.fn(() => Promise.resolve(false)),
				control: {},
			} as unknown);

			const { result } = renderHook(() =>
				useZodForm({
					...defaultOptions,
					onError,
				}),
			);

			await act(async () => {
				await result.current.submitForm();
			});

			expect(onError).toHaveBeenCalledWith({ name: "Name is required" });
		});

		it("should prevent double submission", async () => {
			const onSubmit = vi.fn();
			const { result } = renderHook(() =>
				useZodForm({
					...defaultOptions,
					onSubmit,
				}),
			);

			// Start first submission
			const firstSubmission = result.current.submitForm();

			// Try to submit again immediately
			await act(async () => {
				await result.current.submitForm();
			});

			await firstSubmission;

			// Should only be called once
			expect(onSubmit).toHaveBeenCalledTimes(1);
		});

		it("should transform data before submission", async () => {
			const onSubmit = vi.fn();
			const transformBeforeSubmit = vi.fn((data) => ({
				...data,
				name: data.name.toUpperCase(),
			}));

			const { useForm } = await import("react-hook-form");
			(useForm as unknown as jest.Mock).mockReturnValue({
				register: vi.fn(),
				handleSubmit: vi.fn((fn) => fn),
				formState: {
					errors: {},
					isSubmitting: false,
					isDirty: false,
					dirtyFields: {},
					touchedFields: {},
					defaultValues: {},
				},
				getValues: vi.fn(() => ({
					name: "john doe",
					email: "john@example.com",
					age: 25,
				})),
				setValue: vi.fn(),
				setError: vi.fn(),
				clearErrors: vi.fn(),
				reset: vi.fn(),
				watch: vi.fn(() => ({ unsubscribe: vi.fn() })),
				trigger: vi.fn(() => Promise.resolve(true)),
				control: {},
			} as unknown);

			const { result } = renderHook(() =>
				useZodForm({
					...defaultOptions,
					onSubmit,
					transformBeforeSubmit,
				}),
			);

			await act(async () => {
				await result.current.submitForm();
			});

			expect(transformBeforeSubmit).toHaveBeenCalled();
			expect(onSubmit).toHaveBeenCalledWith({
				name: "JOHN DOE",
				email: "john@example.com",
				age: 25,
			});
		});
	});

	describe("form reset", () => {
		it("should reset to initial values", async () => {
			const { useForm } = await import("react-hook-form");
			const mockReset = vi.fn();

			(useForm as unknown as jest.Mock).mockReturnValue({
				register: vi.fn(),
				handleSubmit: vi.fn((fn) => fn),
				formState: {
					errors: {},
					isSubmitting: false,
					isDirty: false,
					dirtyFields: {},
					touchedFields: {},
					defaultValues: {},
				},
				getValues: vi.fn(() => ({})),
				setValue: vi.fn(),
				setError: vi.fn(),
				clearErrors: vi.fn(),
				reset: mockReset,
				watch: vi.fn(() => ({ unsubscribe: vi.fn() })),
				trigger: vi.fn(() => Promise.resolve(true)),
				control: {},
			} as unknown);

			const { result } = renderHook(() => useZodForm(defaultOptions));

			act(() => {
				result.current.resetForm();
			});

			expect(mockReset).toHaveBeenCalled();
		});

		it("should reset with new values", async () => {
			const { useForm } = await import("react-hook-form");
			const mockReset = vi.fn();

			(useForm as unknown as jest.Mock).mockReturnValue({
				register: vi.fn(),
				handleSubmit: vi.fn((fn) => fn),
				formState: {
					errors: {},
					isSubmitting: false,
					isDirty: false,
					dirtyFields: {},
					touchedFields: {},
					defaultValues: {},
				},
				getValues: vi.fn(() => ({})),
				setValue: vi.fn(),
				setError: vi.fn(),
				clearErrors: vi.fn(),
				reset: mockReset,
				watch: vi.fn(() => ({ unsubscribe: vi.fn() })),
				trigger: vi.fn(() => Promise.resolve(true)),
				control: {},
			} as unknown);

			const { result } = renderHook(() => useZodForm(defaultOptions));

			const newData = {
				name: "Jane Doe",
				email: "jane@example.com",
				age: 30,
			};

			act(() => {
				result.current.resetForm(newData);
			});

			expect(mockReset).toHaveBeenCalledWith(newData);
		});

		it("should apply transformOnLoad when resetting", async () => {
			const transformOnLoad = vi.fn((data) => ({
				...data,
				name: data.name?.trim(),
			}));

			const { useForm } = await import("react-hook-form");
			const mockReset = vi.fn();

			(useForm as unknown as jest.Mock).mockReturnValue({
				register: vi.fn(),
				handleSubmit: vi.fn((fn) => fn),
				formState: {
					errors: {},
					isSubmitting: false,
					isDirty: false,
					dirtyFields: {},
					touchedFields: {},
					defaultValues: {},
				},
				getValues: vi.fn(() => ({})),
				setValue: vi.fn(),
				setError: vi.fn(),
				clearErrors: vi.fn(),
				reset: mockReset,
				watch: vi.fn(() => ({ unsubscribe: vi.fn() })),
				trigger: vi.fn(() => Promise.resolve(true)),
				control: {},
			} as unknown);

			const { result } = renderHook(() =>
				useZodForm({
					...defaultOptions,
					transformOnLoad,
				}),
			);

			const newData = {
				name: "  Jane Doe  ",
				email: "jane@example.com",
				age: 30,
			};

			act(() => {
				result.current.resetForm(newData);
			});

			expect(transformOnLoad).toHaveBeenCalledWith(newData);
			expect(mockReset).toHaveBeenCalledWith({
				name: "Jane Doe",
				email: "jane@example.com",
				age: 30,
			});
		});
	});

	describe("field validation", () => {
		it("should validate single field", async () => {
			const { result } = renderHook(() => useZodForm(defaultOptions));

			const isValid = await result.current.validateField("name");

			expect(isValid).toBe(true);
		});

		it("should validate field asynchronously", async () => {
			const { result } = renderHook(() => useZodForm(defaultOptions));

			const isValid = await result.current.validateFieldAsync(
				"email",
				"valid@email.com",
			);

			expect(isValid).toBe(true);
		});

		it("should return false for invalid field value", async () => {
			const { result } = renderHook(() => useZodForm(defaultOptions));

			const isValid = await result.current.validateFieldAsync(
				"email",
				"invalid-email",
			);

			expect(isValid).toBe(false);
		});

		it("should validate all fields", async () => {
			const { result } = renderHook(() => useZodForm(defaultOptions));

			const isValid = await result.current.validateAllFields();

			expect(isValid).toBe(true);
		});
	});

	describe("field errors", () => {
		it("should get field error", async () => {
			const { useForm } = await import("react-hook-form");
			(useForm as unknown as jest.Mock).mockReturnValue({
				register: vi.fn(),
				handleSubmit: vi.fn((fn) => fn),
				formState: {
					errors: {
						name: { message: "Name is required" },
					},
					isSubmitting: false,
					isDirty: false,
					dirtyFields: {},
					touchedFields: {},
					defaultValues: {},
				},
				getValues: vi.fn(() => ({})),
				setValue: vi.fn(),
				setError: vi.fn(),
				clearErrors: vi.fn(),
				reset: vi.fn(),
				watch: vi.fn(() => ({ unsubscribe: vi.fn() })),
				trigger: vi.fn(() => Promise.resolve(true)),
				control: {},
			} as unknown);

			const { result } = renderHook(() => useZodForm(defaultOptions));

			expect(result.current.getFieldError("name")).toBe("Name is required");
		});

		it("should check if field has error", async () => {
			const { useForm } = await import("react-hook-form");
			(useForm as unknown as jest.Mock).mockReturnValue({
				register: vi.fn(),
				handleSubmit: vi.fn((fn) => fn),
				formState: {
					errors: {
						name: { message: "Name is required" },
					},
					isSubmitting: false,
					isDirty: false,
					dirtyFields: {},
					touchedFields: {},
					defaultValues: {},
				},
				getValues: vi.fn(() => ({})),
				setValue: vi.fn(),
				setError: vi.fn(),
				clearErrors: vi.fn(),
				reset: vi.fn(),
				watch: vi.fn(() => ({ unsubscribe: vi.fn() })),
				trigger: vi.fn(() => Promise.resolve(true)),
				control: {},
			} as unknown);

			const { result } = renderHook(() => useZodForm(defaultOptions));

			expect(result.current.hasFieldError("name")).toBe(true);
			expect(result.current.hasFieldError("email")).toBe(false);
		});

		it("should set field error", async () => {
			const { useForm } = await import("react-hook-form");
			const mockSetError = vi.fn();

			(useForm as unknown as jest.Mock).mockReturnValue({
				register: vi.fn(),
				handleSubmit: vi.fn((fn) => fn),
				formState: {
					errors: {},
					isSubmitting: false,
					isDirty: false,
					dirtyFields: {},
					touchedFields: {},
					defaultValues: {},
				},
				getValues: vi.fn(() => ({})),
				setValue: vi.fn(),
				setError: mockSetError,
				clearErrors: vi.fn(),
				reset: vi.fn(),
				watch: vi.fn(() => ({ unsubscribe: vi.fn() })),
				trigger: vi.fn(() => Promise.resolve(true)),
				control: {},
			} as unknown);

			const { result } = renderHook(() => useZodForm(defaultOptions));

			act(() => {
				result.current.setFieldError("email", "Custom error");
			});

			expect(mockSetError).toHaveBeenCalledWith("email", {
				message: "Custom error",
			});
		});

		it("should clear field error", async () => {
			const { useForm } = await import("react-hook-form");
			const mockClearErrors = vi.fn();

			(useForm as unknown as jest.Mock).mockReturnValue({
				register: vi.fn(),
				handleSubmit: vi.fn((fn) => fn),
				formState: {
					errors: {},
					isSubmitting: false,
					isDirty: false,
					dirtyFields: {},
					touchedFields: {},
					defaultValues: {},
				},
				getValues: vi.fn(() => ({})),
				setValue: vi.fn(),
				setError: vi.fn(),
				clearErrors: mockClearErrors,
				reset: vi.fn(),
				watch: vi.fn(() => ({ unsubscribe: vi.fn() })),
				trigger: vi.fn(() => Promise.resolve(true)),
				control: {},
			} as unknown);

			const { result } = renderHook(() => useZodForm(defaultOptions));

			act(() => {
				result.current.clearFieldError("email");
			});

			expect(mockClearErrors).toHaveBeenCalledWith("email");
		});
	});

	describe("form utilities", () => {
		it("should get form data", async () => {
			const formData = {
				name: "John Doe",
				email: "john@example.com",
				age: 25,
			};

			const { useForm } = await import("react-hook-form");
			(useForm as unknown as jest.Mock).mockReturnValue({
				register: vi.fn(),
				handleSubmit: vi.fn((fn) => fn),
				formState: {
					errors: {},
					isSubmitting: false,
					isDirty: false,
					dirtyFields: {},
					touchedFields: {},
					defaultValues: {},
				},
				getValues: vi.fn(() => formData),
				setValue: vi.fn(),
				setError: vi.fn(),
				clearErrors: vi.fn(),
				reset: vi.fn(),
				watch: vi.fn(() => ({ unsubscribe: vi.fn() })),
				trigger: vi.fn(() => Promise.resolve(true)),
				control: {},
			} as unknown);

			const { result } = renderHook(() => useZodForm(defaultOptions));

			expect(result.current.getFormData()).toEqual(formData);
		});

		it("should get form errors", async () => {
			const { useForm } = await import("react-hook-form");
			(useForm as unknown as jest.Mock).mockReturnValue({
				register: vi.fn(),
				handleSubmit: vi.fn((fn) => fn),
				formState: {
					errors: {
						name: { message: "Name is required" },
						email: { message: "Invalid email" },
					},
					isSubmitting: false,
					isDirty: false,
					dirtyFields: {},
					touchedFields: {},
					defaultValues: {},
				},
				getValues: vi.fn(() => ({})),
				setValue: vi.fn(),
				setError: vi.fn(),
				clearErrors: vi.fn(),
				reset: vi.fn(),
				watch: vi.fn(() => ({ unsubscribe: vi.fn() })),
				trigger: vi.fn(() => Promise.resolve(true)),
				control: {},
			} as unknown);

			const { result } = renderHook(() => useZodForm(defaultOptions));

			expect(result.current.getFormErrors()).toEqual({
				name: "Name is required",
				email: "Invalid email",
			});
		});

		it("should get dirty fields", async () => {
			const { useForm } = await import("react-hook-form");
			(useForm as unknown as jest.Mock).mockReturnValue({
				register: vi.fn(),
				handleSubmit: vi.fn((fn) => fn),
				formState: {
					errors: {},
					isSubmitting: false,
					isDirty: true,
					dirtyFields: {
						name: true,
						email: true,
					},
					touchedFields: {},
					defaultValues: {},
				},
				getValues: vi.fn(() => ({
					name: "John Doe",
					email: "john@example.com",
					age: 25,
				})),
				setValue: vi.fn(),
				setError: vi.fn(),
				clearErrors: vi.fn(),
				reset: vi.fn(),
				watch: vi.fn(() => ({ unsubscribe: vi.fn() })),
				trigger: vi.fn(() => Promise.resolve(true)),
				control: {},
			} as unknown);

			const { result } = renderHook(() => useZodForm(defaultOptions));

			expect(result.current.getDirtyFields()).toEqual({
				name: "John Doe",
				email: "john@example.com",
			});
		});

		it("should get changed fields", async () => {
			const { useForm } = await import("react-hook-form");
			(useForm as unknown as jest.Mock).mockReturnValue({
				register: vi.fn(),
				handleSubmit: vi.fn((fn) => fn),
				formState: {
					errors: {},
					isSubmitting: false,
					isDirty: true,
					dirtyFields: {
						name: true,
					},
					touchedFields: {},
					defaultValues: {
						name: "Initial Name",
						email: "initial@example.com",
						age: 20,
					},
				},
				getValues: vi.fn(() => ({
					name: "Changed Name",
					email: "initial@example.com",
					age: 20,
				})),
				setValue: vi.fn(),
				setError: vi.fn(),
				clearErrors: vi.fn(),
				reset: vi.fn(),
				watch: vi.fn(() => ({ unsubscribe: vi.fn() })),
				trigger: vi.fn(() => Promise.resolve(true)),
				control: {},
			} as unknown);

			const { result } = renderHook(() =>
				useZodForm({
					...defaultOptions,
					defaultValues: {
						name: "Initial Name",
						email: "initial@example.com",
						age: 20,
					},
				}),
			);

			const changedFields = result.current.getChangedFields();
			expect(changedFields).toHaveProperty("name");
		});
	});

	describe("schema validation", () => {
		it("should validate schema with valid data", () => {
			const { result } = renderHook(() => useZodForm(defaultOptions));

			const validationResult = result.current.validateSchema({
				name: "John Doe",
				email: "john@example.com",
				age: 25,
			});

			expect(validationResult.success).toBe(true);
			expect(validationResult.data).toEqual({
				name: "John Doe",
				email: "john@example.com",
				age: 25,
			});
		});

		it("should validate schema with invalid data", () => {
			const { result } = renderHook(() => useZodForm(defaultOptions));

			const validationResult = result.current.validateSchema({
				name: "",
				email: "invalid-email",
				age: 15,
			});

			expect(validationResult.success).toBe(false);
			expect(validationResult.errors).toBeDefined();
		});
	});

	describe("storage integration", () => {
		it("should save form data to storage", async () => {
			const { useForm } = await import("react-hook-form");
			(useForm as unknown as jest.Mock).mockReturnValue({
				register: vi.fn(),
				handleSubmit: vi.fn((fn) => fn),
				formState: {
					errors: {},
					isSubmitting: false,
					isDirty: false,
					dirtyFields: {},
					touchedFields: {},
					defaultValues: {},
				},
				getValues: vi.fn(() => ({
					name: "John Doe",
					email: "john@example.com",
					age: 25,
				})),
				setValue: vi.fn(),
				setError: vi.fn(),
				clearErrors: vi.fn(),
				reset: vi.fn(),
				watch: vi.fn(() => ({ unsubscribe: vi.fn() })),
				trigger: vi.fn(() => Promise.resolve(true)),
				control: {},
			} as unknown);

			const { result } = renderHook(() => useZodForm(defaultOptions));

			act(() => {
				result.current.saveToStorage("test-form");
			});

			expect(mockLocalStorage.setItem).toHaveBeenCalledWith(
				"form_test-form",
JSON.stringify({
					name: "John Doe",
					email: "john@example.com",
					age: 25,
				}),
			);
		});

		it("should load form data from storage", async () => {
			const storedData = {
				name: "Stored Name",
				email: "stored@example.com",
				age: 30,
			};
			mockLocalStorage.getItem.mockReturnValue(JSON.stringify(storedData));

			const { useForm } = await import("react-hook-form");
			const mockSetValue = vi.fn();

			(useForm as unknown as jest.Mock).mockReturnValue({
				register: vi.fn(),
				handleSubmit: vi.fn((fn) => fn),
				formState: {
					errors: {},
					isSubmitting: false,
					isDirty: false,
					dirtyFields: {},
					touchedFields: {},
					defaultValues: {},
				},
				getValues: vi.fn(() => ({})),
				setValue: mockSetValue,
				setError: vi.fn(),
				clearErrors: vi.fn(),
				reset: vi.fn(),
				watch: vi.fn(() => ({ unsubscribe: vi.fn() })),
				trigger: vi.fn(() => Promise.resolve(true)),
				control: {},
			} as unknown);

			const { result } = renderHook(() => useZodForm(defaultOptions));

			act(() => {
				const loaded = result.current.loadFromStorage("test-form");
				expect(loaded).toBe(true);
			});

			expect(mockLocalStorage.getItem).toHaveBeenCalledWith("form_test-form");
			expect(mockSetValue).toHaveBeenCalledWith("name", "Stored Name");
			expect(mockSetValue).toHaveBeenCalledWith("email", "stored@example.com");
			expect(mockSetValue).toHaveBeenCalledWith("age", 30);
		});

		it("should clear storage", () => {
			const { result } = renderHook(() => useZodForm(defaultOptions));

			act(() => {
				result.current.clearStorage("test-form");
			});

			expect(mockLocalStorage.removeItem).toHaveBeenCalledWith(
				"form_test-form",
			);
		});
	});
});

describe("useZodFormPersistence", () => {
	const testSchema = z.object({
		name: z.string(),
	});

	beforeEach(() => {
		vi.clearAllMocks();
	});

	it("should load data on mount", async () => {
		const form = {
			loadFromStorage: vi.fn(),
			saveToStorage: vi.fn(),
			watch: vi.fn(() => ({ unsubscribe: vi.fn() })),
		} as unknown;

		renderHook(() => useZodFormPersistence(form, "test-key"));

		await waitFor(() => {
			expect(form.loadFromStorage).toHaveBeenCalledWith("test-key");
		});
	});

	it("should auto-save when enabled", async () => {
		const form = {
			loadFromStorage: vi.fn(),
			saveToStorage: vi.fn(),
			watch: vi.fn((callback) => {
				// Simulate form change
				setTimeout(() => callback(), 100);
				return { unsubscribe: vi.fn() };
			}),
		} as unknown;

		renderHook(() => useZodFormPersistence(form, "test-key", true));

		await waitFor(() => {
			expect(form.saveToStorage).toHaveBeenCalledWith("test-key");
		});
	});

	it("should not auto-save when disabled", () => {
		const form = {
			loadFromStorage: vi.fn(),
			saveToStorage: vi.fn(),
			watch: vi.fn(() => ({ unsubscribe: vi.fn() })),
		} as unknown;

		renderHook(() => useZodFormPersistence(form, "test-key", false));

		expect(form.watch).not.toHaveBeenCalled();
	});

	it("should clear storage", () => {
		const form = {
			loadFromStorage: vi.fn(),
			saveToStorage: vi.fn(),
			clearStorage: vi.fn(),
			watch: vi.fn(() => ({ unsubscribe: vi.fn() })),
		} as unknown;

		const { result } = renderHook(() =>
			useZodFormPersistence(form, "test-key"),
		);

		act(() => {
			result.current.clearStorage();
		});

		expect(form.clearStorage).toHaveBeenCalledWith("test-key");
	});
});

describe("useZodFormValidation", () => {
	const testSchema = z.object({
		name: z.string(),
	});

	beforeEach(() => {
		vi.clearAllMocks();
	});

	it("should not validate when realTimeValidation is false", () => {
		const form = {
			watch: vi.fn(() => ({ unsubscribe: vi.fn() })),
			validateField: vi.fn(),
			getFieldError: vi.fn(),
		} as unknown;

		renderHook(() => useZodFormValidation(form, false));

		expect(form.watch).not.toHaveBeenCalled();
	});

	it("should validate in real-time when enabled", async () => {
		const form = {
			watch: vi.fn((callback) => {
				// Simulate field change
				setTimeout(() => callback({}, { name: "email" }), 100);
				return { unsubscribe: vi.fn() };
			}),
			validateField: vi.fn(() => Promise.resolve(true)),
			getFieldError: vi.fn(() => {}),
		} as unknown;

		const { result } = renderHook(() => useZodFormValidation(form, true));

		await waitFor(() => {
			expect(form.validateField).toHaveBeenCalledWith("email");
		});

		expect(result.current.email).toEqual({
			isValid: true,
			error: undefined,
		});
	});

	it("should track validation errors", async () => {
		const form = {
			watch: vi.fn((callback) => {
				// Simulate field change
				setTimeout(() => callback({}, { name: "email" }), 100);
				return { unsubscribe: vi.fn() };
			}),
			validateField: vi.fn(() => Promise.resolve(false)),
			getFieldError: vi.fn(() => "Invalid email"),
		} as unknown;

		const { result } = renderHook(() => useZodFormValidation(form, true));

		await waitFor(() => {
			expect(result.current.email).toEqual({
				isValid: false,
				error: "Invalid email",
			});
		});
	});
});

describe("createZodFormProvider", () => {
	const testSchema = z.object({
		name: z.string(),
	});

	it("should create form provider component", () => {
		const FormProvider = createZodFormProvider(testSchema);

		const childrenMock = vi.fn();
		childrenMock.mockReturnValue(
React.createElement("div", null, "Form content"),
		);

		render(
React.createElement(FormProvider, { onSubmit: vi.fn() }, childrenMock),
		);

		expect(childrenMock).toHaveBeenCalled();
		expect(childrenMock.mock.calls[0][0]).toHaveProperty("submitForm");
		expect(childrenMock.mock.calls[0][0]).toHaveProperty("getFormData");
		expect(childrenMock.mock.calls[0][0]).toHaveProperty("schema", testSchema);
	});

	it("should pass props to useZodForm", () => {
		const FormProvider = createZodFormProvider(testSchema);
		const onSubmit = vi.fn();
		const onError = vi.fn();

		const childrenMock = vi.fn();
		childrenMock.mockReturnValue(
React.createElement("div", null, "Form content"),
		);

		render(
=======
mock.module('react-hook-form', () => ({
  useForm: vi.fn(() => ({
    register: vi.fn(),
    handleSubmit: vi.fn((fn) => fn),
    formState: {
      errors: {},
      isSubmitting: false,
      isDirty: false,
      dirtyFields: {},
      touchedFields: {},
      defaultValues: {},
    },
    getValues: vi.fn(() => ({})),
    setValue: vi.fn(),
    setError: vi.fn(),
    clearErrors: vi.fn(),
    reset: vi.fn(),
    watch: vi.fn(() => ({ unsubscribe: vi.fn() })),
    trigger: vi.fn(() => Promise.resolve(true)),
    control: {},
  })),
}))

// Mock @hookform/resolvers/zod
mock.module('@hookform/resolvers/zod', () => ({
  zodResolver: vi.fn(() => vi.fn()),
}))

// Mock localStorage
const mockLocalStorage = {
  getItem: vi.fn(),
  setItem: vi.fn(),
  removeItem: vi.fn(),
  clear: vi.fn(),
}

Object.defineProperty(window, 'localStorage', {
  value: mockLocalStorage,
  writable: true,
})

describe('useZodForm', () => {
  const testSchema = z.object({
    name: z.string().min(1, 'Name is required'),
    email: z.string().email('Invalid email'),
    age: z.number().min(18, 'Must be 18 or older'),
  })

  const defaultOptions = {
    schema: testSchema,
    defaultValues: {
      name: '',
      email: '',
      age: 0,
    },
  }

  beforeEach(() => {
    vi.clearAllMocks()
    mockLocalStorage.getItem.mockImplementation(() => null)
  })

  describe('initialization', () => {
    it('should initialize with default values', () => {
      const { result } = renderHook(() => useZodForm(defaultOptions))

      expect(result.current.isSubmitting).toBe(false)
      expect(result.current.hasErrors).toBe(false)
      expect(result.current.errorCount).toBe(0)
      expect(result.current.isValid).toBe(true)
      expect(result.current.isDirty).toBe(false)
    })

    it('should apply custom default values', () => {
      const customDefaults = {
        ...defaultOptions,
        defaultValues: {
          name: 'John Doe',
          email: 'john@example.com',
          age: 25,
        },
      }

      const { result } = renderHook(() => useZodForm(customDefaults))

      expect(result.current.getValues).toBeDefined()
    })

    it('should validate on mount when validateOnMount is true', async () => {
      const { result } = renderHook(() =>
        useZodForm({
          ...defaultOptions,
          validateOnMount: true,
        })
      )

      await waitFor(() => {
        expect(result.current.trigger).toHaveBeenCalled()
      })
    })

    it('should not validate on mount by default', () => {
      const { result } = renderHook(() => useZodForm(defaultOptions))

      expect(result.current.trigger).not.toHaveBeenCalled()
    })
  })

  describe('form submission', () => {
    it('should handle successful submission', async () => {
      const onSubmit = vi.fn()
      const formData = {
        name: 'John Doe',
        email: 'john@example.com',
        age: 25,
      }

      const { useForm } = await import('react-hook-form')
      ;(useForm as unknown as any).mockImplementation(() => ({
        register: vi.fn(),
        handleSubmit: vi.fn((fn) => fn),
        formState: {
          errors: {},
          isSubmitting: false,
          isDirty: false,
          dirtyFields: {},
          touchedFields: {},
          defaultValues: {},
        },
        getValues: vi.fn(() => formData),
        setValue: vi.fn(),
        setError: vi.fn(),
        clearErrors: vi.fn(),
        reset: vi.fn(),
        watch: vi.fn(() => ({ unsubscribe: vi.fn() })),
        trigger: vi.fn(() => Promise.resolve(true)),
        control: {},
      }))

      const { result } = renderHook(() =>
        useZodForm({
          ...defaultOptions,
          onSubmit,
        })
      )

      await act(async () => {
        await result.current.submitForm()
      })

      expect(onSubmit).toHaveBeenCalledWith(formData)
    })

    it('should handle submission errors', async () => {
      const onError = vi.fn()
      const { useForm } = await import('react-hook-form')

      ;(useForm as unknown as jest.Mock).mockReturnValue({
        register: vi.fn(),
        handleSubmit: vi.fn((fn) => fn),
        formState: {
          errors: {
            name: { message: 'Name is required' },
          },
          isSubmitting: false,
          isDirty: false,
          dirtyFields: {},
          touchedFields: {},
          defaultValues: {},
        },
        getValues: vi.fn(() => ({ name: '', email: '', age: 0 })),
        setValue: vi.fn(),
        setError: vi.fn(),
        clearErrors: vi.fn(),
        reset: vi.fn(),
        watch: vi.fn(() => ({ unsubscribe: vi.fn() })),
        trigger: vi.fn(() => Promise.resolve(false)),
        control: {},
      } as unknown)

      const { result } = renderHook(() =>
        useZodForm({
          ...defaultOptions,
          onError,
        })
      )

      await act(async () => {
        await result.current.submitForm()
      })

      expect(onError).toHaveBeenCalledWith({ name: 'Name is required' })
    })

    it('should prevent double submission', async () => {
      const onSubmit = vi.fn()
      const { result } = renderHook(() =>
        useZodForm({
          ...defaultOptions,
          onSubmit,
        })
      )

      // Start first submission
      const firstSubmission = result.current.submitForm()

      // Try to submit again immediately
      await act(async () => {
        await result.current.submitForm()
      })

      await firstSubmission

      // Should only be called once
      expect(onSubmit).toHaveBeenCalledTimes(1)
    })

    it('should transform data before submission', async () => {
      const onSubmit = vi.fn()
      const transformBeforeSubmit = vi.fn((data) => ({
        ...data,
        name: data.name.toUpperCase(),
      }))

      const { useForm } = await import('react-hook-form')
      ;(useForm as unknown as jest.Mock).mockReturnValue({
        register: vi.fn(),
        handleSubmit: vi.fn((fn) => fn),
        formState: {
          errors: {},
          isSubmitting: false,
          isDirty: false,
          dirtyFields: {},
          touchedFields: {},
          defaultValues: {},
        },
        getValues: vi.fn(() => ({
          name: 'john doe',
          email: 'john@example.com',
          age: 25,
        })),
        setValue: vi.fn(),
        setError: vi.fn(),
        clearErrors: vi.fn(),
        reset: vi.fn(),
        watch: vi.fn(() => ({ unsubscribe: vi.fn() })),
        trigger: vi.fn(() => Promise.resolve(true)),
        control: {},
      } as unknown)

      const { result } = renderHook(() =>
        useZodForm({
          ...defaultOptions,
          onSubmit,
          transformBeforeSubmit,
        })
      )

      await act(async () => {
        await result.current.submitForm()
      })

      expect(transformBeforeSubmit).toHaveBeenCalled()
      expect(onSubmit).toHaveBeenCalledWith({
        name: 'JOHN DOE',
        email: 'john@example.com',
        age: 25,
      })
    })
  })

  describe('form reset', () => {
    it('should reset to initial values', async () => {
      const { useForm } = await import('react-hook-form')
      const mockReset = vi.fn()

      ;(useForm as unknown as jest.Mock).mockReturnValue({
        register: vi.fn(),
        handleSubmit: vi.fn((fn) => fn),
        formState: {
          errors: {},
          isSubmitting: false,
          isDirty: false,
          dirtyFields: {},
          touchedFields: {},
          defaultValues: {},
        },
        getValues: vi.fn(() => ({})),
        setValue: vi.fn(),
        setError: vi.fn(),
        clearErrors: vi.fn(),
        reset: mockReset,
        watch: vi.fn(() => ({ unsubscribe: vi.fn() })),
        trigger: vi.fn(() => Promise.resolve(true)),
        control: {},
      } as unknown)

      const { result } = renderHook(() => useZodForm(defaultOptions))

      act(() => {
        result.current.resetForm()
      })

      expect(mockReset).toHaveBeenCalled()
    })

    it('should reset with new values', async () => {
      const { useForm } = await import('react-hook-form')
      const mockReset = vi.fn()

      ;(useForm as unknown as jest.Mock).mockReturnValue({
        register: vi.fn(),
        handleSubmit: vi.fn((fn) => fn),
        formState: {
          errors: {},
          isSubmitting: false,
          isDirty: false,
          dirtyFields: {},
          touchedFields: {},
          defaultValues: {},
        },
        getValues: vi.fn(() => ({})),
        setValue: vi.fn(),
        setError: vi.fn(),
        clearErrors: vi.fn(),
        reset: mockReset,
        watch: vi.fn(() => ({ unsubscribe: vi.fn() })),
        trigger: vi.fn(() => Promise.resolve(true)),
        control: {},
      } as unknown)

      const { result } = renderHook(() => useZodForm(defaultOptions))

      const newData = {
        name: 'Jane Doe',
        email: 'jane@example.com',
        age: 30,
      }

      act(() => {
        result.current.resetForm(newData)
      })

      expect(mockReset).toHaveBeenCalledWith(newData)
    })

    it('should apply transformOnLoad when resetting', async () => {
      const transformOnLoad = vi.fn((data) => ({
        ...data,
        name: data.name?.trim(),
      }))

      const { useForm } = await import('react-hook-form')
      const mockReset = vi.fn()

      ;(useForm as unknown as jest.Mock).mockReturnValue({
        register: vi.fn(),
        handleSubmit: vi.fn((fn) => fn),
        formState: {
          errors: {},
          isSubmitting: false,
          isDirty: false,
          dirtyFields: {},
          touchedFields: {},
          defaultValues: {},
        },
        getValues: vi.fn(() => ({})),
        setValue: vi.fn(),
        setError: vi.fn(),
        clearErrors: vi.fn(),
        reset: mockReset,
        watch: vi.fn(() => ({ unsubscribe: vi.fn() })),
        trigger: vi.fn(() => Promise.resolve(true)),
        control: {},
      } as unknown)

      const { result } = renderHook(() =>
        useZodForm({
          ...defaultOptions,
          transformOnLoad,
        })
      )

      const newData = {
        name: '  Jane Doe  ',
        email: 'jane@example.com',
        age: 30,
      }

      act(() => {
        result.current.resetForm(newData)
      })

      expect(transformOnLoad).toHaveBeenCalledWith(newData)
      expect(mockReset).toHaveBeenCalledWith({
        name: 'Jane Doe',
        email: 'jane@example.com',
        age: 30,
      })
    })
  })

  describe('field validation', () => {
    it('should validate single field', async () => {
      const { result } = renderHook(() => useZodForm(defaultOptions))

      const isValid = await result.current.validateField('name')

      expect(isValid).toBe(true)
    })

    it('should validate field asynchronously', async () => {
      const { result } = renderHook(() => useZodForm(defaultOptions))

      const isValid = await result.current.validateFieldAsync('email', 'valid@email.com')

      expect(isValid).toBe(true)
    })

    it('should return false for invalid field value', async () => {
      const { result } = renderHook(() => useZodForm(defaultOptions))

      const isValid = await result.current.validateFieldAsync('email', 'invalid-email')

      expect(isValid).toBe(false)
    })

    it('should validate all fields', async () => {
      const { result } = renderHook(() => useZodForm(defaultOptions))

      const isValid = await result.current.validateAllFields()

      expect(isValid).toBe(true)
    })
  })

  describe('field errors', () => {
    it('should get field error', async () => {
      const { useForm } = await import('react-hook-form')
      ;(useForm as unknown as jest.Mock).mockReturnValue({
        register: vi.fn(),
        handleSubmit: vi.fn((fn) => fn),
        formState: {
          errors: {
            name: { message: 'Name is required' },
          },
          isSubmitting: false,
          isDirty: false,
          dirtyFields: {},
          touchedFields: {},
          defaultValues: {},
        },
        getValues: vi.fn(() => ({})),
        setValue: vi.fn(),
        setError: vi.fn(),
        clearErrors: vi.fn(),
        reset: vi.fn(),
        watch: vi.fn(() => ({ unsubscribe: vi.fn() })),
        trigger: vi.fn(() => Promise.resolve(true)),
        control: {},
      } as unknown)

      const { result } = renderHook(() => useZodForm(defaultOptions))

      expect(result.current.getFieldError('name')).toBe('Name is required')
    })

    it('should check if field has error', async () => {
      const { useForm } = await import('react-hook-form')
      ;(useForm as unknown as jest.Mock).mockReturnValue({
        register: vi.fn(),
        handleSubmit: vi.fn((fn) => fn),
        formState: {
          errors: {
            name: { message: 'Name is required' },
          },
          isSubmitting: false,
          isDirty: false,
          dirtyFields: {},
          touchedFields: {},
          defaultValues: {},
        },
        getValues: vi.fn(() => ({})),
        setValue: vi.fn(),
        setError: vi.fn(),
        clearErrors: vi.fn(),
        reset: vi.fn(),
        watch: vi.fn(() => ({ unsubscribe: vi.fn() })),
        trigger: vi.fn(() => Promise.resolve(true)),
        control: {},
      } as unknown)

      const { result } = renderHook(() => useZodForm(defaultOptions))

      expect(result.current.hasFieldError('name')).toBe(true)
      expect(result.current.hasFieldError('email')).toBe(false)
    })

    it('should set field error', async () => {
      const { useForm } = await import('react-hook-form')
      const mockSetError = vi.fn()

      ;(useForm as unknown as jest.Mock).mockReturnValue({
        register: vi.fn(),
        handleSubmit: vi.fn((fn) => fn),
        formState: {
          errors: {},
          isSubmitting: false,
          isDirty: false,
          dirtyFields: {},
          touchedFields: {},
          defaultValues: {},
        },
        getValues: vi.fn(() => ({})),
        setValue: vi.fn(),
        setError: mockSetError,
        clearErrors: vi.fn(),
        reset: vi.fn(),
        watch: vi.fn(() => ({ unsubscribe: vi.fn() })),
        trigger: vi.fn(() => Promise.resolve(true)),
        control: {},
      } as unknown)

      const { result } = renderHook(() => useZodForm(defaultOptions))

      act(() => {
        result.current.setFieldError('email', 'Custom error')
      })

      expect(mockSetError).toHaveBeenCalledWith('email', {
        message: 'Custom error',
      })
    })

    it('should clear field error', async () => {
      const { useForm } = await import('react-hook-form')
      const mockClearErrors = vi.fn()

      ;(useForm as unknown as jest.Mock).mockReturnValue({
        register: vi.fn(),
        handleSubmit: vi.fn((fn) => fn),
        formState: {
          errors: {},
          isSubmitting: false,
          isDirty: false,
          dirtyFields: {},
          touchedFields: {},
          defaultValues: {},
        },
        getValues: vi.fn(() => ({})),
        setValue: vi.fn(),
        setError: vi.fn(),
        clearErrors: mockClearErrors,
        reset: vi.fn(),
        watch: vi.fn(() => ({ unsubscribe: vi.fn() })),
        trigger: vi.fn(() => Promise.resolve(true)),
        control: {},
      } as unknown)

      const { result } = renderHook(() => useZodForm(defaultOptions))

      act(() => {
        result.current.clearFieldError('email')
      })

      expect(mockClearErrors).toHaveBeenCalledWith('email')
    })
  })

  describe('form utilities', () => {
    it('should get form data', async () => {
      const formData = {
        name: 'John Doe',
        email: 'john@example.com',
        age: 25,
      }

      const { useForm } = await import('react-hook-form')
      ;(useForm as unknown as jest.Mock).mockReturnValue({
        register: vi.fn(),
        handleSubmit: vi.fn((fn) => fn),
        formState: {
          errors: {},
          isSubmitting: false,
          isDirty: false,
          dirtyFields: {},
          touchedFields: {},
          defaultValues: {},
        },
        getValues: vi.fn(() => formData),
        setValue: vi.fn(),
        setError: vi.fn(),
        clearErrors: vi.fn(),
        reset: vi.fn(),
        watch: vi.fn(() => ({ unsubscribe: vi.fn() })),
        trigger: vi.fn(() => Promise.resolve(true)),
        control: {},
      } as unknown)

      const { result } = renderHook(() => useZodForm(defaultOptions))

      expect(result.current.getFormData()).toEqual(formData)
    })

    it('should get form errors', async () => {
      const { useForm } = await import('react-hook-form')
      ;(useForm as unknown as jest.Mock).mockReturnValue({
        register: vi.fn(),
        handleSubmit: vi.fn((fn) => fn),
        formState: {
          errors: {
            name: { message: 'Name is required' },
            email: { message: 'Invalid email' },
          },
          isSubmitting: false,
          isDirty: false,
          dirtyFields: {},
          touchedFields: {},
          defaultValues: {},
        },
        getValues: vi.fn(() => ({})),
        setValue: vi.fn(),
        setError: vi.fn(),
        clearErrors: vi.fn(),
        reset: vi.fn(),
        watch: vi.fn(() => ({ unsubscribe: vi.fn() })),
        trigger: vi.fn(() => Promise.resolve(true)),
        control: {},
      } as unknown)

      const { result } = renderHook(() => useZodForm(defaultOptions))

      expect(result.current.getFormErrors()).toEqual({
        name: 'Name is required',
        email: 'Invalid email',
      })
    })

    it('should get dirty fields', async () => {
      const { useForm } = await import('react-hook-form')
      ;(useForm as unknown as jest.Mock).mockReturnValue({
        register: vi.fn(),
        handleSubmit: vi.fn((fn) => fn),
        formState: {
          errors: {},
          isSubmitting: false,
          isDirty: true,
          dirtyFields: {
            name: true,
            email: true,
          },
          touchedFields: {},
          defaultValues: {},
        },
        getValues: vi.fn(() => ({
          name: 'John Doe',
          email: 'john@example.com',
          age: 25,
        })),
        setValue: vi.fn(),
        setError: vi.fn(),
        clearErrors: vi.fn(),
        reset: vi.fn(),
        watch: vi.fn(() => ({ unsubscribe: vi.fn() })),
        trigger: vi.fn(() => Promise.resolve(true)),
        control: {},
      } as unknown)

      const { result } = renderHook(() => useZodForm(defaultOptions))

      expect(result.current.getDirtyFields()).toEqual({
        name: 'John Doe',
        email: 'john@example.com',
      })
    })

    it('should get changed fields', async () => {
      const { useForm } = await import('react-hook-form')
      ;(useForm as unknown as jest.Mock).mockReturnValue({
        register: vi.fn(),
        handleSubmit: vi.fn((fn) => fn),
        formState: {
          errors: {},
          isSubmitting: false,
          isDirty: true,
          dirtyFields: {
            name: true,
          },
          touchedFields: {},
          defaultValues: {
            name: 'Initial Name',
            email: 'initial@example.com',
            age: 20,
          },
        },
        getValues: vi.fn(() => ({
          name: 'Changed Name',
          email: 'initial@example.com',
          age: 20,
        })),
        setValue: vi.fn(),
        setError: vi.fn(),
        clearErrors: vi.fn(),
        reset: vi.fn(),
        watch: vi.fn(() => ({ unsubscribe: vi.fn() })),
        trigger: vi.fn(() => Promise.resolve(true)),
        control: {},
      } as unknown)

      const { result } = renderHook(() =>
        useZodForm({
          ...defaultOptions,
          defaultValues: {
            name: 'Initial Name',
            email: 'initial@example.com',
            age: 20,
          },
        })
      )

      const changedFields = result.current.getChangedFields()
      expect(changedFields).toHaveProperty('name')
    })
  })

  describe('schema validation', () => {
    it('should validate schema with valid data', () => {
      const { result } = renderHook(() => useZodForm(defaultOptions))

      const validationResult = result.current.validateSchema({
        name: 'John Doe',
        email: 'john@example.com',
        age: 25,
      })

      expect(validationResult.success).toBe(true)
      expect(validationResult.data).toEqual({
        name: 'John Doe',
        email: 'john@example.com',
        age: 25,
      })
    })

    it('should validate schema with invalid data', () => {
      const { result } = renderHook(() => useZodForm(defaultOptions))

      const validationResult = result.current.validateSchema({
        name: '',
        email: 'invalid-email',
        age: 15,
      })

      expect(validationResult.success).toBe(false)
      expect(validationResult.errors).toBeDefined()
    })
  })

  describe('storage integration', () => {
    it('should save form data to storage', async () => {
      const { useForm } = await import('react-hook-form')
      ;(useForm as unknown as jest.Mock).mockReturnValue({
        register: vi.fn(),
        handleSubmit: vi.fn((fn) => fn),
        formState: {
          errors: {},
          isSubmitting: false,
          isDirty: false,
          dirtyFields: {},
          touchedFields: {},
          defaultValues: {},
        },
        getValues: vi.fn(() => ({
          name: 'John Doe',
          email: 'john@example.com',
          age: 25,
        })),
        setValue: vi.fn(),
        setError: vi.fn(),
        clearErrors: vi.fn(),
        reset: vi.fn(),
        watch: vi.fn(() => ({ unsubscribe: vi.fn() })),
        trigger: vi.fn(() => Promise.resolve(true)),
        control: {},
      } as unknown)

      const { result } = renderHook(() => useZodForm(defaultOptions))

      act(() => {
        result.current.saveToStorage('test-form')
      })

      expect(mockLocalStorage.setItem).toHaveBeenCalledWith(
        'form_test-form',
        JSON.stringify({
          name: 'John Doe',
          email: 'john@example.com',
          age: 25,
        })
      )
    })

    it('should load form data from storage', async () => {
      const storedData = {
        name: 'Stored Name',
        email: 'stored@example.com',
        age: 30,
      }
      mockLocalStorage.getItem.mockReturnValue(JSON.stringify(storedData))

      const { useForm } = await import('react-hook-form')
      const mockSetValue = vi.fn()

      ;(useForm as unknown as jest.Mock).mockReturnValue({
        register: vi.fn(),
        handleSubmit: vi.fn((fn) => fn),
        formState: {
          errors: {},
          isSubmitting: false,
          isDirty: false,
          dirtyFields: {},
          touchedFields: {},
          defaultValues: {},
        },
        getValues: vi.fn(() => ({})),
        setValue: mockSetValue,
        setError: vi.fn(),
        clearErrors: vi.fn(),
        reset: vi.fn(),
        watch: vi.fn(() => ({ unsubscribe: vi.fn() })),
        trigger: vi.fn(() => Promise.resolve(true)),
        control: {},
      } as unknown)

      const { result } = renderHook(() => useZodForm(defaultOptions))

      act(() => {
        const loaded = result.current.loadFromStorage('test-form')
        expect(loaded).toBe(true)
      })

      expect(mockLocalStorage.getItem).toHaveBeenCalledWith('form_test-form')
      expect(mockSetValue).toHaveBeenCalledWith('name', 'Stored Name')
      expect(mockSetValue).toHaveBeenCalledWith('email', 'stored@example.com')
      expect(mockSetValue).toHaveBeenCalledWith('age', 30)
    })

    it('should clear storage', () => {
      const { result } = renderHook(() => useZodForm(defaultOptions))

      act(() => {
        result.current.clearStorage('test-form')
      })

      expect(mockLocalStorage.removeItem).toHaveBeenCalledWith('form_test-form')
    })
  })
})

describe('useZodFormPersistence', () => {
  const testSchema = z.object({
    name: z.string(),
  })

  beforeEach(() => {
    vi.clearAllMocks()
  })

  it('should load data on mount', async () => {
    const form = {
      loadFromStorage: vi.fn(),
      saveToStorage: vi.fn(),
      watch: vi.fn(() => ({ unsubscribe: vi.fn() })),
    } as unknown

    renderHook(() => useZodFormPersistence(form, 'test-key'))

    await waitFor(() => {
      expect(form.loadFromStorage).toHaveBeenCalledWith('test-key')
    })
  })

  it('should auto-save when enabled', async () => {
    const form = {
      loadFromStorage: vi.fn(),
      saveToStorage: vi.fn(),
      watch: vi.fn((callback) => {
        // Simulate form change
        setTimeout(() => callback(), 100)
        return { unsubscribe: vi.fn() }
      }),
    } as unknown

    renderHook(() => useZodFormPersistence(form, 'test-key', true))

    await waitFor(() => {
      expect(form.saveToStorage).toHaveBeenCalledWith('test-key')
    })
  })

  it('should not auto-save when disabled', () => {
    const form = {
      loadFromStorage: vi.fn(),
      saveToStorage: vi.fn(),
      watch: vi.fn(() => ({ unsubscribe: vi.fn() })),
    } as unknown

    renderHook(() => useZodFormPersistence(form, 'test-key', false))

    expect(form.watch).not.toHaveBeenCalled()
  })

  it('should clear storage', () => {
    const form = {
      loadFromStorage: vi.fn(),
      saveToStorage: vi.fn(),
      clearStorage: vi.fn(),
      watch: vi.fn(() => ({ unsubscribe: vi.fn() })),
    } as unknown

    const { result } = renderHook(() => useZodFormPersistence(form, 'test-key'))

    act(() => {
      result.current.clearStorage()
    })

    expect(form.clearStorage).toHaveBeenCalledWith('test-key')
  })
})

describe('useZodFormValidation', () => {
  const testSchema = z.object({
    name: z.string(),
  })

  beforeEach(() => {
    vi.clearAllMocks()
  })

  it('should not validate when realTimeValidation is false', () => {
    const form = {
      watch: vi.fn(() => ({ unsubscribe: vi.fn() })),
      validateField: vi.fn(),
      getFieldError: vi.fn(),
    } as unknown

    renderHook(() => useZodFormValidation(form, false))

    expect(form.watch).not.toHaveBeenCalled()
  })

  it('should validate in real-time when enabled', async () => {
    const form = {
      watch: vi.fn((callback) => {
        // Simulate field change
        setTimeout(() => callback({}, { name: 'email' }), 100)
        return { unsubscribe: vi.fn() }
      }),
      validateField: vi.fn(() => Promise.resolve(true)),
      getFieldError: vi.fn(() => {}),
    } as unknown

    const { result } = renderHook(() => useZodFormValidation(form, true))

    await waitFor(() => {
      expect(form.validateField).toHaveBeenCalledWith('email')
    })

    expect(result.current.email).toEqual({
      isValid: true,
      error: undefined,
    })
  })

  it('should track validation errors', async () => {
    const form = {
      watch: vi.fn((callback) => {
        // Simulate field change
        setTimeout(() => callback({}, { name: 'email' }), 100)
        return { unsubscribe: vi.fn() }
      }),
      validateField: vi.fn(() => Promise.resolve(false)),
      getFieldError: vi.fn(() => 'Invalid email'),
    } as unknown

    const { result } = renderHook(() => useZodFormValidation(form, true))

    await waitFor(() => {
      expect(result.current.email).toEqual({
        isValid: false,
        error: 'Invalid email',
      })
    })
  })
})

describe('createZodFormProvider', () => {
  const testSchema = z.object({
    name: z.string(),
  })

  it('should create form provider component', () => {
    const FormProvider = createZodFormProvider(testSchema)

    const childrenMock = vi.fn()
    childrenMock.mockReturnValue(React.createElement('div', null, 'Form content'))

    render(React.createElement(FormProvider, { onSubmit: vi.fn() }, childrenMock))

    expect(childrenMock).toHaveBeenCalled()
    expect(childrenMock.mock.calls[0][0]).toHaveProperty('submitForm')
    expect(childrenMock.mock.calls[0][0]).toHaveProperty('getFormData')
    expect(childrenMock.mock.calls[0][0]).toHaveProperty('schema', testSchema)
  })

  it('should pass props to useZodForm', () => {
    const FormProvider = createZodFormProvider(testSchema)
    const onSubmit = vi.fn()
    const onError = vi.fn()

    const childrenMock = vi.fn()
    childrenMock.mockReturnValue(React.createElement('div', null, 'Form content'))

    render(
      React.createElement(
        FormProvider,
        {
          onSubmit,
          onError,
          validateOnMount: true,
        },
        childrenMock
      )
    )

    expect(childrenMock).toHaveBeenCalled()
    const form = childrenMock.mock.calls[0][0]
    expect(form).toBeDefined()
  })
})
>>>>>>> fff2b04a
<|MERGE_RESOLUTION|>--- conflicted
+++ resolved
@@ -1,1070 +1,16 @@
-<<<<<<< HEAD
-=======
 import { vi, describe, it, expect, beforeEach, afterEach } from 'vitest'
 import { afterEach, beforeEach, describe, expect, it, test } from 'vitest'
 import { act, render, renderHook, waitFor } from '@testing-library/react'
 import React from 'react'
 import { z } from 'zod'
->>>>>>> fff2b04a
 import {
-	afterEach,
-	beforeEach,
-	describe,
-	expect,
-	it,
-	mock,
-	test
-} from "bun:test";
-import { z } from "zod";
-import {
-	createZodFormProvider,
-	useZodForm,
-	useZodFormPersistence,
-	useZodFormValidation
-} from "./useZodForm";
+  createZodFormProvider,
+  useZodForm,
+  useZodFormPersistence,
+  useZodFormValidation,
+} from './useZodForm'
 
 // Mock react-hook-form
-<<<<<<< HEAD
-mock.module("react-hook-form", () => ({
-	useForm: mock(() => ({
-		register: mock(),
-		handleSubmit: mock((fn) => fn),
-		formState: {
-			errors: {},
-			isSubmitting: false,
-			isDirty: false,
-			dirtyFields: {},
-			touchedFields: {},
-			defaultValues: {},
-		},
-		getValues: mock(() => ({})),
-		setValue: mock(),
-		setError: mock(),
-		clearErrors: mock(),
-		reset: mock(),
-		watch: mock(() => ({ unsubscribe: mock() })),
-		trigger: mock(() => Promise.resolve(true)),
-		control: {},
-	})),
-}));
-
-// Mock @hookform/resolvers/zod
-mock.module("@hookform/resolvers/zod", () => ({
-	zodResolver: mock(() => mock()),
-}));
-
-// Mock localStorage
-const mockLocalStorage = {
-
-	getItem: mock(),
-	setItem: mock(),
-	removeItem: mock(),
-	clear: mock(),
-};
-Object.defineProperty(window, "localStorage", {
-	value: mockLocalStorage,
-	writable: true,
-});
-
-describe("useZodForm", () => {
-	const testSchema = z.object({
-		name: z.string().min(1, "Name is required"),
-		email: z.string().email("Invalid email"),
-		age: z.number().min(18, "Must be 18 or older"),
-	});
-
-	const defaultOptions = {
-		schema: testSchema,
-		defaultValues: {
-			name: "",
-			email: "",
-			age: 0,
-		},
-	};
-
-	beforeEach(() => {
-		vi.clearAllMocks();
-		mockLocalStorage.getItem.mockImplementation(() => null);
-	});
-
-	describe("initialization", () => {
-		it("should initialize with default values", () => {
-			const { result } = renderHook(() => useZodForm(defaultOptions));
-
-			expect(result.current.isSubmitting).toBe(false);
-			expect(result.current.hasErrors).toBe(false);
-			expect(result.current.errorCount).toBe(0);
-			expect(result.current.isValid).toBe(true);
-			expect(result.current.isDirty).toBe(false);
-		});
-
-		it("should apply custom default values", () => {
-			const customDefaults = {
-				...defaultOptions,
-				defaultValues: {
-					name: "John Doe",
-					email: "john@example.com",
-					age: 25,
-				},
-			};
-
-			const { result } = renderHook(() => useZodForm(customDefaults));
-
-			expect(result.current.getValues).toBeDefined();
-		});
-
-		it("should validate on mount when validateOnMount is true", async () => {
-			const { result } = renderHook(() =>
-				useZodForm({
-					...defaultOptions,
-					validateOnMount: true,
-				}),
-			);
-
-			await waitFor(() => {
-				expect(result.current.trigger).toHaveBeenCalled();
-			});
-		});
-
-		it("should not validate on mount by default", () => {
-			const { result } = renderHook(() => useZodForm(defaultOptions));
-
-			expect(result.current.trigger).not.toHaveBeenCalled();
-		});
-	});
-
-	describe("form submission", () => {
-		it("should handle successful submission", async () => {
-			const onSubmit = mock();
-			const formData = {
-				name: "John Doe",
-				email: "john@example.com",
-				age: 25,
-			};
-
-			const { useForm } = await import("react-hook-form");
-			(useForm as unknown as any).mockImplementation(() => ({
-				register: mock(),
-				handleSubmit: mock((fn) => fn),
-				formState: {
-					errors: {},
-					isSubmitting: false,
-					isDirty: false,
-					dirtyFields: {},
-					touchedFields: {},
-					defaultValues: {},
-				},
-				getValues: mock(() => formData),
-				setValue: mock(),
-				setError: mock(),
-				clearErrors: mock(),
-				reset: mock(),
-				watch: mock(() => ({ unsubscribe: mock() })),
-				trigger: mock(() => Promise.resolve(true)),
-				control: {},
-			}));
-
-			const { result } = renderHook(() =>
-				useZodForm({
-					...defaultOptions,
-					onSubmit,
-				}),
-			);
-
-			await act(async () => {
-				await result.current.submitForm();
-			});
-
-			expect(onSubmit).toHaveBeenCalledWith(formData);
-		});
-
-		it("should handle submission errors", async () => {
-			const onError = vi.fn();
-			const { useForm } = await import("react-hook-form");
-
-			(useForm as unknown as jest.Mock).mockReturnValue({
-				register: vi.fn(),
-				handleSubmit: vi.fn((fn) => fn),
-				formState: {
-					errors: {
-						name: { message: "Name is required" },
-					},
-					isSubmitting: false,
-					isDirty: false,
-					dirtyFields: {},
-					touchedFields: {},
-					defaultValues: {},
-				},
-				getValues: vi.fn(() => ({ name: "", email: "", age: 0 })),
-				setValue: vi.fn(),
-				setError: vi.fn(),
-				clearErrors: vi.fn(),
-				reset: vi.fn(),
-				watch: vi.fn(() => ({ unsubscribe: vi.fn() })),
-				trigger: vi.fn(() => Promise.resolve(false)),
-				control: {},
-			} as unknown);
-
-			const { result } = renderHook(() =>
-				useZodForm({
-					...defaultOptions,
-					onError,
-				}),
-			);
-
-			await act(async () => {
-				await result.current.submitForm();
-			});
-
-			expect(onError).toHaveBeenCalledWith({ name: "Name is required" });
-		});
-
-		it("should prevent double submission", async () => {
-			const onSubmit = vi.fn();
-			const { result } = renderHook(() =>
-				useZodForm({
-					...defaultOptions,
-					onSubmit,
-				}),
-			);
-
-			// Start first submission
-			const firstSubmission = result.current.submitForm();
-
-			// Try to submit again immediately
-			await act(async () => {
-				await result.current.submitForm();
-			});
-
-			await firstSubmission;
-
-			// Should only be called once
-			expect(onSubmit).toHaveBeenCalledTimes(1);
-		});
-
-		it("should transform data before submission", async () => {
-			const onSubmit = vi.fn();
-			const transformBeforeSubmit = vi.fn((data) => ({
-				...data,
-				name: data.name.toUpperCase(),
-			}));
-
-			const { useForm } = await import("react-hook-form");
-			(useForm as unknown as jest.Mock).mockReturnValue({
-				register: vi.fn(),
-				handleSubmit: vi.fn((fn) => fn),
-				formState: {
-					errors: {},
-					isSubmitting: false,
-					isDirty: false,
-					dirtyFields: {},
-					touchedFields: {},
-					defaultValues: {},
-				},
-				getValues: vi.fn(() => ({
-					name: "john doe",
-					email: "john@example.com",
-					age: 25,
-				})),
-				setValue: vi.fn(),
-				setError: vi.fn(),
-				clearErrors: vi.fn(),
-				reset: vi.fn(),
-				watch: vi.fn(() => ({ unsubscribe: vi.fn() })),
-				trigger: vi.fn(() => Promise.resolve(true)),
-				control: {},
-			} as unknown);
-
-			const { result } = renderHook(() =>
-				useZodForm({
-					...defaultOptions,
-					onSubmit,
-					transformBeforeSubmit,
-				}),
-			);
-
-			await act(async () => {
-				await result.current.submitForm();
-			});
-
-			expect(transformBeforeSubmit).toHaveBeenCalled();
-			expect(onSubmit).toHaveBeenCalledWith({
-				name: "JOHN DOE",
-				email: "john@example.com",
-				age: 25,
-			});
-		});
-	});
-
-	describe("form reset", () => {
-		it("should reset to initial values", async () => {
-			const { useForm } = await import("react-hook-form");
-			const mockReset = vi.fn();
-
-			(useForm as unknown as jest.Mock).mockReturnValue({
-				register: vi.fn(),
-				handleSubmit: vi.fn((fn) => fn),
-				formState: {
-					errors: {},
-					isSubmitting: false,
-					isDirty: false,
-					dirtyFields: {},
-					touchedFields: {},
-					defaultValues: {},
-				},
-				getValues: vi.fn(() => ({})),
-				setValue: vi.fn(),
-				setError: vi.fn(),
-				clearErrors: vi.fn(),
-				reset: mockReset,
-				watch: vi.fn(() => ({ unsubscribe: vi.fn() })),
-				trigger: vi.fn(() => Promise.resolve(true)),
-				control: {},
-			} as unknown);
-
-			const { result } = renderHook(() => useZodForm(defaultOptions));
-
-			act(() => {
-				result.current.resetForm();
-			});
-
-			expect(mockReset).toHaveBeenCalled();
-		});
-
-		it("should reset with new values", async () => {
-			const { useForm } = await import("react-hook-form");
-			const mockReset = vi.fn();
-
-			(useForm as unknown as jest.Mock).mockReturnValue({
-				register: vi.fn(),
-				handleSubmit: vi.fn((fn) => fn),
-				formState: {
-					errors: {},
-					isSubmitting: false,
-					isDirty: false,
-					dirtyFields: {},
-					touchedFields: {},
-					defaultValues: {},
-				},
-				getValues: vi.fn(() => ({})),
-				setValue: vi.fn(),
-				setError: vi.fn(),
-				clearErrors: vi.fn(),
-				reset: mockReset,
-				watch: vi.fn(() => ({ unsubscribe: vi.fn() })),
-				trigger: vi.fn(() => Promise.resolve(true)),
-				control: {},
-			} as unknown);
-
-			const { result } = renderHook(() => useZodForm(defaultOptions));
-
-			const newData = {
-				name: "Jane Doe",
-				email: "jane@example.com",
-				age: 30,
-			};
-
-			act(() => {
-				result.current.resetForm(newData);
-			});
-
-			expect(mockReset).toHaveBeenCalledWith(newData);
-		});
-
-		it("should apply transformOnLoad when resetting", async () => {
-			const transformOnLoad = vi.fn((data) => ({
-				...data,
-				name: data.name?.trim(),
-			}));
-
-			const { useForm } = await import("react-hook-form");
-			const mockReset = vi.fn();
-
-			(useForm as unknown as jest.Mock).mockReturnValue({
-				register: vi.fn(),
-				handleSubmit: vi.fn((fn) => fn),
-				formState: {
-					errors: {},
-					isSubmitting: false,
-					isDirty: false,
-					dirtyFields: {},
-					touchedFields: {},
-					defaultValues: {},
-				},
-				getValues: vi.fn(() => ({})),
-				setValue: vi.fn(),
-				setError: vi.fn(),
-				clearErrors: vi.fn(),
-				reset: mockReset,
-				watch: vi.fn(() => ({ unsubscribe: vi.fn() })),
-				trigger: vi.fn(() => Promise.resolve(true)),
-				control: {},
-			} as unknown);
-
-			const { result } = renderHook(() =>
-				useZodForm({
-					...defaultOptions,
-					transformOnLoad,
-				}),
-			);
-
-			const newData = {
-				name: "  Jane Doe  ",
-				email: "jane@example.com",
-				age: 30,
-			};
-
-			act(() => {
-				result.current.resetForm(newData);
-			});
-
-			expect(transformOnLoad).toHaveBeenCalledWith(newData);
-			expect(mockReset).toHaveBeenCalledWith({
-				name: "Jane Doe",
-				email: "jane@example.com",
-				age: 30,
-			});
-		});
-	});
-
-	describe("field validation", () => {
-		it("should validate single field", async () => {
-			const { result } = renderHook(() => useZodForm(defaultOptions));
-
-			const isValid = await result.current.validateField("name");
-
-			expect(isValid).toBe(true);
-		});
-
-		it("should validate field asynchronously", async () => {
-			const { result } = renderHook(() => useZodForm(defaultOptions));
-
-			const isValid = await result.current.validateFieldAsync(
-				"email",
-				"valid@email.com",
-			);
-
-			expect(isValid).toBe(true);
-		});
-
-		it("should return false for invalid field value", async () => {
-			const { result } = renderHook(() => useZodForm(defaultOptions));
-
-			const isValid = await result.current.validateFieldAsync(
-				"email",
-				"invalid-email",
-			);
-
-			expect(isValid).toBe(false);
-		});
-
-		it("should validate all fields", async () => {
-			const { result } = renderHook(() => useZodForm(defaultOptions));
-
-			const isValid = await result.current.validateAllFields();
-
-			expect(isValid).toBe(true);
-		});
-	});
-
-	describe("field errors", () => {
-		it("should get field error", async () => {
-			const { useForm } = await import("react-hook-form");
-			(useForm as unknown as jest.Mock).mockReturnValue({
-				register: vi.fn(),
-				handleSubmit: vi.fn((fn) => fn),
-				formState: {
-					errors: {
-						name: { message: "Name is required" },
-					},
-					isSubmitting: false,
-					isDirty: false,
-					dirtyFields: {},
-					touchedFields: {},
-					defaultValues: {},
-				},
-				getValues: vi.fn(() => ({})),
-				setValue: vi.fn(),
-				setError: vi.fn(),
-				clearErrors: vi.fn(),
-				reset: vi.fn(),
-				watch: vi.fn(() => ({ unsubscribe: vi.fn() })),
-				trigger: vi.fn(() => Promise.resolve(true)),
-				control: {},
-			} as unknown);
-
-			const { result } = renderHook(() => useZodForm(defaultOptions));
-
-			expect(result.current.getFieldError("name")).toBe("Name is required");
-		});
-
-		it("should check if field has error", async () => {
-			const { useForm } = await import("react-hook-form");
-			(useForm as unknown as jest.Mock).mockReturnValue({
-				register: vi.fn(),
-				handleSubmit: vi.fn((fn) => fn),
-				formState: {
-					errors: {
-						name: { message: "Name is required" },
-					},
-					isSubmitting: false,
-					isDirty: false,
-					dirtyFields: {},
-					touchedFields: {},
-					defaultValues: {},
-				},
-				getValues: vi.fn(() => ({})),
-				setValue: vi.fn(),
-				setError: vi.fn(),
-				clearErrors: vi.fn(),
-				reset: vi.fn(),
-				watch: vi.fn(() => ({ unsubscribe: vi.fn() })),
-				trigger: vi.fn(() => Promise.resolve(true)),
-				control: {},
-			} as unknown);
-
-			const { result } = renderHook(() => useZodForm(defaultOptions));
-
-			expect(result.current.hasFieldError("name")).toBe(true);
-			expect(result.current.hasFieldError("email")).toBe(false);
-		});
-
-		it("should set field error", async () => {
-			const { useForm } = await import("react-hook-form");
-			const mockSetError = vi.fn();
-
-			(useForm as unknown as jest.Mock).mockReturnValue({
-				register: vi.fn(),
-				handleSubmit: vi.fn((fn) => fn),
-				formState: {
-					errors: {},
-					isSubmitting: false,
-					isDirty: false,
-					dirtyFields: {},
-					touchedFields: {},
-					defaultValues: {},
-				},
-				getValues: vi.fn(() => ({})),
-				setValue: vi.fn(),
-				setError: mockSetError,
-				clearErrors: vi.fn(),
-				reset: vi.fn(),
-				watch: vi.fn(() => ({ unsubscribe: vi.fn() })),
-				trigger: vi.fn(() => Promise.resolve(true)),
-				control: {},
-			} as unknown);
-
-			const { result } = renderHook(() => useZodForm(defaultOptions));
-
-			act(() => {
-				result.current.setFieldError("email", "Custom error");
-			});
-
-			expect(mockSetError).toHaveBeenCalledWith("email", {
-				message: "Custom error",
-			});
-		});
-
-		it("should clear field error", async () => {
-			const { useForm } = await import("react-hook-form");
-			const mockClearErrors = vi.fn();
-
-			(useForm as unknown as jest.Mock).mockReturnValue({
-				register: vi.fn(),
-				handleSubmit: vi.fn((fn) => fn),
-				formState: {
-					errors: {},
-					isSubmitting: false,
-					isDirty: false,
-					dirtyFields: {},
-					touchedFields: {},
-					defaultValues: {},
-				},
-				getValues: vi.fn(() => ({})),
-				setValue: vi.fn(),
-				setError: vi.fn(),
-				clearErrors: mockClearErrors,
-				reset: vi.fn(),
-				watch: vi.fn(() => ({ unsubscribe: vi.fn() })),
-				trigger: vi.fn(() => Promise.resolve(true)),
-				control: {},
-			} as unknown);
-
-			const { result } = renderHook(() => useZodForm(defaultOptions));
-
-			act(() => {
-				result.current.clearFieldError("email");
-			});
-
-			expect(mockClearErrors).toHaveBeenCalledWith("email");
-		});
-	});
-
-	describe("form utilities", () => {
-		it("should get form data", async () => {
-			const formData = {
-				name: "John Doe",
-				email: "john@example.com",
-				age: 25,
-			};
-
-			const { useForm } = await import("react-hook-form");
-			(useForm as unknown as jest.Mock).mockReturnValue({
-				register: vi.fn(),
-				handleSubmit: vi.fn((fn) => fn),
-				formState: {
-					errors: {},
-					isSubmitting: false,
-					isDirty: false,
-					dirtyFields: {},
-					touchedFields: {},
-					defaultValues: {},
-				},
-				getValues: vi.fn(() => formData),
-				setValue: vi.fn(),
-				setError: vi.fn(),
-				clearErrors: vi.fn(),
-				reset: vi.fn(),
-				watch: vi.fn(() => ({ unsubscribe: vi.fn() })),
-				trigger: vi.fn(() => Promise.resolve(true)),
-				control: {},
-			} as unknown);
-
-			const { result } = renderHook(() => useZodForm(defaultOptions));
-
-			expect(result.current.getFormData()).toEqual(formData);
-		});
-
-		it("should get form errors", async () => {
-			const { useForm } = await import("react-hook-form");
-			(useForm as unknown as jest.Mock).mockReturnValue({
-				register: vi.fn(),
-				handleSubmit: vi.fn((fn) => fn),
-				formState: {
-					errors: {
-						name: { message: "Name is required" },
-						email: { message: "Invalid email" },
-					},
-					isSubmitting: false,
-					isDirty: false,
-					dirtyFields: {},
-					touchedFields: {},
-					defaultValues: {},
-				},
-				getValues: vi.fn(() => ({})),
-				setValue: vi.fn(),
-				setError: vi.fn(),
-				clearErrors: vi.fn(),
-				reset: vi.fn(),
-				watch: vi.fn(() => ({ unsubscribe: vi.fn() })),
-				trigger: vi.fn(() => Promise.resolve(true)),
-				control: {},
-			} as unknown);
-
-			const { result } = renderHook(() => useZodForm(defaultOptions));
-
-			expect(result.current.getFormErrors()).toEqual({
-				name: "Name is required",
-				email: "Invalid email",
-			});
-		});
-
-		it("should get dirty fields", async () => {
-			const { useForm } = await import("react-hook-form");
-			(useForm as unknown as jest.Mock).mockReturnValue({
-				register: vi.fn(),
-				handleSubmit: vi.fn((fn) => fn),
-				formState: {
-					errors: {},
-					isSubmitting: false,
-					isDirty: true,
-					dirtyFields: {
-						name: true,
-						email: true,
-					},
-					touchedFields: {},
-					defaultValues: {},
-				},
-				getValues: vi.fn(() => ({
-					name: "John Doe",
-					email: "john@example.com",
-					age: 25,
-				})),
-				setValue: vi.fn(),
-				setError: vi.fn(),
-				clearErrors: vi.fn(),
-				reset: vi.fn(),
-				watch: vi.fn(() => ({ unsubscribe: vi.fn() })),
-				trigger: vi.fn(() => Promise.resolve(true)),
-				control: {},
-			} as unknown);
-
-			const { result } = renderHook(() => useZodForm(defaultOptions));
-
-			expect(result.current.getDirtyFields()).toEqual({
-				name: "John Doe",
-				email: "john@example.com",
-			});
-		});
-
-		it("should get changed fields", async () => {
-			const { useForm } = await import("react-hook-form");
-			(useForm as unknown as jest.Mock).mockReturnValue({
-				register: vi.fn(),
-				handleSubmit: vi.fn((fn) => fn),
-				formState: {
-					errors: {},
-					isSubmitting: false,
-					isDirty: true,
-					dirtyFields: {
-						name: true,
-					},
-					touchedFields: {},
-					defaultValues: {
-						name: "Initial Name",
-						email: "initial@example.com",
-						age: 20,
-					},
-				},
-				getValues: vi.fn(() => ({
-					name: "Changed Name",
-					email: "initial@example.com",
-					age: 20,
-				})),
-				setValue: vi.fn(),
-				setError: vi.fn(),
-				clearErrors: vi.fn(),
-				reset: vi.fn(),
-				watch: vi.fn(() => ({ unsubscribe: vi.fn() })),
-				trigger: vi.fn(() => Promise.resolve(true)),
-				control: {},
-			} as unknown);
-
-			const { result } = renderHook(() =>
-				useZodForm({
-					...defaultOptions,
-					defaultValues: {
-						name: "Initial Name",
-						email: "initial@example.com",
-						age: 20,
-					},
-				}),
-			);
-
-			const changedFields = result.current.getChangedFields();
-			expect(changedFields).toHaveProperty("name");
-		});
-	});
-
-	describe("schema validation", () => {
-		it("should validate schema with valid data", () => {
-			const { result } = renderHook(() => useZodForm(defaultOptions));
-
-			const validationResult = result.current.validateSchema({
-				name: "John Doe",
-				email: "john@example.com",
-				age: 25,
-			});
-
-			expect(validationResult.success).toBe(true);
-			expect(validationResult.data).toEqual({
-				name: "John Doe",
-				email: "john@example.com",
-				age: 25,
-			});
-		});
-
-		it("should validate schema with invalid data", () => {
-			const { result } = renderHook(() => useZodForm(defaultOptions));
-
-			const validationResult = result.current.validateSchema({
-				name: "",
-				email: "invalid-email",
-				age: 15,
-			});
-
-			expect(validationResult.success).toBe(false);
-			expect(validationResult.errors).toBeDefined();
-		});
-	});
-
-	describe("storage integration", () => {
-		it("should save form data to storage", async () => {
-			const { useForm } = await import("react-hook-form");
-			(useForm as unknown as jest.Mock).mockReturnValue({
-				register: vi.fn(),
-				handleSubmit: vi.fn((fn) => fn),
-				formState: {
-					errors: {},
-					isSubmitting: false,
-					isDirty: false,
-					dirtyFields: {},
-					touchedFields: {},
-					defaultValues: {},
-				},
-				getValues: vi.fn(() => ({
-					name: "John Doe",
-					email: "john@example.com",
-					age: 25,
-				})),
-				setValue: vi.fn(),
-				setError: vi.fn(),
-				clearErrors: vi.fn(),
-				reset: vi.fn(),
-				watch: vi.fn(() => ({ unsubscribe: vi.fn() })),
-				trigger: vi.fn(() => Promise.resolve(true)),
-				control: {},
-			} as unknown);
-
-			const { result } = renderHook(() => useZodForm(defaultOptions));
-
-			act(() => {
-				result.current.saveToStorage("test-form");
-			});
-
-			expect(mockLocalStorage.setItem).toHaveBeenCalledWith(
-				"form_test-form",
-JSON.stringify({
-					name: "John Doe",
-					email: "john@example.com",
-					age: 25,
-				}),
-			);
-		});
-
-		it("should load form data from storage", async () => {
-			const storedData = {
-				name: "Stored Name",
-				email: "stored@example.com",
-				age: 30,
-			};
-			mockLocalStorage.getItem.mockReturnValue(JSON.stringify(storedData));
-
-			const { useForm } = await import("react-hook-form");
-			const mockSetValue = vi.fn();
-
-			(useForm as unknown as jest.Mock).mockReturnValue({
-				register: vi.fn(),
-				handleSubmit: vi.fn((fn) => fn),
-				formState: {
-					errors: {},
-					isSubmitting: false,
-					isDirty: false,
-					dirtyFields: {},
-					touchedFields: {},
-					defaultValues: {},
-				},
-				getValues: vi.fn(() => ({})),
-				setValue: mockSetValue,
-				setError: vi.fn(),
-				clearErrors: vi.fn(),
-				reset: vi.fn(),
-				watch: vi.fn(() => ({ unsubscribe: vi.fn() })),
-				trigger: vi.fn(() => Promise.resolve(true)),
-				control: {},
-			} as unknown);
-
-			const { result } = renderHook(() => useZodForm(defaultOptions));
-
-			act(() => {
-				const loaded = result.current.loadFromStorage("test-form");
-				expect(loaded).toBe(true);
-			});
-
-			expect(mockLocalStorage.getItem).toHaveBeenCalledWith("form_test-form");
-			expect(mockSetValue).toHaveBeenCalledWith("name", "Stored Name");
-			expect(mockSetValue).toHaveBeenCalledWith("email", "stored@example.com");
-			expect(mockSetValue).toHaveBeenCalledWith("age", 30);
-		});
-
-		it("should clear storage", () => {
-			const { result } = renderHook(() => useZodForm(defaultOptions));
-
-			act(() => {
-				result.current.clearStorage("test-form");
-			});
-
-			expect(mockLocalStorage.removeItem).toHaveBeenCalledWith(
-				"form_test-form",
-			);
-		});
-	});
-});
-
-describe("useZodFormPersistence", () => {
-	const testSchema = z.object({
-		name: z.string(),
-	});
-
-	beforeEach(() => {
-		vi.clearAllMocks();
-	});
-
-	it("should load data on mount", async () => {
-		const form = {
-			loadFromStorage: vi.fn(),
-			saveToStorage: vi.fn(),
-			watch: vi.fn(() => ({ unsubscribe: vi.fn() })),
-		} as unknown;
-
-		renderHook(() => useZodFormPersistence(form, "test-key"));
-
-		await waitFor(() => {
-			expect(form.loadFromStorage).toHaveBeenCalledWith("test-key");
-		});
-	});
-
-	it("should auto-save when enabled", async () => {
-		const form = {
-			loadFromStorage: vi.fn(),
-			saveToStorage: vi.fn(),
-			watch: vi.fn((callback) => {
-				// Simulate form change
-				setTimeout(() => callback(), 100);
-				return { unsubscribe: vi.fn() };
-			}),
-		} as unknown;
-
-		renderHook(() => useZodFormPersistence(form, "test-key", true));
-
-		await waitFor(() => {
-			expect(form.saveToStorage).toHaveBeenCalledWith("test-key");
-		});
-	});
-
-	it("should not auto-save when disabled", () => {
-		const form = {
-			loadFromStorage: vi.fn(),
-			saveToStorage: vi.fn(),
-			watch: vi.fn(() => ({ unsubscribe: vi.fn() })),
-		} as unknown;
-
-		renderHook(() => useZodFormPersistence(form, "test-key", false));
-
-		expect(form.watch).not.toHaveBeenCalled();
-	});
-
-	it("should clear storage", () => {
-		const form = {
-			loadFromStorage: vi.fn(),
-			saveToStorage: vi.fn(),
-			clearStorage: vi.fn(),
-			watch: vi.fn(() => ({ unsubscribe: vi.fn() })),
-		} as unknown;
-
-		const { result } = renderHook(() =>
-			useZodFormPersistence(form, "test-key"),
-		);
-
-		act(() => {
-			result.current.clearStorage();
-		});
-
-		expect(form.clearStorage).toHaveBeenCalledWith("test-key");
-	});
-});
-
-describe("useZodFormValidation", () => {
-	const testSchema = z.object({
-		name: z.string(),
-	});
-
-	beforeEach(() => {
-		vi.clearAllMocks();
-	});
-
-	it("should not validate when realTimeValidation is false", () => {
-		const form = {
-			watch: vi.fn(() => ({ unsubscribe: vi.fn() })),
-			validateField: vi.fn(),
-			getFieldError: vi.fn(),
-		} as unknown;
-
-		renderHook(() => useZodFormValidation(form, false));
-
-		expect(form.watch).not.toHaveBeenCalled();
-	});
-
-	it("should validate in real-time when enabled", async () => {
-		const form = {
-			watch: vi.fn((callback) => {
-				// Simulate field change
-				setTimeout(() => callback({}, { name: "email" }), 100);
-				return { unsubscribe: vi.fn() };
-			}),
-			validateField: vi.fn(() => Promise.resolve(true)),
-			getFieldError: vi.fn(() => {}),
-		} as unknown;
-
-		const { result } = renderHook(() => useZodFormValidation(form, true));
-
-		await waitFor(() => {
-			expect(form.validateField).toHaveBeenCalledWith("email");
-		});
-
-		expect(result.current.email).toEqual({
-			isValid: true,
-			error: undefined,
-		});
-	});
-
-	it("should track validation errors", async () => {
-		const form = {
-			watch: vi.fn((callback) => {
-				// Simulate field change
-				setTimeout(() => callback({}, { name: "email" }), 100);
-				return { unsubscribe: vi.fn() };
-			}),
-			validateField: vi.fn(() => Promise.resolve(false)),
-			getFieldError: vi.fn(() => "Invalid email"),
-		} as unknown;
-
-		const { result } = renderHook(() => useZodFormValidation(form, true));
-
-		await waitFor(() => {
-			expect(result.current.email).toEqual({
-				isValid: false,
-				error: "Invalid email",
-			});
-		});
-	});
-});
-
-describe("createZodFormProvider", () => {
-	const testSchema = z.object({
-		name: z.string(),
-	});
-
-	it("should create form provider component", () => {
-		const FormProvider = createZodFormProvider(testSchema);
-
-		const childrenMock = vi.fn();
-		childrenMock.mockReturnValue(
-React.createElement("div", null, "Form content"),
-		);
-
-		render(
-React.createElement(FormProvider, { onSubmit: vi.fn() }, childrenMock),
-		);
-
-		expect(childrenMock).toHaveBeenCalled();
-		expect(childrenMock.mock.calls[0][0]).toHaveProperty("submitForm");
-		expect(childrenMock.mock.calls[0][0]).toHaveProperty("getFormData");
-		expect(childrenMock.mock.calls[0][0]).toHaveProperty("schema", testSchema);
-	});
-
-	it("should pass props to useZodForm", () => {
-		const FormProvider = createZodFormProvider(testSchema);
-		const onSubmit = vi.fn();
-		const onError = vi.fn();
-
-		const childrenMock = vi.fn();
-		childrenMock.mockReturnValue(
-React.createElement("div", null, "Form content"),
-		);
-
-		render(
-=======
 mock.module('react-hook-form', () => ({
   useForm: vi.fn(() => ({
     register: vi.fn(),
@@ -2103,5 +1049,4 @@
     const form = childrenMock.mock.calls[0][0]
     expect(form).toBeDefined()
   })
-})
->>>>>>> fff2b04a
+})