--- conflicted
+++ resolved
@@ -1,489 +1,462 @@
-<<<<<<< HEAD
-import { AIMessageContent } from "@/src/components/ui/kibo-ui/ai/message";
-=======
 import { render, screen } from '@testing-library/react'
 import { vi } from 'vitest'
 import { AIMessage, AIMessageAvatar, AIMessageContent } from './message'
->>>>>>> fff2b04a
 
 // Mock the Avatar components
-vi.mock("@/components/ui/avatar", () => ({
-	Avatar: ({ children, className, ...props }: any) => (
-		<div className={className} data-testid="avatar" {...props}>
-			{children}
-		</div>
-	),
-	AvatarImage: ({ src, alt, className, ...props }: any) => (
-		<div
-			aria-label={alt}
-			className={className}
-			data-src={src}
-			data-testid="avatar-image"
-			{...props}
-		/>
-	),
-	AvatarFallback: ({ children, className, ...props }: any) => (
-		<div className={className} data-testid="avatar-fallback" {...props}>
-			{children}
-		</div>
-	),
-}));
+vi.mock('@/components/ui/avatar', () => ({
+  Avatar: ({ children, className, ...props }: any) => (
+    <div className={className} data-testid="avatar" {...props}>
+      {children}
+    </div>
+  ),
+  AvatarImage: ({ src, alt, className, ...props }: any) => (
+    <div
+      className={className}
+      data-src={src}
+      data-testid="avatar-image"
+      aria-label={alt}
+      {...props}
+    />
+  ),
+  AvatarFallback: ({ children, className, ...props }: any) => (
+    <div className={className} data-testid="avatar-fallback" {...props}>
+      {children}
+    </div>
+  ),
+}))
 
 // Mock the cn utility
-vi.mock("/lib/utils", () => ({
-	cn: vi.fn((...classes) => classes.filter(Boolean).join(" ")),
-}));
-
-describe("AIMessage Components", () => {
-	describe("AIMessage", () => {
-		it("renders with user message styling", () => {
-			render(
-				<AIMessage from="user">
-					<div>User message</div>
-				</AIMessage>,
-			);
-
-			const message = screen.getByText("User message").parentElement;
-			expect(message).toHaveClass("is-user");
-		});
-
-		it("renders with assistant message styling", () => {
-			render(
-				<AIMessage from="assistant">
-					<div>Assistant message</div>
-				</AIMessage>,
-			);
-
-			const message = screen.getByText("Assistant message").parentElement;
-			expect(message).toHaveClass("is-assistant");
-			expect(message).toHaveClass("flex-row-reverse");
-		});
-
-		it("applies custom className", () => {
-			render(
-				<AIMessage className="custom-message" from="user">
-					<div>Message</div>
-				</AIMessage>,
-			);
-
-			const message = screen.getByText("Message").parentElement;
-			expect(message).toHaveClass("custom-message");
-		});
-
-		it("passes through additional props", () => {
-			render(
-				<AIMessage data-testid="custom-message" from="user" id="message-1">
-					<div>Message</div>
-				</AIMessage>,
-			);
-
-			const message = screen.getByTestId("custom-message");
-			expect(message).toHaveAttribute("id", "message-1");
-		});
-
-		it("has proper base styling classes", () => {
-			render(
-				<AIMessage from="user">
-					<div>Message</div>
-				</AIMessage>,
-			);
-
-			const message = screen.getByText("Message").parentElement;
-			expect(message).toHaveClass("group");
-			expect(message).toHaveClass("flex");
-			expect(message).toHaveClass("w-full");
-			expect(message).toHaveClass("items-end");
-			expect(message).toHaveClass("justify-end");
-			expect(message).toHaveClass("gap-2");
-			expect(message).toHaveClass("py-4");
-		});
-
-		it("renders multiple children", () => {
-			render(
-				<AIMessage from="assistant">
-					<div>Child 1</div>
-					<div>Child 2</div>
-					<div>Child 3</div>
-				</AIMessage>,
-			);
-
-			expect(screen.getByText("Child 1")).toBeInTheDocument();
-			expect(screen.getByText("Child 2")).toBeInTheDocument();
-			expect(screen.getByText("Child 3")).toBeInTheDocument();
-		});
-	});
-
-	describe("AIMessageContent", () => {
-		it("renders with default styling", () => {
-			render(
-				<AIMessageContent>
-					<div>Message content</div>
-				</AIMessageContent>,
-			);
-
-			const content =
-				screen.getByText("Message content").parentElement?.parentElement;
-			expect(content).toHaveClass("flex");
-			expect(content).toHaveClass("flex-col");
-			expect(content).toHaveClass("gap-2");
-			expect(content).toHaveClass("rounded-lg");
-			expect(content).toHaveClass("px-4");
-			expect(content).toHaveClass("py-3");
-			expect(content).toHaveClass("text-sm");
-		});
-
-		it("applies muted background by default", () => {
-			render(
-				<AIMessageContent>
-					<div>Content</div>
-				</AIMessageContent>,
-			);
-
-			const content = screen.getByText("Content").parentElement?.parentElement;
-			expect(content).toHaveClass("bg-muted");
-			expect(content).toHaveClass("text-foreground");
-		});
-
-		it("applies user styling when in user message", () => {
-			render(
-				<AIMessage from="user">
-					<AIMessageContent>
-						<div>User content</div>
-					</AIMessageContent>
-				</AIMessage>,
-			);
-
-			const content =
-				screen.getByText("User content").parentElement?.parentElement;
-			expect(content).toHaveClass("group-[.is-user]:bg-primary");
-			expect(content).toHaveClass("group-[.is-user]:text-primary-foreground");
-		});
-
-		it("applies custom className", () => {
-			render(
-				<AIMessageContent className="custom-content">
-					<div>Content</div>
-				</AIMessageContent>,
-			);
-
-			const content = screen.getByText("Content").parentElement?.parentElement;
-			expect(content).toHaveClass("custom-content");
-		});
-
-		it("passes through additional props", () => {
-			render(
-				<AIMessageContent data-testid="message-content" id="content-1">
-					<div>Content</div>
-				</AIMessageContent>,
-			);
-
-			const content = screen.getByTestId("message-content");
-			expect(content).toHaveAttribute("id", "content-1");
-		});
-
-		it("wraps content in is-user:dark div", () => {
-			render(
-				<AIMessageContent>
-					<div>Content</div>
-				</AIMessageContent>,
-			);
-
-			const wrapper = screen.getByText("Content").parentElement;
-			expect(wrapper).toHaveClass("is-user:dark");
-		});
-
-		it("handles multiple content elements", () => {
-			render(
-				<AIMessageContent>
-					<p>Paragraph 1</p>
-					<p>Paragraph 2</p>
-					<div>Div content</div>
-				</AIMessageContent>,
-			);
-
-			expect(screen.getByText("Paragraph 1")).toBeInTheDocument();
-			expect(screen.getByText("Paragraph 2")).toBeInTheDocument();
-			expect(screen.getByText("Div content")).toBeInTheDocument();
-		});
-
-		it("handles text content", () => {
-			render(<AIMessageContent>Plain text content</AIMessageContent>);
-
-			expect(screen.getByText("Plain text content")).toBeInTheDocument();
-		});
-	});
-
-	describe("AIMessageAvatar", () => {
-		it("renders with required props", () => {
-			render(<AIMessageAvatar name="John Doe" src="/avatar.jpg" />);
-
-			const avatar = screen.getByTestId("avatar");
-			expect(avatar).toBeInTheDocument();
-			expect(avatar).toHaveClass("size-8");
-
-			const image = screen.getByTestId("avatar-image");
-			expect(image).toHaveAttribute("src", "/avatar.jpg");
-			expect(image).toHaveAttribute("alt", "");
-
-			const fallback = screen.getByTestId("avatar-fallback");
-			expect(fallback).toHaveTextContent("JO");
-		});
-
-		it("renders without name", () => {
-			render(<AIMessageAvatar src="/avatar.jpg" />);
-
-			const fallback = screen.getByTestId("avatar-fallback");
-			expect(fallback).toHaveTextContent("ME");
-		});
-
-		it("handles empty name", () => {
-			render(<AIMessageAvatar name="" src="/avatar.jpg" />);
-
-			const fallback = screen.getByTestId("avatar-fallback");
-			expect(fallback).toHaveTextContent("ME");
-		});
-
-		it("handles single character name", () => {
-			render(<AIMessageAvatar name="A" src="/avatar.jpg" />);
-
-			const fallback = screen.getByTestId("avatar-fallback");
-			expect(fallback).toHaveTextContent("A");
-		});
-
-		it("takes first two characters of name", () => {
-			render(<AIMessageAvatar name="Assistant" src="/avatar.jpg" />);
-
-			const fallback = screen.getByTestId("avatar-fallback");
-			expect(fallback).toHaveTextContent("AS");
-		});
-
-		it("applies custom className", () => {
-			render(
-				<AIMessageAvatar
-					className="custom-avatar"
-					name="Test"
-					src="/avatar.jpg"
-				/>,
-			);
-
-			const avatar = screen.getByTestId("avatar");
-			expect(avatar).toHaveClass("custom-avatar");
-		});
-
-		it("passes through additional props", () => {
-			render(
-				<AIMessageAvatar
-					data-testid="custom-avatar"
-					id="avatar-1"
-					name="Test"
-					src="/avatar.jpg"
-				/>,
-			);
-
-			const avatar = screen.getByTestId("custom-avatar");
-			expect(avatar).toHaveAttribute("id", "avatar-1");
-		});
-
-		it("has proper image attributes", () => {
-			render(<AIMessageAvatar name="Test" src="/avatar.jpg" />);
-
-			const image = screen.getByTestId("avatar-image");
-			expect(image).toHaveAttribute("alt", "");
-			expect(image).toHaveClass("mt-0");
-			expect(image).toHaveClass("mb-0");
-		});
-	});
-
-	describe("Integration", () => {
-		it("renders complete user message", () => {
-			render(
-				<AIMessage from="user">
-					<AIMessageContent>
-						<p>Hello, how are you?</p>
-					</AIMessageContent>
-					<AIMessageAvatar name="John Doe" src="/user.jpg" />
-				</AIMessage>,
-			);
-
-			const message = screen
-				.getByText("Hello, how are you?")
-				.closest(".is-user");
-			expect(message).toBeInTheDocument();
-
-			const avatar = screen.getByTestId("avatar");
-			expect(avatar).toBeInTheDocument();
-
-			const content = screen.getByText("Hello, how are you?").parentElement
-				?.parentElement;
-			expect(content).toHaveClass("group-[.is-user]:bg-primary");
-		});
-
-		it("renders complete assistant message", () => {
-			render(
-				<AIMessage from="assistant">
-					<AIMessageAvatar name="AI Assistant" src="/assistant.jpg" />
-					<AIMessageContent>
-						<p>I'm doing well, thank you!</p>
-					</AIMessageContent>
-				</AIMessage>,
-			);
-
-			const message = screen
-				.getByText("I'm doing well, thank you!")
-				.closest(".is-assistant");
-			expect(message).toBeInTheDocument();
-			expect(message).toHaveClass("flex-row-reverse");
-
-			const avatar = screen.getByTestId("avatar");
-			expect(avatar).toBeInTheDocument();
-
-			const fallback = screen.getByTestId("avatar-fallback");
-			expect(fallback).toHaveTextContent("AI");
-		});
-
-		it("handles message without avatar", () => {
-			render(
-				<AIMessage from="user">
-					<AIMessageContent>
-						<p>Message without avatar</p>
-					</AIMessageContent>
-				</AIMessage>,
-			);
-
-			expect(screen.getByText("Message without avatar")).toBeInTheDocument();
-			expect(screen.queryByTestId("avatar")).not.toBeInTheDocument();
-		});
-
-		it("handles message with only avatar", () => {
-			render(
-				<AIMessage from="assistant">
-					<AIMessageAvatar name="Assistant" src="/avatar.jpg" />
-				</AIMessage>,
-			);
-
-			expect(screen.getByTestId("avatar")).toBeInTheDocument();
-			expect(screen.queryByText("Message")).not.toBeInTheDocument();
-		});
-
-		it("applies responsive styling correctly", () => {
-			render(
-				<AIMessage from="user">
-					<AIMessageContent>
-						<p>Test message</p>
-					</AIMessageContent>
-				</AIMessage>,
-			);
-
-			const message = screen.getByText("Test message").closest(".is-user");
-			expect(message).toHaveClass("[&>div]:max-w-[80%]");
-		});
-	});
-
-	describe("Accessibility", () => {
-		it("has proper semantic structure", () => {
-			render(
-				<AIMessage from="user">
-					<AIMessageContent>
-						<p>Test message</p>
-					</AIMessageContent>
-					<AIMessageAvatar name="User" src="/avatar.jpg" />
-				</AIMessage>,
-			);
-
-			// The message should be in a proper container
-			const message = screen.getByText("Test message").closest("div");
-			expect(message).toBeInTheDocument();
-
-			// Avatar should have proper alt text (empty as per design)
-			const image = screen.getByTestId("avatar-image");
-			expect(image).toHaveAttribute("alt", "");
-		});
-
-		it("provides fallback text for avatars", () => {
-			render(
-				<AIMessage from="assistant">
-					<AIMessageAvatar name="AI Assistant" src="/broken-image.jpg" />
-					<AIMessageContent>
-						<p>Message content</p>
-					</AIMessageContent>
-				</AIMessage>,
-			);
-
-			const fallback = screen.getByTestId("avatar-fallback");
-			expect(fallback).toHaveTextContent("AI");
-		});
-
-		it("handles screen reader considerations", () => {
-			render(
-				<AIMessage aria-label="Assistant message" from="assistant" role="group">
-					<AIMessageAvatar name="Assistant" src="/avatar.jpg" />
-					<AIMessageContent>
-						<p>Accessible message</p>
-					</AIMessageContent>
-				</AIMessage>,
-			);
-
-			const message = screen.getByRole("group");
-			expect(message).toHaveAttribute("aria-label", "Assistant message");
-		});
-	});
-
-	describe("Edge Cases", () => {
-		it("handles very long names in avatar", () => {
-			render(
-				<AIMessageAvatar
-					name="Very Long Name That Should Be Truncated"
-					src="/avatar.jpg"
-				/>,
-			);
-
-			const fallback = screen.getByTestId("avatar-fallback");
-			expect(fallback).toHaveTextContent("VE");
-		});
-
-		it("handles special characters in names", () => {
-			render(<AIMessageAvatar name="@#$%^&*()" src="/avatar.jpg" />);
-
-			const fallback = screen.getByTestId("avatar-fallback");
-			expect(fallback).toHaveTextContent("@#");
-		});
-
-		it("handles unicode characters in names", () => {
-			render(<AIMessageAvatar name="🤖 Assistant" src="/avatar.jpg" />);
-
-			const fallback = screen.getByTestId("avatar-fallback");
-			expect(fallback).toHaveTextContent("🤖");
-		});
-
-		it("handles empty content", () => {
-			render(<AIMessageContent>{/* Empty content */}</AIMessageContent>);
-
-			const content = screen.getByRole("generic");
-			expect(content).toBeInTheDocument();
-		});
-
-		it("handles null/undefined children", () => {
-			render(
-				<AIMessage from="user">
-					{null}
-					{undefined}
-					<AIMessageContent>
-						<p>Valid content</p>
-					</AIMessageContent>
-				</AIMessage>,
-			);
-
-			expect(screen.getByText("Valid content")).toBeInTheDocument();
-		});
-
-		it("handles missing src in avatar", () => {
-			render(<AIMessageAvatar name="Test" src="" />);
-
-			const image = screen.getByTestId("avatar-image");
-			expect(image).toHaveAttribute("src", "");
-
-			const fallback = screen.getByTestId("avatar-fallback");
-			expect(fallback).toHaveTextContent("TE");
-		});
-	});
-});+vi.mock('/lib/utils', () => ({
+  cn: vi.fn((...classes) => classes.filter(Boolean).join(' ')),
+}))
+
+describe('AIMessage Components', () => {
+  describe('AIMessage', () => {
+    it('renders with user message styling', () => {
+      render(
+        <AIMessage from="user">
+          <div>User message</div>
+        </AIMessage>
+      )
+
+      const message = screen.getByText('User message').parentElement
+      expect(message).toHaveClass('is-user')
+    })
+
+    it('renders with assistant message styling', () => {
+      render(
+        <AIMessage from="assistant">
+          <div>Assistant message</div>
+        </AIMessage>
+      )
+
+      const message = screen.getByText('Assistant message').parentElement
+      expect(message).toHaveClass('is-assistant')
+      expect(message).toHaveClass('flex-row-reverse')
+    })
+
+    it('applies custom className', () => {
+      render(
+        <AIMessage className="custom-message" from="user">
+          <div>Message</div>
+        </AIMessage>
+      )
+
+      const message = screen.getByText('Message').parentElement
+      expect(message).toHaveClass('custom-message')
+    })
+
+    it('passes through additional props', () => {
+      render(
+        <AIMessage data-testid="custom-message" from="user" id="message-1">
+          <div>Message</div>
+        </AIMessage>
+      )
+
+      const message = screen.getByTestId('custom-message')
+      expect(message).toHaveAttribute('id', 'message-1')
+    })
+
+    it('has proper base styling classes', () => {
+      render(
+        <AIMessage from="user">
+          <div>Message</div>
+        </AIMessage>
+      )
+
+      const message = screen.getByText('Message').parentElement
+      expect(message).toHaveClass('group')
+      expect(message).toHaveClass('flex')
+      expect(message).toHaveClass('w-full')
+      expect(message).toHaveClass('items-end')
+      expect(message).toHaveClass('justify-end')
+      expect(message).toHaveClass('gap-2')
+      expect(message).toHaveClass('py-4')
+    })
+
+    it('renders multiple children', () => {
+      render(
+        <AIMessage from="assistant">
+          <div>Child 1</div>
+          <div>Child 2</div>
+          <div>Child 3</div>
+        </AIMessage>
+      )
+
+      expect(screen.getByText('Child 1')).toBeInTheDocument()
+      expect(screen.getByText('Child 2')).toBeInTheDocument()
+      expect(screen.getByText('Child 3')).toBeInTheDocument()
+    })
+  })
+
+  describe('AIMessageContent', () => {
+    it('renders with default styling', () => {
+      render(
+        <AIMessageContent>
+          <div>Message content</div>
+        </AIMessageContent>
+      )
+
+      const content = screen.getByText('Message content').parentElement?.parentElement
+      expect(content).toHaveClass('flex')
+      expect(content).toHaveClass('flex-col')
+      expect(content).toHaveClass('gap-2')
+      expect(content).toHaveClass('rounded-lg')
+      expect(content).toHaveClass('px-4')
+      expect(content).toHaveClass('py-3')
+      expect(content).toHaveClass('text-sm')
+    })
+
+    it('applies muted background by default', () => {
+      render(
+        <AIMessageContent>
+          <div>Content</div>
+        </AIMessageContent>
+      )
+
+      const content = screen.getByText('Content').parentElement?.parentElement
+      expect(content).toHaveClass('bg-muted')
+      expect(content).toHaveClass('text-foreground')
+    })
+
+    it('applies user styling when in user message', () => {
+      render(
+        <AIMessage from="user">
+          <AIMessageContent>
+            <div>User content</div>
+          </AIMessageContent>
+        </AIMessage>
+      )
+
+      const content = screen.getByText('User content').parentElement?.parentElement
+      expect(content).toHaveClass('group-[.is-user]:bg-primary')
+      expect(content).toHaveClass('group-[.is-user]:text-primary-foreground')
+    })
+
+    it('applies custom className', () => {
+      render(
+        <AIMessageContent className="custom-content">
+          <div>Content</div>
+        </AIMessageContent>
+      )
+
+      const content = screen.getByText('Content').parentElement?.parentElement
+      expect(content).toHaveClass('custom-content')
+    })
+
+    it('passes through additional props', () => {
+      render(
+        <AIMessageContent data-testid="message-content" id="content-1">
+          <div>Content</div>
+        </AIMessageContent>
+      )
+
+      const content = screen.getByTestId('message-content')
+      expect(content).toHaveAttribute('id', 'content-1')
+    })
+
+    it('wraps content in is-user:dark div', () => {
+      render(
+        <AIMessageContent>
+          <div>Content</div>
+        </AIMessageContent>
+      )
+
+      const wrapper = screen.getByText('Content').parentElement
+      expect(wrapper).toHaveClass('is-user:dark')
+    })
+
+    it('handles multiple content elements', () => {
+      render(
+        <AIMessageContent>
+          <p>Paragraph 1</p>
+          <p>Paragraph 2</p>
+          <div>Div content</div>
+        </AIMessageContent>
+      )
+
+      expect(screen.getByText('Paragraph 1')).toBeInTheDocument()
+      expect(screen.getByText('Paragraph 2')).toBeInTheDocument()
+      expect(screen.getByText('Div content')).toBeInTheDocument()
+    })
+
+    it('handles text content', () => {
+      render(<AIMessageContent>Plain text content</AIMessageContent>)
+
+      expect(screen.getByText('Plain text content')).toBeInTheDocument()
+    })
+  })
+
+  describe('AIMessageAvatar', () => {
+    it('renders with required props', () => {
+      render(<AIMessageAvatar name="John Doe" src="/avatar.jpg" />)
+
+      const avatar = screen.getByTestId('avatar')
+      expect(avatar).toBeInTheDocument()
+      expect(avatar).toHaveClass('size-8')
+
+      const image = screen.getByTestId('avatar-image')
+      expect(image).toHaveAttribute('src', '/avatar.jpg')
+      expect(image).toHaveAttribute('alt', '')
+
+      const fallback = screen.getByTestId('avatar-fallback')
+      expect(fallback).toHaveTextContent('JO')
+    })
+
+    it('renders without name', () => {
+      render(<AIMessageAvatar src="/avatar.jpg" />)
+
+      const fallback = screen.getByTestId('avatar-fallback')
+      expect(fallback).toHaveTextContent('ME')
+    })
+
+    it('handles empty name', () => {
+      render(<AIMessageAvatar name="" src="/avatar.jpg" />)
+
+      const fallback = screen.getByTestId('avatar-fallback')
+      expect(fallback).toHaveTextContent('ME')
+    })
+
+    it('handles single character name', () => {
+      render(<AIMessageAvatar name="A" src="/avatar.jpg" />)
+
+      const fallback = screen.getByTestId('avatar-fallback')
+      expect(fallback).toHaveTextContent('A')
+    })
+
+    it('takes first two characters of name', () => {
+      render(<AIMessageAvatar name="Assistant" src="/avatar.jpg" />)
+
+      const fallback = screen.getByTestId('avatar-fallback')
+      expect(fallback).toHaveTextContent('AS')
+    })
+
+    it('applies custom className', () => {
+      render(<AIMessageAvatar className="custom-avatar" name="Test" src="/avatar.jpg" />)
+
+      const avatar = screen.getByTestId('avatar')
+      expect(avatar).toHaveClass('custom-avatar')
+    })
+
+    it('passes through additional props', () => {
+      render(
+        <AIMessageAvatar data-testid="custom-avatar" id="avatar-1" name="Test" src="/avatar.jpg" />
+      )
+
+      const avatar = screen.getByTestId('custom-avatar')
+      expect(avatar).toHaveAttribute('id', 'avatar-1')
+    })
+
+    it('has proper image attributes', () => {
+      render(<AIMessageAvatar name="Test" src="/avatar.jpg" />)
+
+      const image = screen.getByTestId('avatar-image')
+      expect(image).toHaveAttribute('alt', '')
+      expect(image).toHaveClass('mt-0')
+      expect(image).toHaveClass('mb-0')
+    })
+  })
+
+  describe('Integration', () => {
+    it('renders complete user message', () => {
+      render(
+        <AIMessage from="user">
+          <AIMessageContent>
+            <p>Hello, how are you?</p>
+          </AIMessageContent>
+          <AIMessageAvatar name="John Doe" src="/user.jpg" />
+        </AIMessage>
+      )
+
+      const message = screen.getByText('Hello, how are you?').closest('.is-user')
+      expect(message).toBeInTheDocument()
+
+      const avatar = screen.getByTestId('avatar')
+      expect(avatar).toBeInTheDocument()
+
+      const content = screen.getByText('Hello, how are you?').parentElement?.parentElement
+      expect(content).toHaveClass('group-[.is-user]:bg-primary')
+    })
+
+    it('renders complete assistant message', () => {
+      render(
+        <AIMessage from="assistant">
+          <AIMessageAvatar name="AI Assistant" src="/assistant.jpg" />
+          <AIMessageContent>
+            <p>I'm doing well, thank you!</p>
+          </AIMessageContent>
+        </AIMessage>
+      )
+
+      const message = screen.getByText("I'm doing well, thank you!").closest('.is-assistant')
+      expect(message).toBeInTheDocument()
+      expect(message).toHaveClass('flex-row-reverse')
+
+      const avatar = screen.getByTestId('avatar')
+      expect(avatar).toBeInTheDocument()
+
+      const fallback = screen.getByTestId('avatar-fallback')
+      expect(fallback).toHaveTextContent('AI')
+    })
+
+    it('handles message without avatar', () => {
+      render(
+        <AIMessage from="user">
+          <AIMessageContent>
+            <p>Message without avatar</p>
+          </AIMessageContent>
+        </AIMessage>
+      )
+
+      expect(screen.getByText('Message without avatar')).toBeInTheDocument()
+      expect(screen.queryByTestId('avatar')).not.toBeInTheDocument()
+    })
+
+    it('handles message with only avatar', () => {
+      render(
+        <AIMessage from="assistant">
+          <AIMessageAvatar name="Assistant" src="/avatar.jpg" />
+        </AIMessage>
+      )
+
+      expect(screen.getByTestId('avatar')).toBeInTheDocument()
+      expect(screen.queryByText('Message')).not.toBeInTheDocument()
+    })
+
+    it('applies responsive styling correctly', () => {
+      render(
+        <AIMessage from="user">
+          <AIMessageContent>
+            <p>Test message</p>
+          </AIMessageContent>
+        </AIMessage>
+      )
+
+      const message = screen.getByText('Test message').closest('.is-user')
+      expect(message).toHaveClass('[&>div]:max-w-[80%]')
+    })
+  })
+
+  describe('Accessibility', () => {
+    it('has proper semantic structure', () => {
+      render(
+        <AIMessage from="user">
+          <AIMessageContent>
+            <p>Test message</p>
+          </AIMessageContent>
+          <AIMessageAvatar name="User" src="/avatar.jpg" />
+        </AIMessage>
+      )
+
+      // The message should be in a proper container
+      const message = screen.getByText('Test message').closest('div')
+      expect(message).toBeInTheDocument()
+
+      // Avatar should have proper alt text (empty as per design)
+      const image = screen.getByTestId('avatar-image')
+      expect(image).toHaveAttribute('alt', '')
+    })
+
+    it('provides fallback text for avatars', () => {
+      render(
+        <AIMessage from="assistant">
+          <AIMessageAvatar name="AI Assistant" src="/broken-image.jpg" />
+          <AIMessageContent>
+            <p>Message content</p>
+          </AIMessageContent>
+        </AIMessage>
+      )
+
+      const fallback = screen.getByTestId('avatar-fallback')
+      expect(fallback).toHaveTextContent('AI')
+    })
+
+    it('handles screen reader considerations', () => {
+      render(
+        <AIMessage aria-label="Assistant message" from="assistant" role="group">
+          <AIMessageAvatar name="Assistant" src="/avatar.jpg" />
+          <AIMessageContent>
+            <p>Accessible message</p>
+          </AIMessageContent>
+        </AIMessage>
+      )
+
+      const message = screen.getByRole('group')
+      expect(message).toHaveAttribute('aria-label', 'Assistant message')
+    })
+  })
+
+  describe('Edge Cases', () => {
+    it('handles very long names in avatar', () => {
+      render(<AIMessageAvatar name="Very Long Name That Should Be Truncated" src="/avatar.jpg" />)
+
+      const fallback = screen.getByTestId('avatar-fallback')
+      expect(fallback).toHaveTextContent('VE')
+    })
+
+    it('handles special characters in names', () => {
+      render(<AIMessageAvatar name="@#$%^&*()" src="/avatar.jpg" />)
+
+      const fallback = screen.getByTestId('avatar-fallback')
+      expect(fallback).toHaveTextContent('@#')
+    })
+
+    it('handles unicode characters in names', () => {
+      render(<AIMessageAvatar name="🤖 Assistant" src="/avatar.jpg" />)
+
+      const fallback = screen.getByTestId('avatar-fallback')
+      expect(fallback).toHaveTextContent('🤖')
+    })
+
+    it('handles empty content', () => {
+      render(<AIMessageContent>{/* Empty content */}</AIMessageContent>)
+
+      const content = screen.getByRole('generic')
+      expect(content).toBeInTheDocument()
+    })
+
+    it('handles null/undefined children', () => {
+      render(
+        <AIMessage from="user">
+          {null}
+          {undefined}
+          <AIMessageContent>
+            <p>Valid content</p>
+          </AIMessageContent>
+        </AIMessage>
+      )
+
+      expect(screen.getByText('Valid content')).toBeInTheDocument()
+    })
+
+    it('handles missing src in avatar', () => {
+      render(<AIMessageAvatar name="Test" src="" />)
+
+      const image = screen.getByTestId('avatar-image')
+      expect(image).toHaveAttribute('src', '')
+
+      const fallback = screen.getByTestId('avatar-fallback')
+      expect(fallback).toHaveTextContent('TE')
+    })
+  })
+})