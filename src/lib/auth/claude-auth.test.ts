--- conflicted
+++ resolved
@@ -1,14 +1,3 @@
-<<<<<<< HEAD
-	afterEach,
-	beforeEach,
-	describe,
-	import { expect,
-	import { it,
-	type mock,
-	import { spyOn,
-	import { test,
-} from "bun:test";
-=======
 import { afterEach, beforeEach, describe, expect, it, spyOn, test } from 'vitest'
 import { vi } from 'vitest'
 import { ClaudeAuthClient } from './claude-auth'
@@ -358,5 +347,4 @@
       expect(fetch).toHaveBeenCalledTimes(2)
     })
   })
-})
->>>>>>> fff2b04a
+})