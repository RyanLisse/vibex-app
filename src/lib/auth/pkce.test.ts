--- conflicted
+++ resolved
@@ -1,247 +1,241 @@
-<<<<<<< HEAD
-	afterEach,
-	beforeEach,
-	describe,
-	import { expect,
-	import { it,
-	import { mock,
-	import { spyOn,
-	import { test
-} from "bun:test";
-import * as cryptoModule from "node:crypto";
-import { vi } from "vitest";
-	generateCodeChallenge,
-	generateCodeVerifier
-} from "@/src/lib/auth/pkce";
-=======
 import { afterEach, beforeEach, describe, expect, it, spyOn, test } from 'vitest'
 import * as cryptoModule from 'node:crypto'
 import { vi } from 'vitest'
 import { generateCodeChallenge, generateCodeVerifier } from './pkce'
->>>>>>> fff2b04a
 
 // Mock crypto module
-vi.mock("crypto");
-
-describe("PKCE utilities", () => {
-	const mockRandomBytes = cryptoModule.randomBytes as MockedFunction<
-		typeof cryptoModule.randomBytes
-	>;
-	const mockCreateHash = cryptoModule.createHash as MockedFunction<
-		typeof cryptoModule.createHash
-	>;
-
-
-	beforeEach(() => {
-		vi.clearAllMocks();
-	});
-
-
-	describe("generateCodeVerifier", () => {
-		it("should generate a code verifier with default length", () => {
-			const mockBuffer = Buffer.from("a".repeat(32));
-			mockRandomBytes.mockReturnValue(mockBuffer);
-
-			const verifier = generateCodeVerifier();
-
-			expect(mockRandomBytes).toHaveBeenCalledWith(32);
-			expect(verifier).toBe("YWFhYWFhYWFhYWFhYWFhYWFhYWFhYWFhYWFhYWFhYWFh");
-		});
-
-		it("should generate a code verifier with custom length", () => {
-			const mockBuffer = Buffer.from("b".repeat(64));
-			mockRandomBytes.mockReturnValue(mockBuffer);
-
-			const verifier = generateCodeVerifier(64);
-
-			expect(mockRandomBytes).toHaveBeenCalledWith(64);
-			expect(verifier).toMatch(/^[A-Za-z0-9_-]+$/);
-		});
-
-		it("should properly encode to Base64URL format", () => {
-			// Test buffer that would produce +, /, and = in standard base64
-			const testData = Buffer.from([251, 255, 254]);
-			mockRandomBytes.mockReturnValue(testData);
-
-			const verifier = generateCodeVerifier(3);
-
-			// Should not contain +, /, or =
-			expect(verifier).not.toContain("+");
-			expect(verifier).not.toContain("/");
-			expect(verifier).not.toContain("=");
-			// Should contain - and _ instead
-			expect(verifier).toBe("-__-");
-		});
-
-		it("should generate different verifiers on each call", () => {
-			mockRandomBytes
-				.mockReturnValueOnce(Buffer.from("a".repeat(32)))
-				.mockReturnValueOnce(Buffer.from("b".repeat(32)));
-
-			const verifier1 = generateCodeVerifier();
-			const verifier2 = generateCodeVerifier();
-
-			expect(verifier1).not.toBe(verifier2);
-		});
-
-		it("should handle crypto errors", () => {
-			mockRandomBytes.mockImplementation(() => {
-				throw new Error("Crypto error");
-			});
-
-			expect(() => generateCodeVerifier()).toThrow("Crypto error");
-		});
-	});
-
-	describe("generateCodeChallenge", () => {
-		it("should generate a valid code challenge from verifier", () => {
-			const mockHash = {
-				update: vi.fn().mockReturnThis(),
-				digest: vi.fn().mockReturnValue(Buffer.from("hashedvalue")),
-			};
-			mockCreateHash.mockReturnValue(mockHash as any);
-
-			const verifier = "test-verifier";
-			const challenge = generateCodeChallenge(verifier);
-
-			expect(mockCreateHash).toHaveBeenCalledWith("sha256");
-			expect(mockHash.update).toHaveBeenCalledWith(verifier);
-			expect(mockHash.digest).toHaveBeenCalled();
-			expect(challenge).toBe("aGFzaGVkdmFsdWU");
-		});
-
-		it("should properly encode challenge to Base64URL format", () => {
-			const mockHash = {
-				update: vi.fn().mockReturnThis(),
-				digest: vi.fn().mockReturnValue(Buffer.from([251, 255, 254])),
-			};
-			mockCreateHash.mockReturnValue(mockHash as any);
-
-			const challenge = generateCodeChallenge("test");
-
-			// Should not contain standard base64 characters
-			expect(challenge).not.toContain("+");
-			expect(challenge).not.toContain("/");
-			expect(challenge).not.toContain("=");
-			expect(challenge).toBe("-__-");
-		});
-
-		it("should produce consistent challenges for same verifier", () => {
-			const mockHash = {
-				update: vi.fn().mockReturnThis(),
-				digest: vi.fn().mockReturnValue(Buffer.from("consistent")),
-			};
-			mockCreateHash.mockReturnValue(mockHash as any);
-
-			const verifier = "same-verifier";
-			const challenge1 = generateCodeChallenge(verifier);
-			const challenge2 = generateCodeChallenge(verifier);
-
-			expect(challenge1).toBe(challenge2);
-		});
-
-		it("should produce different challenges for different verifiers", () => {
-			const mockHash1 = {
-				update: vi.fn().mockReturnThis(),
-				digest: vi.fn().mockReturnValue(Buffer.from("hash1")),
-			};
-			const mockHash2 = {
-				update: vi.fn().mockReturnThis(),
-				digest: vi.fn().mockReturnValue(Buffer.from("hash2")),
-			};
-
-			mockCreateHash
-				.mockReturnValueOnce(mockHash1 as any)
-				.mockReturnValueOnce(mockHash2 as any);
-
-			const challenge1 = generateCodeChallenge("verifier1");
-			const challenge2 = generateCodeChallenge("verifier2");
-
-			expect(challenge1).not.toBe(challenge2);
-		});
-
-		it("should handle empty verifier", () => {
-			const mockHash = {
-				update: vi.fn().mockReturnThis(),
-				digest: vi.fn().mockReturnValue(Buffer.from("emptyhash")),
-			};
-			mockCreateHash.mockReturnValue(mockHash as any);
-
-			const challenge = generateCodeChallenge("");
-
-			expect(mockHash.update).toHaveBeenCalledWith("");
-			expect(challenge).toBeDefined();
-		});
-
-		it("should handle crypto hash errors", () => {
-			mockCreateHash.mockImplementation(() => {
-				throw new Error("Hash error");
-			});
-
-			expect(() => generateCodeChallenge("test")).toThrow("Hash error");
-		});
-
-		it("should handle update errors", () => {
-			const mockHash = {
-				update: vi.fn().mockImplementation(() => {
-					throw new Error("Update error");
-				}),
-			};
-			mockCreateHash.mockReturnValue(mockHash as any);
-
-			expect(() => generateCodeChallenge("test")).toThrow("Update error");
-		});
-
-		it("should strip padding from Base64URL encoding", () => {
-			// Create buffers of different lengths to test padding removal
-			const testCases = [
-				{ length: 1, expectedPadding: 2 }, // Would have ==
-				{ length: 2, expectedPadding: 1 }, // Would have =
-				{ length: 3, expectedPadding: 0 }, // No padding
-			];
-
-			testCases.forEach(({ length }) => {
-				const mockHash = {
-					update: vi.fn().mockReturnThis(),
-					digest: vi.fn().mockReturnValue(Buffer.alloc(length, "a")),
-				};
-				mockCreateHash.mockReturnValue(mockHash as any);
-
-				const challenge = generateCodeChallenge(`test${length}`);
-
-				// Should not end with = padding
-				expect(challenge).not.toMatch(/=+$/);
-			});
-		});
-	});
-
-	describe("PKCE flow integration", () => {
-		it("should work correctly in a complete PKCE flow", () => {
-			// Mock for verifier generation
-			const verifierBuffer = Buffer.from("secure-random-verifier-data");
-			mockRandomBytes.mockReturnValue(verifierBuffer);
-
-			// Mock for challenge generation
-			const mockHash = {
-				update: vi.fn().mockReturnThis(),
-				digest: vi.fn().mockReturnValue(Buffer.from("challenge-hash")),
-			};
-			mockCreateHash.mockReturnValue(mockHash as any);
-
-			// Generate verifier
-			const verifier = generateCodeVerifier();
-			expect(verifier).toBeDefined();
-			expect(verifier.length).toBeGreaterThan(0);
-
-			// Generate challenge from verifier
-			const challenge = generateCodeChallenge(verifier);
-			expect(challenge).toBeDefined();
-			expect(challenge.length).toBeGreaterThan(0);
-
-			// Verify the hash was created with the verifier
-			expect(mockHash.update).toHaveBeenCalledWith(verifier);
-		});
-
-		it("should generate URL-safe strings", () => {
-			// Test with various byte patterns that could produce problematic characters
-			const testPatterns = [+vi.mock('crypto')
+
+describe('PKCE utilities', () => {
+  const mockRandomBytes = cryptoModule.randomBytes as MockedFunction<
+    typeof cryptoModule.randomBytes
+  >
+  const mockCreateHash = cryptoModule.createHash as MockedFunction<typeof cryptoModule.createHash>
+
+  beforeEach(() => {
+    vi.clearAllMocks()
+  })
+
+  describe('generateCodeVerifier', () => {
+    it('should generate a code verifier with default length', () => {
+      const mockBuffer = Buffer.from('a'.repeat(32))
+      mockRandomBytes.mockReturnValue(mockBuffer)
+
+      const verifier = generateCodeVerifier()
+
+      expect(mockRandomBytes).toHaveBeenCalledWith(32)
+      expect(verifier).toBe('YWFhYWFhYWFhYWFhYWFhYWFhYWFhYWFhYWFhYWFhYWFh')
+    })
+
+    it('should generate a code verifier with custom length', () => {
+      const mockBuffer = Buffer.from('b'.repeat(64))
+      mockRandomBytes.mockReturnValue(mockBuffer)
+
+      const verifier = generateCodeVerifier(64)
+
+      expect(mockRandomBytes).toHaveBeenCalledWith(64)
+      expect(verifier).toMatch(/^[A-Za-z0-9_-]+$/)
+    })
+
+    it('should properly encode to Base64URL format', () => {
+      // Test buffer that would produce +, /, and = in standard base64
+      const testData = Buffer.from([251, 255, 254])
+      mockRandomBytes.mockReturnValue(testData)
+
+      const verifier = generateCodeVerifier(3)
+
+      // Should not contain +, /, or =
+      expect(verifier).not.toContain('+')
+      expect(verifier).not.toContain('/')
+      expect(verifier).not.toContain('=')
+      // Should contain - and _ instead
+      expect(verifier).toBe('-__-')
+    })
+
+    it('should generate different verifiers on each call', () => {
+      mockRandomBytes
+        .mockReturnValueOnce(Buffer.from('a'.repeat(32)))
+        .mockReturnValueOnce(Buffer.from('b'.repeat(32)))
+
+      const verifier1 = generateCodeVerifier()
+      const verifier2 = generateCodeVerifier()
+
+      expect(verifier1).not.toBe(verifier2)
+    })
+
+    it('should handle crypto errors', () => {
+      mockRandomBytes.mockImplementation(() => {
+        throw new Error('Crypto error')
+      })
+
+      expect(() => generateCodeVerifier()).toThrow('Crypto error')
+    })
+  })
+
+  describe('generateCodeChallenge', () => {
+    it('should generate a valid code challenge from verifier', () => {
+      const mockHash = {
+        update: vi.fn().mockReturnThis(),
+        digest: vi.fn().mockReturnValue(Buffer.from('hashedvalue')),
+      }
+      mockCreateHash.mockReturnValue(mockHash as any)
+
+      const verifier = 'test-verifier'
+      const challenge = generateCodeChallenge(verifier)
+
+      expect(mockCreateHash).toHaveBeenCalledWith('sha256')
+      expect(mockHash.update).toHaveBeenCalledWith(verifier)
+      expect(mockHash.digest).toHaveBeenCalled()
+      expect(challenge).toBe('aGFzaGVkdmFsdWU')
+    })
+
+    it('should properly encode challenge to Base64URL format', () => {
+      const mockHash = {
+        update: vi.fn().mockReturnThis(),
+        digest: vi.fn().mockReturnValue(Buffer.from([251, 255, 254])),
+      }
+      mockCreateHash.mockReturnValue(mockHash as any)
+
+      const challenge = generateCodeChallenge('test')
+
+      // Should not contain standard base64 characters
+      expect(challenge).not.toContain('+')
+      expect(challenge).not.toContain('/')
+      expect(challenge).not.toContain('=')
+      expect(challenge).toBe('-__-')
+    })
+
+    it('should produce consistent challenges for same verifier', () => {
+      const mockHash = {
+        update: vi.fn().mockReturnThis(),
+        digest: vi.fn().mockReturnValue(Buffer.from('consistent')),
+      }
+      mockCreateHash.mockReturnValue(mockHash as any)
+
+      const verifier = 'same-verifier'
+      const challenge1 = generateCodeChallenge(verifier)
+      const challenge2 = generateCodeChallenge(verifier)
+
+      expect(challenge1).toBe(challenge2)
+    })
+
+    it('should produce different challenges for different verifiers', () => {
+      const mockHash1 = {
+        update: vi.fn().mockReturnThis(),
+        digest: vi.fn().mockReturnValue(Buffer.from('hash1')),
+      }
+      const mockHash2 = {
+        update: vi.fn().mockReturnThis(),
+        digest: vi.fn().mockReturnValue(Buffer.from('hash2')),
+      }
+
+      mockCreateHash.mockReturnValueOnce(mockHash1 as any).mockReturnValueOnce(mockHash2 as any)
+
+      const challenge1 = generateCodeChallenge('verifier1')
+      const challenge2 = generateCodeChallenge('verifier2')
+
+      expect(challenge1).not.toBe(challenge2)
+    })
+
+    it('should handle empty verifier', () => {
+      const mockHash = {
+        update: vi.fn().mockReturnThis(),
+        digest: vi.fn().mockReturnValue(Buffer.from('emptyhash')),
+      }
+      mockCreateHash.mockReturnValue(mockHash as any)
+
+      const challenge = generateCodeChallenge('')
+
+      expect(mockHash.update).toHaveBeenCalledWith('')
+      expect(challenge).toBeDefined()
+    })
+
+    it('should handle crypto hash errors', () => {
+      mockCreateHash.mockImplementation(() => {
+        throw new Error('Hash error')
+      })
+
+      expect(() => generateCodeChallenge('test')).toThrow('Hash error')
+    })
+
+    it('should handle update errors', () => {
+      const mockHash = {
+        update: vi.fn().mockImplementation(() => {
+          throw new Error('Update error')
+        }),
+      }
+      mockCreateHash.mockReturnValue(mockHash as any)
+
+      expect(() => generateCodeChallenge('test')).toThrow('Update error')
+    })
+
+    it('should strip padding from Base64URL encoding', () => {
+      // Create buffers of different lengths to test padding removal
+      const testCases = [
+        { length: 1, expectedPadding: 2 }, // Would have ==
+        { length: 2, expectedPadding: 1 }, // Would have =
+        { length: 3, expectedPadding: 0 }, // No padding
+      ]
+
+      testCases.forEach(({ length }) => {
+        const mockHash = {
+          update: vi.fn().mockReturnThis(),
+          digest: vi.fn().mockReturnValue(Buffer.alloc(length, 'a')),
+        }
+        mockCreateHash.mockReturnValue(mockHash as any)
+
+        const challenge = generateCodeChallenge(`test${length}`)
+
+        // Should not end with = padding
+        expect(challenge).not.toMatch(/=+$/)
+      })
+    })
+  })
+
+  describe('PKCE flow integration', () => {
+    it('should work correctly in a complete PKCE flow', () => {
+      // Mock for verifier generation
+      const verifierBuffer = Buffer.from('secure-random-verifier-data')
+      mockRandomBytes.mockReturnValue(verifierBuffer)
+
+      // Mock for challenge generation
+      const mockHash = {
+        update: vi.fn().mockReturnThis(),
+        digest: vi.fn().mockReturnValue(Buffer.from('challenge-hash')),
+      }
+      mockCreateHash.mockReturnValue(mockHash as any)
+
+      // Generate verifier
+      const verifier = generateCodeVerifier()
+      expect(verifier).toBeDefined()
+      expect(verifier.length).toBeGreaterThan(0)
+
+      // Generate challenge from verifier
+      const challenge = generateCodeChallenge(verifier)
+      expect(challenge).toBeDefined()
+      expect(challenge.length).toBeGreaterThan(0)
+
+      // Verify the hash was created with the verifier
+      expect(mockHash.update).toHaveBeenCalledWith(verifier)
+    })
+
+    it('should generate URL-safe strings', () => {
+      // Test with various byte patterns that could produce problematic characters
+      const testPatterns = [
+        Buffer.from([0xff, 0xff, 0xff]), // All 1s
+        Buffer.from([0x00, 0x00, 0x00]), // All 0s
+        Buffer.from([0xaa, 0x55, 0xaa]), // Alternating bits
+        Buffer.from([0x12, 0x34, 0x56, 0x78, 0x9a, 0xbc, 0xde, 0xf0]), // Mixed
+      ]
+
+      testPatterns.forEach((pattern) => {
+        mockRandomBytes.mockReturnValue(pattern)
+
+        const verifier = generateCodeVerifier(pattern.length)
+
+        // Check URL-safe characters only
+        expect(verifier).toMatch(/^[A-Za-z0-9_-]*$/)
+      })
+    })
+  })
+})