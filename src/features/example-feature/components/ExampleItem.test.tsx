<<<<<<< HEAD
=======
import { vi } from 'vitest'
import { ExampleItem } from './ExampleItem'
import type { ExampleItem as ExampleItemType } from '../types'
import { render, screen } from '../../../../tests/test-utils'

const mockItem: ExampleItemType = {
  id: '1',
  title: 'Test Task',
  description: 'This is a test task',
  status: 'pending',
  priority: 'high',
  createdAt: new Date('2024-01-01'),
  updatedAt: new Date('2024-01-01'),
}

describe('ExampleItem', () => {
  it('should render item title and description', () => {
    render(<ExampleItem item={mockItem} />)

    expect(screen.getByText('Test Task')).toBeInTheDocument()
    expect(screen.getByText('This is a test task')).toBeInTheDocument()
  })

  it('should display priority with correct color', () => {
    render(<ExampleItem item={mockItem} />)

    const priorityElement = screen.getByText('high')
    expect(priorityElement).toHaveClass('text-red-600')
  })

  it('should display status icon', () => {
    render(<ExampleItem item={mockItem} />)

    expect(screen.getByText('○')).toBeInTheDocument()
  })

  it('should call onEdit when edit button is clicked', async () => {
    const onEdit = vi.fn()
    const { user } = render(<ExampleItem item={mockItem} onEdit={onEdit} />)

    await user.click(screen.getByRole('button', { name: /edit/i }))
    expect(onEdit).toHaveBeenCalledWith(mockItem)
  })

  it('should call onDelete when delete button is clicked', async () => {
    const onDelete = vi.fn()
    const { user } = render(<ExampleItem item={mockItem} onDelete={onDelete} />)

    await user.click(screen.getByRole('button', { name: /delete/i }))
    expect(onDelete).toHaveBeenCalledWith('1')
  })

  it('should call onStatusChange when status is changed', async () => {
    const onStatusChange = vi.fn()
    const { user } = render(<ExampleItem item={mockItem} onStatusChange={onStatusChange} />)

    const checkbox = screen.getByRole('checkbox')
    await user.click(checkbox)

    expect(onStatusChange).toHaveBeenCalledWith('1', 'completed')
  })

  it('should not render description when not provided', () => {
    const itemWithoutDescription = { ...mockItem, description: undefined }
    render(<ExampleItem item={itemWithoutDescription} />)

    expect(screen.getByText('Test Task')).toBeInTheDocument()
    expect(screen.queryByText('This is a test task')).not.toBeInTheDocument()
  })

  it('should be accessible', () => {
    render(<ExampleItem item={mockItem} />)

    // Should have proper ARIA labels
    expect(screen.getByRole('article')).toBeInTheDocument()
    expect(screen.getByRole('checkbox')).toHaveAccessibleName()
  })
})
>>>>>>> fff2b04a
<|MERGE_RESOLUTION|>--- conflicted
+++ resolved
@@ -1,5 +1,3 @@
-<<<<<<< HEAD
-=======
 import { vi } from 'vitest'
 import { ExampleItem } from './ExampleItem'
 import type { ExampleItem as ExampleItemType } from '../types'
@@ -77,5 +75,4 @@
     expect(screen.getByRole('article')).toBeInTheDocument()
     expect(screen.getByRole('checkbox')).toHaveAccessibleName()
   })
-})
->>>>>>> fff2b04a
+})