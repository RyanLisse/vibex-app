--- conflicted
+++ resolved
@@ -1,903 +1,3 @@
-<<<<<<< HEAD
-	afterEach,
-	beforeEach,
-	import { describe,
-	import { expect,
-	import { it,
-	import { mock,
-	import { test
-} from "bun:test";
-import { ExampleFilter,
-import { ExampleItem
-} from "@/src/features/example-feature/types";
-	import { filterItems,
-	import { getPriorityColor,
-	import { getStatusIcon,
-	import { sortItems
-} from "@/src/features/example-feature/utils/example-utils";
-
-describe("filterItems", () => {
-	const mockItems: ExampleItem[] = [
-		{
-			id: "1",
-			title: "High Priority Task",
-			description: "Important task to complete",
-			status: "pending",
-			priority: "high",
-			createdAt: new Date("2023-01-01"),
-			updatedAt: new Date("2023-01-01"),
-		},
-		{
-			id: "2",
-			title: "Medium Priority Task",
-			description: "Regular task",
-			status: "in_progress",
-			priority: "medium",
-			createdAt: new Date("2023-01-02"),
-			updatedAt: new Date("2023-01-02"),
-		},
-		{
-			id: "3",
-			title: "Low Priority Task",
-			description: undefined,
-			status: "completed",
-			priority: "low",
-			createdAt: new Date("2023-01-03"),
-			updatedAt: new Date("2023-01-03"),
-		},
-		{
-			id: "4",
-			title: "Another High Priority",
-			description: "Another important task",
-			status: "pending",
-			priority: "high",
-			createdAt: new Date("2023-01-04"),
-			updatedAt: new Date("2023-01-04"),
-		},
-	];
-
-	it("should return all items when no filter is applied", () => {
-		const filter: ExampleFilter = {};
-		const result = filterItems(mockItems, filter);
-		expect(result).toEqual(mockItems);
-	});
-
-	it("should filter by status", () => {
-		const filter: ExampleFilter = { status: "pending" };
-		const result = filterItems(mockItems, filter);
-		expect(result).toHaveLength(2);
-		expect(result.every((item) => item.status === "pending")).toBe(true);
-	});
-
-	it("should filter by priority", () => {
-		const filter: ExampleFilter = { priority: "high" };
-		const result = filterItems(mockItems, filter);
-		expect(result).toHaveLength(2);
-		expect(result.every((item) => item.priority === "high")).toBe(true);
-	});
-
-	it("should filter by search term in title", () => {
-		const filter: ExampleFilter = { searchTerm: "Medium" };
-		const result = filterItems(mockItems, filter);
-		expect(result).toHaveLength(1);
-		expect(result[0].title).toBe("Medium Priority Task");
-	});
-
-	it("should filter by search term in description", () => {
-		const filter: ExampleFilter = { searchTerm: "important" };
-		const result = filterItems(mockItems, filter);
-		expect(result).toHaveLength(2);
-		expect(
-			result.every((item) =>
-				item.description?.toLowerCase().includes("important"),
-			),
-		).toBe(true);
-	});
-
-	it("should handle case-insensitive search", () => {
-		const filter: ExampleFilter = { searchTerm: "TASK" };
-		const result = filterItems(mockItems, filter);
-		expect(result).toHaveLength(4);
-	});
-
-	it("should combine multiple filters", () => {
-		const filter: ExampleFilter = {
-			status: "pending",
-			priority: "high",
-			searchTerm: "High",
-		};
-		const result = filterItems(mockItems, filter);
-		expect(result).toHaveLength(2);
-		expect(
-			result.every(
-				(item) => item.status === "pending" && item.priority === "high",
-			),
-		).toBe(true);
-	});
-
-	it("should return empty array when no items match", () => {
-		const filter: ExampleFilter = { status: "pending", priority: "low" };
-		const result = filterItems(mockItems, filter);
-		expect(result).toHaveLength(0);
-	});
-
-	it("should handle items without description when searching", () => {
-		const filter: ExampleFilter = { searchTerm: "nonexistent" };
-		const result = filterItems(mockItems, filter);
-		expect(result).toHaveLength(0);
-	});
-
-	it("should handle empty search term", () => {
-		const filter: ExampleFilter = { searchTerm: "" };
-		const result = filterItems(mockItems, filter);
-		expect(result).toEqual(mockItems);
-	});
-});
-
-describe("sortItems", () => {
-	const mockItems: ExampleItem[] = [
-		{
-			id: "1",
-			title: "Item 1",
-			status: "completed",
-			priority: "low",
-			createdAt: new Date("2023-01-03"),
-			updatedAt: new Date("2023-01-03"),
-		},
-		{
-			id: "2",
-			title: "Item 2",
-			status: "pending",
-			priority: "high",
-			createdAt: new Date("2023-01-01"),
-			updatedAt: new Date("2023-01-01"),
-		},
-		{
-			id: "3",
-			title: "Item 3",
-			status: "in_progress",
-			priority: "medium",
-			createdAt: new Date("2023-01-02"),
-			updatedAt: new Date("2023-01-02"),
-		},
-	];
-
-	it("should sort by priority (high to low)", () => {
-		const result = sortItems(mockItems, "priority");
-		expect(result[0].priority).toBe("high");
-		expect(result[1].priority).toBe("medium");
-		expect(result[2].priority).toBe("low");
-	});
-
-	it("should sort by date (newest first)", () => {
-		const result = sortItems(mockItems, "date");
-		expect(result[0].createdAt.getTime()).toBe(
-			new Date("2023-01-03").getTime(),
-		);
-		expect(result[1].createdAt.getTime()).toBe(
-			new Date("2023-01-02").getTime(),
-		);
-		expect(result[2].createdAt.getTime()).toBe(
-			new Date("2023-01-01").getTime(),
-		);
-	});
-
-	it("should sort by status (pending, in_progress, completed)", () => {
-		const result = sortItems(mockItems, "status");
-		expect(result[0].status).toBe("pending");
-		expect(result[1].status).toBe("in_progress");
-		expect(result[2].status).toBe("completed");
-	});
-
-	it("should not mutate original array", () => {
-		const originalItems = [...mockItems];
-		const result = sortItems(mockItems, "priority");
-		expect(mockItems).toEqual(originalItems);
-		expect(result).not.toBe(mockItems);
-	});
-
-	it("should handle empty array", () => {
-		const result = sortItems([], "priority");
-		expect(result).toEqual([]);
-	});
-
-	it("should handle single item array", () => {
-		const singleItem = [mockItems[0]];
-		const result = sortItems(singleItem, "priority");
-		expect(result).toEqual(singleItem);
-	});
-
-	it("should handle invalid sort type gracefully", () => {
-		const result = sortItems(mockItems, "invalid" as any);
-		expect(result).toEqual(mockItems);
-	});
-
-	it("should maintain original array immutability", () => {
-		const originalItems = [...mockItems];
-		const result = sortItems(mockItems, "priority");
-
-		// Verify original array is unchanged
-		expect(mockItems).toEqual(originalItems);
-		// Verify result is a new array
-		expect(result).not.toBe(mockItems);
-	});
-
-	it("should handle same priority items consistently", () => {
-		const samePriorityItems: ExampleItem[] = [
-			{
-				id: "1",
-				title: "Item 1",
-				status: "pending",
-				priority: "high",
-				createdAt: new Date("2023-01-01"),
-				updatedAt: new Date("2023-01-01"),
-			},
-			{
-				id: "2",
-				title: "Item 2",
-				status: "pending",
-				priority: "high",
-				createdAt: new Date("2023-01-02"),
-				updatedAt: new Date("2023-01-02"),
-			},
-		];
-
-		const result = sortItems(samePriorityItems, "priority");
-		expect(result).toHaveLength(2);
-		expect(result.every((item) => item.priority === "high")).toBe(true);
-		// Should maintain original order for same priority
-		expect(result[0].id).toBe("1");
-		expect(result[1].id).toBe("2");
-	});
-});
-
-describe("getPriorityColor", () => {
-	it("should return correct color for high priority", () => {
-		const result = getPriorityColor("high");
-		expect(result).toBe("text-red-600");
-	});
-
-	it("should return correct color for medium priority", () => {
-		const result = getPriorityColor("medium");
-		expect(result).toBe("text-yellow-600");
-	});
-
-	it("should return correct color for low priority", () => {
-		const result = getPriorityColor("low");
-		expect(result).toBe("text-green-600");
-	});
-
-	it("should return default color for invalid priority", () => {
-		const result = getPriorityColor("invalid" as any);
-		expect(result).toBe("text-gray-600");
-	});
-});
-
-describe("getStatusIcon", () => {
-	it("should return correct icon for pending status", () => {
-		const result = getStatusIcon("pending");
-		expect(result).toBe("○");
-	});
-
-	it("should return correct icon for in_progress status", () => {
-		const result = getStatusIcon("in_progress");
-		expect(result).toBe("◐");
-	});
-
-	it("should return correct icon for completed status", () => {
-		const result = getStatusIcon("completed");
-		expect(result).toBe("●");
-	});
-
-	it("should return default icon for invalid status", () => {
-		const result = getStatusIcon("invalid" as any);
-		expect(result).toBe("○");
-	});
-});
-
-describe("Advanced filterItems tests", () => {
-	const complexMockItems: ExampleItem[] = [
-		{
-			id: "1",
-			title: "Frontend Development Task",
-			description: "Implement user authentication system",
-			status: "pending",
-			priority: "high",
-			createdAt: new Date("2023-01-01T10:00:00Z"),
-			updatedAt: new Date("2023-01-01T10:00:00Z"),
-		},
-		{
-			id: "2",
-			title: "Backend API Integration",
-			description: "Connect to external payment gateway",
-			status: "in_progress",
-			priority: "medium",
-			createdAt: new Date("2023-01-02T14:30:00Z"),
-			updatedAt: new Date("2023-01-02T14:30:00Z"),
-		},
-		{
-			id: "3",
-			title: "Database Optimization",
-			description: undefined,
-			status: "completed",
-			priority: "low",
-			createdAt: new Date("2023-01-03T09:15:00Z"),
-			updatedAt: new Date("2023-01-03T09:15:00Z"),
-		},
-		{
-			id: "4",
-			title: "UI/UX Design Review",
-			description: "Review and update the design system",
-			status: "pending",
-			priority: "high",
-			createdAt: new Date("2023-01-04T16:45:00Z"),
-			updatedAt: new Date("2023-01-04T16:45:00Z"),
-		},
-		{
-			id: "5",
-			title: "Testing Implementation",
-			description: "Write unit tests for authentication module",
-			status: "in_progress",
-			priority: "medium",
-			createdAt: new Date("2023-01-05T11:20:00Z"),
-			updatedAt: new Date("2023-01-05T11:20:00Z"),
-		},
-	];
-
-	it("should handle complex search terms with multiple words", () => {
-		const filter: ExampleFilter = { searchTerm: "user authentication" };
-		const result = filterItems(complexMockItems, filter);
-		// The filter looks for the entire phrase "user authentication" in title or description
-		// Only one item has this exact phrase in the description
-		expect(result).toHaveLength(1);
-		expect(result[0].title).toBe("Frontend Development Task");
-		expect(result[0].description?.includes("user authentication")).toBe(true);
-	});
-
-	it("should handle partial word matching", () => {
-		const filter: ExampleFilter = { searchTerm: "auth" };
-		const result = filterItems(complexMockItems, filter);
-		expect(result).toHaveLength(2);
-		expect(
-			result.every(
-				(item) =>
-					item.title.toLowerCase().includes("auth") ||
-					item.description?.toLowerCase().includes("auth"),
-			),
-		).toBe(true);
-	});
-
-	it("should handle special characters in search terms", () => {
-		const specialCharItems: ExampleItem[] = [
-			{
-				id: "1",
-				title: "Test @#$%^&*() Special",
-				description: "Description with !@#$%^&*()",
-				status: "pending",
-				priority: "high",
-				createdAt: new Date(),
-				updatedAt: new Date(),
-			},
-		];
-
-		const filter: ExampleFilter = { searchTerm: "@#$%" };
-		const result = filterItems(specialCharItems, filter);
-		expect(result).toHaveLength(1);
-	});
-
-	it("should handle unicode characters in search terms", () => {
-		const unicodeItems: ExampleItem[] = [
-			{
-				id: "1",
-				title: "Unicode Test 你好世界",
-				description: "Description with émojis 🚀",
-				status: "pending",
-				priority: "high",
-				createdAt: new Date(),
-				updatedAt: new Date(),
-			},
-		];
-
-		const filter: ExampleFilter = { searchTerm: "你好" };
-		const result = filterItems(unicodeItems, filter);
-		expect(result).toHaveLength(1);
-	});
-
-	it("should handle very long search terms", () => {
-		const longSearchTerm = "a".repeat(1000);
-		const filter: ExampleFilter = { searchTerm: longSearchTerm };
-		const result = filterItems(complexMockItems, filter);
-		expect(result).toHaveLength(0);
-	});
-
-	it("should handle null and undefined values gracefully", () => {
-		const itemsWithNulls: ExampleItem[] = [
-			{
-				id: "1",
-				title: "Test Item",
-				description: undefined,
-				status: "pending",
-				priority: "high",
-				createdAt: new Date(),
-				updatedAt: new Date(),
-			},
-		];
-
-		const filter: ExampleFilter = { searchTerm: "nonexistent" };
-		const result = filterItems(itemsWithNulls, filter);
-		expect(result).toHaveLength(0);
-	});
-
-	it("should handle empty arrays", () => {
-		const filter: ExampleFilter = { searchTerm: "test" };
-		const result = filterItems([], filter);
-		expect(result).toEqual([]);
-	});
-
-	it("should handle filters with all properties set to undefined", () => {
-		const filter: ExampleFilter = {
-			status: undefined,
-			priority: undefined,
-			searchTerm: undefined,
-		};
-		const result = filterItems(complexMockItems, filter);
-		expect(result).toEqual(complexMockItems);
-	});
-
-	it("should handle very restrictive filters", () => {
-		const filter: ExampleFilter = {
-			status: "pending",
-			priority: "low",
-			searchTerm: "nonexistent",
-		};
-		const result = filterItems(complexMockItems, filter);
-		expect(result).toHaveLength(0);
-	});
-
-	it("should preserve original array order for matching items", () => {
-		const filter: ExampleFilter = { priority: "high" };
-		const result = filterItems(complexMockItems, filter);
-		expect(result).toHaveLength(2);
-		expect(result[0].id).toBe("1");
-		expect(result[1].id).toBe("4");
-	});
-});
-
-describe("Advanced sortItems tests", () => {
-	const complexSortItems: ExampleItem[] = [
-		{
-			id: "1",
-			title: "Item A",
-			status: "pending",
-			priority: "high",
-			createdAt: new Date("2023-01-01T10:00:00Z"),
-			updatedAt: new Date("2023-01-01T10:00:00Z"),
-		},
-		{
-			id: "2",
-			title: "Item B",
-			status: "in_progress",
-			priority: "high",
-			createdAt: new Date("2023-01-01T10:00:00Z"),
-			updatedAt: new Date("2023-01-01T10:00:00Z"),
-		},
-		{
-			id: "3",
-			title: "Item C",
-			status: "completed",
-			priority: "medium",
-			createdAt: new Date("2023-01-02T10:00:00Z"),
-			updatedAt: new Date("2023-01-02T10:00:00Z"),
-		},
-		{
-			id: "4",
-			title: "Item D",
-			status: "pending",
-			priority: "low",
-			createdAt: new Date("2023-01-03T10:00:00Z"),
-			updatedAt: new Date("2023-01-03T10:00:00Z"),
-		},
-	];
-
-	it("should maintain stable sort for equal priority items", () => {
-		const result = sortItems(complexSortItems, "priority");
-		const highPriorityItems = result.filter((item) => item.priority === "high");
-		expect(highPriorityItems).toHaveLength(2);
-		expect(highPriorityItems[0].id).toBe("1");
-		expect(highPriorityItems[1].id).toBe("2");
-	});
-
-	it("should maintain stable sort for equal date items", () => {
-		const result = sortItems(complexSortItems, "date");
-		const sameDateItems = result.filter(
-			(item) =>
-				item.createdAt.getTime() === new Date("2023-01-01T10:00:00Z").getTime(),
-		);
-		expect(sameDateItems).toHaveLength(2);
-		expect(sameDateItems[0].id).toBe("1");
-		expect(sameDateItems[1].id).toBe("2");
-	});
-
-	it("should handle items with identical timestamps", () => {
-		const identicalTimestampItems: ExampleItem[] = [
-			{
-				id: "1",
-				title: "Item 1",
-				status: "pending",
-				priority: "high",
-				createdAt: new Date("2023-01-01T10:00:00.000Z"),
-				updatedAt: new Date("2023-01-01T10:00:00.000Z"),
-			},
-			{
-				id: "2",
-				title: "Item 2",
-				status: "pending",
-				priority: "high",
-				createdAt: new Date("2023-01-01T10:00:00.000Z"),
-				updatedAt: new Date("2023-01-01T10:00:00.000Z"),
-			},
-		];
-
-		const result = sortItems(identicalTimestampItems, "date");
-		expect(result).toHaveLength(2);
-		expect(result[0].id).toBe("1");
-		expect(result[1].id).toBe("2");
-	});
-
-	it("should handle very large arrays efficiently", () => {
-		const largeArray: ExampleItem[] = Array.from({ length: 1000 }, (_, i) => ({
-			id: `item-${i}`,
-			title: `Item ${i}`,
-			status: "pending" as const,
-			priority: (i % 3 === 0
-				? "high"
-				: i % 3 === 1
-					? "medium"
-					: "low") as const,
-			createdAt: new Date(2023, 0, 1 + (i % 31)),
-			updatedAt: new Date(2023, 0, 1 + (i % 31)),
-		}));
-
-		const startTime = Date.now();
-		const result = sortItems(largeArray, "priority");
-		const endTime = Date.now();
-
-		expect(result).toHaveLength(1000);
-		expect(endTime - startTime).toBeLessThan(1000); // Should complete in under 1 second
-	});
-
-	it("should handle extreme date values", () => {
-		const extremeDateItems: ExampleItem[] = [
-			{
-				id: "1",
-				title: "Very old item",
-				status: "pending",
-				priority: "high",
-				createdAt: new Date("1970-01-01T00:00:00Z"),
-				updatedAt: new Date("1970-01-01T00:00:00Z"),
-			},
-			{
-				id: "2",
-				title: "Very new item",
-				status: "pending",
-				priority: "high",
-				createdAt: new Date("2099-12-31T23:59:59Z"),
-				updatedAt: new Date("2099-12-31T23:59:59Z"),
-			},
-		];
-
-		const result = sortItems(extremeDateItems, "date");
-		expect(result[0].id).toBe("2"); // Newer first
-		expect(result[1].id).toBe("1");
-	});
-
-	it("should handle all sort types with the same array", () => {
-		const sortTypes = ["priority", "date", "status"] as const;
-
-		for (const sortType of sortTypes) {
-			const result = sortItems(complexSortItems, sortType);
-			expect(result).toHaveLength(complexSortItems.length);
-			expect(result).not.toBe(complexSortItems); // Ensure new array
-		}
-	});
-});
-
-describe("Advanced getPriorityColor tests", () => {
-	it("should handle all priority values consistently", () => {
-		const priorities: ExampleItem["priority"][] = ["low", "medium", "high"];
-		const expectedColors = [
-			"text-green-600",
-			"text-yellow-600",
-			"text-red-600",
-		];
-
-		for (const [index, priority] of priorities.entries()) {
-			const result = getPriorityColor(priority);
-			expect(result).toBe(expectedColors[index]);
-		}
-	});
-
-	it("should handle case variations gracefully", () => {
-		// Note: TypeScript will prevent this at compile time, but testing runtime behavior
-		const result = getPriorityColor("HIGH" as any);
-		expect(result).toBe("text-gray-600"); // Should fall back to default
-	});
-
-	it("should handle null and undefined values", () => {
-		const nullResult = getPriorityColor(null as any);
-		const undefinedResult = getPriorityColor(undefined as any);
-
-		expect(nullResult).toBe("text-gray-600");
-		expect(undefinedResult).toBe("text-gray-600");
-	});
-
-	it("should be a pure function with no side effects", () => {
-		const priority = "high";
-		const result1 = getPriorityColor(priority);
-		const result2 = getPriorityColor(priority);
-
-		expect(result1).toBe(result2);
-		expect(result1).toBe("text-red-600");
-	});
-
-	it("should handle numeric values gracefully", () => {
-		const result = getPriorityColor(1 as any);
-		expect(result).toBe("text-gray-600");
-	});
-
-	it("should handle object values gracefully", () => {
-		const result = getPriorityColor({ priority: "high" } as any);
-		expect(result).toBe("text-gray-600");
-	});
-
-	it("should handle empty string", () => {
-		const result = getPriorityColor("" as any);
-		expect(result).toBe("text-gray-600");
-	});
-
-	it("should return string values consistently", () => {
-		const priorities: ExampleItem["priority"][] = ["low", "medium", "high"];
-
-		for (const priority of priorities) {
-			const result = getPriorityColor(priority);
-			expect(typeof result).toBe("string");
-			expect(result).toMatch(/^text-\w+-\d+$/);
-		}
-	});
-});
-
-describe("Advanced getStatusIcon tests", () => {
-	it("should handle all status values consistently", () => {
-		const statuses: ExampleItem["status"][] = [
-			"pending",
-			"in_progress",
-			"completed",
-		];
-		const expectedIcons = ["○", "◐", "●"];
-
-		for (const [index, status] of statuses.entries()) {
-			const result = getStatusIcon(status);
-			expect(result).toBe(expectedIcons[index]);
-		}
-	});
-
-	it("should handle case variations gracefully", () => {
-		const result = getStatusIcon("PENDING" as any);
-		expect(result).toBe("○"); // Should fall back to default
-	});
-
-	it("should handle null and undefined values", () => {
-		const nullResult = getStatusIcon(null as any);
-		const undefinedResult = getStatusIcon(undefined as any);
-
-		expect(nullResult).toBe("○");
-		expect(undefinedResult).toBe("○");
-	});
-
-	it("should handle empty string", () => {
-		const result = getStatusIcon("" as any);
-		expect(result).toBe("○");
-	});
-
-	it("should return single character icons", () => {
-		const statuses: ExampleItem["status"][] = [
-			"pending",
-			"in_progress",
-			"completed",
-		];
-
-		for (const status of statuses) {
-			const result = getStatusIcon(status);
-			expect(typeof result).toBe("string");
-			expect(result).toHaveLength(1);
-		}
-	});
-
-	it("should use unicode circle characters", () => {
-		const pending = getStatusIcon("pending");
-		const inProgress = getStatusIcon("in_progress");
-		const completed = getStatusIcon("completed");
-
-		expect(pending).toBe("○"); // U+25CB
-		expect(inProgress).toBe("◐"); // U+25D0
-		expect(completed).toBe("●"); // U+25CF
-	});
-
-	it("should be a pure function with no side effects", () => {
-		const status = "completed";
-		const result1 = getStatusIcon(status);
-		const result2 = getStatusIcon(status);
-
-		expect(result1).toBe(result2);
-		expect(result1).toBe("●");
-	});
-
-	it("should handle numeric values gracefully", () => {
-		const result = getStatusIcon(1 as any);
-		expect(result).toBe("○");
-	});
-
-	it("should handle object values gracefully", () => {
-		const result = getStatusIcon({ status: "pending" } as any);
-		expect(result).toBe("○");
-	});
-});
-
-describe("Function integration tests", () => {
-	const integrationTestItems: ExampleItem[] = [
-		{
-			id: "1",
-			title: "High Priority Task",
-			description: "Critical system update",
-			status: "pending",
-			priority: "high",
-			createdAt: new Date("2023-01-01"),
-			updatedAt: new Date("2023-01-01"),
-		},
-		{
-			id: "2",
-			title: "Medium Priority Task",
-			description: "Feature enhancement",
-			status: "in_progress",
-			priority: "medium",
-			createdAt: new Date("2023-01-02"),
-			updatedAt: new Date("2023-01-02"),
-		},
-		{
-			id: "3",
-			title: "Low Priority Task",
-			description: "Documentation update",
-			status: "completed",
-			priority: "low",
-			createdAt: new Date("2023-01-03"),
-			updatedAt: new Date("2023-01-03"),
-		},
-	];
-
-	it("should work together: filter then sort", () => {
-		// Filter for high priority items
-		const filtered = filterItems(integrationTestItems, { priority: "high" });
-		expect(filtered).toHaveLength(1);
-
-		// Sort the filtered results
-		const sorted = sortItems(filtered, "date");
-		expect(sorted).toHaveLength(1);
-		expect(sorted[0].id).toBe("1");
-	});
-
-	it("should work together: sort then filter", () => {
-		// Sort by priority first
-		const sorted = sortItems(integrationTestItems, "priority");
-		expect(sorted[0].priority).toBe("high");
-
-		// Filter for non-completed items
-		const filtered = filterItems(sorted, { status: "pending" });
-		expect(filtered).toHaveLength(1);
-		expect(filtered[0].id).toBe("1");
-	});
-
-	it("should generate consistent UI data", () => {
-		for (const item of integrationTestItems) {
-			const color = getPriorityColor(item.priority);
-			const icon = getStatusIcon(item.status);
-
-			expect(typeof color).toBe("string");
-			expect(typeof icon).toBe("string");
-			expect(color).toMatch(/^text-\w+-\d+$/);
-			expect(icon).toHaveLength(1);
-		}
-	});
-
-	it("should handle complete workflow", () => {
-		// 1. Filter items
-		const filtered = filterItems(integrationTestItems, { searchTerm: "Task" });
-		expect(filtered).toHaveLength(3);
-
-		// 2. Sort filtered items
-		const sorted = sortItems(filtered, "priority");
-		expect(sorted[0].priority).toBe("high");
-
-		// 3. Generate UI data for each item
-		const withUIData = sorted.map((item) => ({
-			...item,
-			priorityColor: getPriorityColor(item.priority),
-			statusIcon: getStatusIcon(item.status),
-		}));
-
-		expect(withUIData).toHaveLength(3);
-		expect(withUIData[0].priorityColor).toBe("text-red-600");
-		expect(withUIData[0].statusIcon).toBe("○");
-	});
-
-	it("should handle real-world data processing pipeline", () => {
-		// Simulate a complex data processing pipeline
-		const rawData: ExampleItem[] = [
-			{
-				id: "task-1",
-				title: "Critical Bug Fix",
-				description: "Fix security vulnerability in authentication",
-				status: "pending",
-				priority: "high",
-				createdAt: new Date("2023-01-01"),
-				updatedAt: new Date("2023-01-01"),
-			},
-			{
-				id: "task-2",
-				title: "Feature Enhancement",
-				description: "Add dark mode support",
-				status: "in_progress",
-				priority: "medium",
-				createdAt: new Date("2023-01-02"),
-				updatedAt: new Date("2023-01-02"),
-			},
-			{
-				id: "task-3",
-				title: "Documentation Update",
-				description: "Update API documentation",
-				status: "completed",
-				priority: "low",
-				createdAt: new Date("2023-01-03"),
-				updatedAt: new Date("2023-01-03"),
-			},
-			{
-				id: "task-4",
-				title: "Performance Optimization",
-				description: "Optimize database queries",
-				status: "pending",
-				priority: "high",
-				createdAt: new Date("2023-01-04"),
-				updatedAt: new Date("2023-01-04"),
-			},
-		];
-
-		// Step 1: Filter high priority items
-		const highPriorityItems = filterItems(rawData, { priority: "high" });
-		expect(highPriorityItems).toHaveLength(2);
-
-		// Step 2: Sort by creation date (newest first)
-		const sortedByDate = sortItems(highPriorityItems, "date");
-		expect(sortedByDate[0].createdAt.getTime()).toBeGreaterThan(
-			sortedByDate[1].createdAt.getTime(),
-		);
-
-		// Step 3: Add UI metadata
-		const enrichedItems = sortedByDate.map((item) => ({
-			...item,
-			priorityColor: getPriorityColor(item.priority),
-			statusIcon: getStatusIcon(item.status),
-			isUrgent: item.priority === "high" && item.status === "pending",
-		}));
-
-		expect(enrichedItems).toHaveLength(2);
-		expect(
-			enrichedItems.every((item) => item.priorityColor === "text-red-600"),
-		).toBe(true);
-		expect(enrichedItems.filter((item) => item.isUrgent)).toHaveLength(2);
-		expect(enrichedItems[0].id).toBe("task-4"); // Newest first
-		expect(enrichedItems[1].id).toBe("task-1");
-	});
-});
-=======
 import { afterEach, beforeEach, describe, expect, it, test } from 'vitest'
 import type { ExampleFilter, ExampleItem } from '../types'
 import { filterItems, getPriorityColor, getStatusIcon, sortItems } from './example-utils'
@@ -1747,5 +847,4 @@
     expect(enrichedItems[0].id).toBe('task-4') // Newest first
     expect(enrichedItems[1].id).toBe('task-1')
   })
-})
->>>>>>> fff2b04a
+})