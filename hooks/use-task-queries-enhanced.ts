'use client'

import { useQueryClient, useInfiniteQuery } from '@tanstack/react-query'
import { useCallback, useMemo } from 'react'
import type { NewTask, Task } from '@/db/schema'
import { invalidateQueries, mutationKeys, queryKeys } from '@/lib/query/config'
import { useElectricTasks } from './use-electric-tasks'
import {
  useEnhancedQuery,
  useEnhancedMutation,
<<<<<<< HEAD
  useEnhancedInfiniteQuery,
=======
>>>>>>> c143ef15
  useVectorSearchQuery,
} from './use-enhanced-query-new'

/**
 * Enhanced task queries with comprehensive database integration, WASM optimization, and real-time sync
 */

export interface TaskFilters {
  status?: string[]
  priority?: string[]
  userId?: string
  search?: string
  dateRange?: {
    start: Date
    end: Date
  }
  tags?: string[]
  assignedTo?: string
}

export interface TaskSearchOptions {
  query: string
  useSemanticSearch?: boolean
  filters?: TaskFilters
  limit?: number
  threshold?: number
}

export interface TaskWithRelations extends Task {
  agentExecutions?: Array<{
    id: string
    status: string
    startedAt: Date
    completedAt?: Date
    agentType: string
  }>
  executionCount?: number
  lastExecution?: Date
}

/**
 * Hook for querying a single task by ID with full relations
 */
export function useTaskQuery(taskId: string) {
  return useEnhancedQuery(
    queryKeys.tasks.detail(taskId),
    async (): Promise<TaskWithRelations> => {
      const response = await fetch(`/api/tasks/${taskId}?include=executions`)
      if (!response.ok) {
        if (response.status === 404) {
          throw new Error(`Task with id ${taskId} not found`)
        }
        throw new Error(`Failed to fetch task: ${response.statusText}`)
      }
      const result = await response.json()
      return result.data
    },
    {
      enabled: !!taskId,
      staleTime: 2 * 60 * 1000, // 2 minutes
      enableWASMOptimization: false, // Single record doesn't need WASM optimization
      enableRealTimeSync: true,
      syncTable: 'tasks',
    }
  )
}

/**
 * Hook for querying tasks with enhanced caching, WASM optimization, and real-time sync
 */
export function useTasksQuery(filters: TaskFilters = {}) {
  const { userId, status, priority, search, dateRange, tags, assignedTo } = filters

  return useEnhancedQuery(
    queryKeys.tasks.list(filters),
    async (): Promise<TaskWithRelations[]> => {
      const searchParams = new URLSearchParams()

      if (userId) searchParams.append('userId', userId)
      if (status?.length) searchParams.append('status', status.join(','))
      if (priority?.length) searchParams.append('priority', priority.join(','))
      if (search) searchParams.append('search', search)
      if (dateRange) {
        searchParams.append('startDate', dateRange.start.toISOString())
        searchParams.append('endDate', dateRange.end.toISOString())
      }
      if (tags?.length) searchParams.append('tags', tags.join(','))
      if (assignedTo) searchParams.append('assignedTo', assignedTo)

      const response = await fetch(`/api/tasks?${searchParams.toString()}`)
      if (!response.ok) {
        throw new Error(`Failed to fetch tasks: ${response.statusText}`)
      }

      const result = await response.json()
      return result.data
    },
    {
      enableWASMOptimization: true,
      staleWhileRevalidate: true,
      enableRealTimeSync: true,
      syncTable: 'tasks',
      wasmFallback: async () => {
        // Fallback to simpler query without complex filtering
        const response = await fetch('/api/tasks')
        if (!response.ok) {
          throw new Error(`Failed to fetch tasks: ${response.statusText}`)
        }
        const result = await response.json()

        // Apply client-side filtering as fallback
        let filteredTasks = result.data

        if (status?.length) {
          filteredTasks = filteredTasks.filter((task: Task) => status.includes(task.status))
        }

        if (priority?.length) {
          filteredTasks = filteredTasks.filter((task: Task) => priority.includes(task.priority))
        }

        if (search) {
          const searchLower = search.toLowerCase()
          filteredTasks = filteredTasks.filter(
            (task: Task) =>
              task.title.toLowerCase().includes(searchLower) ||
              task.description?.toLowerCase().includes(searchLower)
          )
        }

        return filteredTasks
      },
    }
  )
}

/**
 * Hook for infinite task queries with virtualization support
 */
export function useInfiniteTasksQuery(filters: TaskFilters = {}, pageSize = 50) {
  return useInfiniteQuery({
    queryKey: queryKeys.tasks.infinite(filters),
    queryFn: async ({ pageParam = 0 }) => {
      const searchParams = new URLSearchParams()
      searchParams.append('page', pageParam.toString())
      searchParams.append('limit', pageSize.toString())

      if (filters.userId) searchParams.append('userId', filters.userId)
      if (filters.status?.length) searchParams.append('status', filters.status.join(','))
      if (filters.priority?.length) searchParams.append('priority', filters.priority.join(','))
      if (filters.search) searchParams.append('search', filters.search)

      const response = await fetch(`/api/tasks/infinite?${searchParams.toString()}`)
      if (!response.ok) {
        throw new Error(`Failed to fetch tasks: ${response.statusText}`)
      }

      const result = await response.json()
      return {
        tasks: result.data,
        nextCursor: result.hasMore ? (pageParam as number) + 1 : undefined,
        hasMore: result.hasMore,
        total: result.total,
      }
    },
    initialPageParam: 0,
    getNextPageParam: (lastPage) => lastPage.nextCursor,
    staleTime: 2 * 60 * 1000, // 2 minutes
  })
}

/**
 * Hook for semantic task search using WASM vector search
 */
export function useTaskSearchQuery(options: TaskSearchOptions) {
  const { query, useSemanticSearch = false, filters, limit = 20, threshold = 0.7 } = options

  // Use vector search if semantic search is enabled and query is substantial
  const shouldUseVectorSearch = useSemanticSearch && query.length > 10

  const vectorSearchQuery = useVectorSearchQuery<TaskWithRelations>(query, {
    enabled: shouldUseVectorSearch,
    filters,
    limit,
    threshold,
  })

  // Fallback to regular text search
  const textSearchQuery = useEnhancedQuery(
    queryKeys.tasks.search(query),
    async (): Promise<TaskWithRelations[]> => {
      if (!query.trim()) return []

      const searchParams = new URLSearchParams()
      searchParams.append('q', query)
      searchParams.append('limit', limit.toString())

      if (filters?.status?.length) searchParams.append('status', filters.status.join(','))
      if (filters?.priority?.length) searchParams.append('priority', filters.priority.join(','))
      if (filters?.userId) searchParams.append('userId', filters.userId)

      const response = await fetch(`/api/tasks/search?${searchParams.toString()}`)
      if (!response.ok) {
        throw new Error(`Failed to search tasks: ${response.statusText}`)
      }

      const result = await response.json()
      return result.data
    },
    {
      enabled: !shouldUseVectorSearch && query.length > 0,
      enableWASMOptimization: true,
      enableRealTimeSync: true,
      syncTable: 'tasks',
      staleTime: 30 * 1000, // 30 seconds for search results
    }
  )

  return {
    tasks: shouldUseVectorSearch ? vectorSearchQuery.data : textSearchQuery.data,
    loading: shouldUseVectorSearch ? vectorSearchQuery.isLoading : textSearchQuery.isLoading,
    error: shouldUseVectorSearch ? vectorSearchQuery.error : textSearchQuery.error,
    isSemanticSearch: shouldUseVectorSearch,
    refetch: shouldUseVectorSearch ? vectorSearchQuery.refetch : textSearchQuery.refetch,
  }
}

/**
 * Hook for creating tasks with optimistic updates and real-time sync
 */
export function useCreateTaskMutation() {
  const queryClient = useQueryClient()

  return useEnhancedMutation(
    async (newTask: Omit<NewTask, 'id' | 'createdAt' | 'updatedAt'>) => {
      const response = await fetch('/api/tasks', {
        method: 'POST',
        headers: { 'Content-Type': 'application/json' },
        body: JSON.stringify(newTask),
      })

      if (!response.ok) {
        throw new Error(`Failed to create task: ${response.statusText}`)
      }

      const result = await response.json()
      return result.data
    },
    {
      optimisticUpdate: (variables) => {
        // Create optimistic task
        const optimisticTask: TaskWithRelations = {
          id: `temp-${Date.now()}`,
          ...variables,
          createdAt: new Date(),
          updatedAt: new Date(),
          agentExecutions: [],
          executionCount: 0,
        } as TaskWithRelations

        // Add to all relevant caches
        queryClient.setQueryData(queryKeys.tasks.lists(), (old: TaskWithRelations[] = []) => [
          optimisticTask,
          ...old,
        ])

        return { optimisticTask }
      },
      rollbackUpdate: (context) => {
        if (context?.optimisticTask) {
          // Remove optimistic task from cache
          queryClient.setQueryData(queryKeys.tasks.lists(), (old: TaskWithRelations[] = []) =>
            old.filter((task) => task.id !== context.optimisticTask.id)
          )
        }
      },
      invalidateQueries: [queryKeys.tasks.all],
      enableRealTimeSync: true,
      syncTable: 'tasks',
    }
  )
}

/**
 * Hook for updating tasks with optimistic updates and real-time sync
 */
export function useUpdateTaskMutation() {
  const queryClient = useQueryClient()

  return useEnhancedMutation(
    async ({ taskId, updates }: { taskId: string; updates: Partial<Task> }) => {
      const response = await fetch(`/api/tasks/${taskId}`, {
        method: 'PATCH',
        headers: { 'Content-Type': 'application/json' },
        body: JSON.stringify(updates),
      })

      if (!response.ok) {
        throw new Error(`Failed to update task: ${response.statusText}`)
      }

      const result = await response.json()
      return result.data
    },
    {
      optimisticUpdate: ({ taskId, updates }) => {
        const previousTask = queryClient.getQueryData(
          queryKeys.tasks.detail(taskId)
        ) as TaskWithRelations

        // Update task in all relevant caches
        queryClient.setQueryData(queryKeys.tasks.detail(taskId), (old: TaskWithRelations) =>
          old ? { ...old, ...updates, updatedAt: new Date() } : old
        )

        queryClient.setQueryData(queryKeys.tasks.lists(), (old: TaskWithRelations[] = []) =>
          old.map((task) =>
            task.id === taskId ? { ...task, ...updates, updatedAt: new Date() } : task
          )
        )

        return { previousTask, taskId }
      },
      rollbackUpdate: (context) => {
        if (context?.previousTask && context?.taskId) {
          // Restore previous task data
          queryClient.setQueryData(queryKeys.tasks.detail(context.taskId), context.previousTask)

          queryClient.setQueryData(queryKeys.tasks.lists(), (old: TaskWithRelations[] = []) =>
            old.map((task) => (task.id === context.taskId ? context.previousTask : task))
          )
        }
      },
      invalidateQueries: [queryKeys.tasks.all],
      enableRealTimeSync: true,
      syncTable: 'tasks',
    }
  )
}

/**
 * Hook for deleting tasks with optimistic updates and real-time sync
 */
export function useDeleteTaskMutation() {
  const queryClient = useQueryClient()

  return useEnhancedMutation(
    async (taskId: string) => {
      const response = await fetch(`/api/tasks/${taskId}`, {
        method: 'DELETE',
      })

      if (!response.ok) {
        throw new Error(`Failed to delete task: ${response.statusText}`)
      }

      return { id: taskId }
    },
    {
      optimisticUpdate: (taskId) => {
        const previousTask = queryClient.getQueryData(
          queryKeys.tasks.detail(taskId)
        ) as TaskWithRelations

        // Remove task from all caches
        queryClient.removeQueries({ queryKey: queryKeys.tasks.detail(taskId) })

        queryClient.setQueryData(queryKeys.tasks.lists(), (old: TaskWithRelations[] = []) =>
          old.filter((task) => task.id !== taskId)
        )

        return { previousTask, taskId }
      },
      rollbackUpdate: (context) => {
        if (context?.previousTask && context?.taskId) {
          // Restore deleted task
          queryClient.setQueryData(queryKeys.tasks.detail(context.taskId), context.previousTask)

          queryClient.setQueryData(queryKeys.tasks.lists(), (old: TaskWithRelations[] = []) => [
            context.previousTask,
            ...old,
          ])
        }
      },
      invalidateQueries: [queryKeys.tasks.all],
      enableRealTimeSync: true,
      syncTable: 'tasks',
    }
  )
}

/**
 * Hook for bulk task operations with WASM optimization
 */
export function useBulkTaskMutation() {
  const queryClient = useQueryClient()

  return useEnhancedMutation(
    async ({ taskIds, updates }: { taskIds: string[]; updates: Partial<Task> }) => {
      const response = await fetch('/api/tasks/bulk', {
        method: 'PATCH',
        headers: { 'Content-Type': 'application/json' },
        body: JSON.stringify({ taskIds, updates }),
      })

      if (!response.ok) {
        throw new Error(`Failed to bulk update tasks: ${response.statusText}`)
      }

      const result = await response.json()
      return result.data
    },
    {
      optimisticUpdate: ({ taskIds, updates }) => {
        const previousTasks = taskIds
          .map((id) => queryClient.getQueryData(queryKeys.tasks.detail(id)) as TaskWithRelations)
          .filter(Boolean)

        // Update all tasks in cache
        taskIds.forEach((taskId) => {
          queryClient.setQueryData(queryKeys.tasks.detail(taskId), (old: TaskWithRelations) =>
            old ? { ...old, ...updates, updatedAt: new Date() } : old
          )
        })

        queryClient.setQueryData(queryKeys.tasks.lists(), (old: TaskWithRelations[] = []) =>
          old.map((task) =>
            taskIds.includes(task.id) ? { ...task, ...updates, updatedAt: new Date() } : task
          )
        )

        return { previousTasks, taskIds }
      },
      rollbackUpdate: (context) => {
        if (context?.previousTasks && context?.taskIds) {
          // Restore previous task data
          context.previousTasks.forEach((task, index) => {
            const taskId = context.taskIds[index]
            queryClient.setQueryData(queryKeys.tasks.detail(taskId), task)
          })

          queryClient.setQueryData(queryKeys.tasks.lists(), (old: TaskWithRelations[] = []) =>
            old.map((task) => {
              const previousTask = context.previousTasks.find((pt) => pt.id === task.id)
              return previousTask || task
            })
          )
        }
      },
      invalidateQueries: [queryKeys.tasks.all],
      enableWASMOptimization: true, // Bulk operations can benefit from WASM
      enableRealTimeSync: true,
      syncTable: 'tasks',
    }
  )
}

/**
 * Hook for task analytics and statistics
 */
export function useTaskAnalyticsQuery(filters: TaskFilters = {}) {
  return useEnhancedQuery(
    [...queryKeys.tasks.all, 'analytics', filters],
    async () => {
      const searchParams = new URLSearchParams()

      if (filters.userId) searchParams.append('userId', filters.userId)
      if (filters.dateRange) {
        searchParams.append('startDate', filters.dateRange.start.toISOString())
        searchParams.append('endDate', filters.dateRange.end.toISOString())
      }

      const response = await fetch(`/api/tasks/analytics?${searchParams.toString()}`)
      if (!response.ok) {
        throw new Error(`Failed to fetch task analytics: ${response.statusText}`)
      }

      const result = await response.json()
      return result.data
    },
    {
      staleTime: 5 * 60 * 1000, // 5 minutes for analytics
      enableWASMOptimization: true,
      enableRealTimeSync: true,
      syncTable: 'tasks',
    }
  )
}

/**
 * Hook for task dependencies and relationships
 */
export function useTaskDependenciesQuery(taskId: string) {
  return useEnhancedQuery(
    [...queryKeys.tasks.detail(taskId), 'dependencies'],
    async () => {
      const response = await fetch(`/api/tasks/${taskId}/dependencies`)
      if (!response.ok) {
        throw new Error(`Failed to fetch task dependencies: ${response.statusText}`)
      }

      const result = await response.json()
      return result.data
    },
    {
      enabled: !!taskId,
      staleTime: 2 * 60 * 1000, // 2 minutes
      enableRealTimeSync: true,
      syncTable: 'tasks',
    }
  )
}<|MERGE_RESOLUTION|>--- conflicted
+++ resolved
@@ -8,10 +8,6 @@
 import {
   useEnhancedQuery,
   useEnhancedMutation,
-<<<<<<< HEAD
-  useEnhancedInfiniteQuery,
-=======
->>>>>>> c143ef15
   useVectorSearchQuery,
 } from './use-enhanced-query-new'
 
