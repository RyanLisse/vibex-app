--- conflicted
+++ resolved
@@ -1,10 +1,5 @@
-<<<<<<< HEAD
-import { useQuery, useQueryClient } from '@tanstack/react-query'
-import { useCallback, useEffect, useState } from 'react'
-=======
 import { useEffect, useState, useCallback } from 'react'
 import { useQuery, useQueryClient } from '@tanstack/react-query'
->>>>>>> 542fcdff
 import { useWebSocket } from './use-websocket'
 
 export interface AmbientAgentData {
