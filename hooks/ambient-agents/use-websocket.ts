--- conflicted
+++ resolved
@@ -1,4 +1,4 @@
-import { useCallback, useEffect, useRef, useState } from 'react'
+import { useEffect, useRef, useState, useCallback } from 'react'
 
 export interface UseWebSocketOptions {
   onOpen?: (event: Event) => void
@@ -113,10 +113,7 @@
       setConnectionStatus('Closed')
 
       // Simulate close event for compatibility
-<<<<<<< HEAD
-=======
       // @ts-ignore - Temporary workaround for TypeScript bug
->>>>>>> 542fcdff
       const closeEvent = new CloseEvent('close', {
         wasClean: true,
         code: 1000,
