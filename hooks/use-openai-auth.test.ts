<<<<<<< HEAD
=======
import { act, renderHook, waitFor } from '@testing-library/react'
import { afterEach, beforeEach, describe, expect, it, vi } from 'vitest'
import { useAuthBase } from './use-auth-base'
import { useOpenAIAuth } from './use-openai-auth'

// Mock the base auth hook
vi.mock('./use-auth-base', () => ({
  useAuthBase: vi.fn(),
}))

// Mock fetch
global.fetch = vi.fn()

describe('useOpenAIAuth', () => {
  const mockBaseAuth = {
    authenticated: false,
    loading: true,
    login: vi.fn(),
    logout: vi.fn(),
    refresh: vi.fn(),
  }

  beforeEach(() => {
    vi.clearAllMocks()
    mock.useFakeTimers()
    ;(useAuthBase as any).mockReturnValue(mockBaseAuth)
    ;(global.fetch as any).mockResolvedValue({
      ok: true,
      json: async () => ({}),
    })
  })

  afterEach(() => {
    mock.useRealTimers()
  })

  it('should initialize with correct endpoints', () => {
    renderHook(() => useOpenAIAuth())

    expect(useAuthBase).toHaveBeenCalledWith(
      {
        statusEndpoint: '/api/auth/openai/status',
        loginEndpoint: '/api/auth/openai/login',
        logoutEndpoint: '/api/auth/openai/logout',
      },
      {
        authenticated: false,
        loading: true,
      }
    )
  })

  it('should return all base auth properties plus refreshToken', () => {
    const { result } = renderHook(() => useOpenAIAuth())

    expect(result.current).toMatchObject({
      authenticated: false,
      loading: true,
      login: expect.any(Function),
      logout: expect.any(Function),
      refresh: expect.any(Function),
      refreshToken: expect.any(Function),
    })
  })

  describe('refreshToken', () => {
    it('should call refresh endpoint and update auth state', async () => {
      const { result } = renderHook(() => useOpenAIAuth())

      await act(async () => {
        await result.current.refreshToken()
      })

      expect(global.fetch).toHaveBeenCalledWith('/api/auth/openai/refresh', {
        method: 'POST',
      })
      expect(mockBaseAuth.refresh).toHaveBeenCalled()
    })

    it('should handle refresh errors', async () => {
      const consoleSpy = vi.spyOn(console, 'error').mockImplementation(() => {})
      const fetchMock = mock(global.fetch)
      fetchMock.mockResolvedValueOnce({
        ok: false,
        status: 401,
      })

      const { result } = renderHook(() => useOpenAIAuth())

      await act(async () => {
        await result.current.refreshToken()
      })

      expect(consoleSpy).toHaveBeenCalledWith('Token refresh failed:', expect.any(Error))
      expect(mockBaseAuth.refresh).not.toHaveBeenCalled()

      consoleSpy.mockRestore()
    })

    it('should handle network errors', async () => {
      const consoleSpy = vi.spyOn(console, 'error').mockImplementation(() => {})
      const networkError = new Error('Network error')
      const fetchMock = mock(global.fetch)
      fetchMock.mockRejectedValueOnce(networkError)

      const { result } = renderHook(() => useOpenAIAuth())

      await act(async () => {
        await result.current.refreshToken()
      })

      expect(consoleSpy).toHaveBeenCalledWith('Token refresh failed:', networkError)
      expect(mockBaseAuth.refresh).not.toHaveBeenCalled()

      consoleSpy.mockRestore()
    })
  })

  describe('auto-refresh', () => {
    it('should not set up auto-refresh when not authenticated', () => {
      renderHook(() => useOpenAIAuth())

      // Advance time
      act(() => {
        mock.advanceTimersByTime(60_000)
      })

      expect(global.fetch).not.toHaveBeenCalled()
    })

    it('should not set up auto-refresh without expires_at', () => {
      ;(useAuthBase as any).mockReturnValue({
        ...mockBaseAuth,
        authenticated: true,
        hasRefreshToken: true,
        expires_at: undefined,
      })

      renderHook(() => useOpenAIAuth())

      // Advance time
      act(() => {
        mock.advanceTimersByTime(60_000)
      })

      expect(global.fetch).not.toHaveBeenCalled()
    })

    it('should not set up auto-refresh without refresh token', () => {
      ;(useAuthBase as any).mockReturnValue({
        ...mockBaseAuth,
        authenticated: true,
        hasRefreshToken: false,
        expires_at: Date.now() + 120_000,
      })

      renderHook(() => useOpenAIAuth())

      // Advance time
      act(() => {
        mock.advanceTimersByTime(60_000)
      })

      expect(global.fetch).not.toHaveBeenCalled()
    })

    it('should set up auto-refresh 60 seconds before expiry', async () => {
      const expiresAt = Date.now() + 120_000 // 2 minutes from now

      ;(useAuthBase as any).mockReturnValue({
        ...mockBaseAuth,
        authenticated: true,
        hasRefreshToken: true,
        expires_at: expiresAt,
      })

      renderHook(() => useOpenAIAuth())

      // Should not refresh immediately
      expect(global.fetch).not.toHaveBeenCalled()

      // Advance to 59 seconds before expiry
      act(() => {
        mock.advanceTimersByTime(59_000)
      })
      expect(global.fetch).not.toHaveBeenCalled()

      // Advance to 60 seconds before expiry
      act(() => {
        mock.advanceTimersByTime(1000)
      })

      await waitFor(() => {
        expect(global.fetch).toHaveBeenCalledWith('/api/auth/openai/refresh', {
          method: 'POST',
        })
      })
    })

    it('should handle already expired tokens', async () => {
      const expiresAt = Date.now() - 10_000 // Already expired

      ;(useAuthBase as any).mockReturnValue({
        ...mockBaseAuth,
        authenticated: true,
        hasRefreshToken: true,
        expires_at: expiresAt,
      })

      renderHook(() => useOpenAIAuth())

      // Should not attempt refresh for already expired tokens
      act(() => {
        mock.advanceTimersByTime(1000)
      })

      expect(global.fetch).not.toHaveBeenCalled()
    })

    it('should clean up timeout on unmount', () => {
      const expiresAt = Date.now() + 120_000

      ;(useAuthBase as any).mockReturnValue({
        ...mockBaseAuth,
        authenticated: true,
        hasRefreshToken: true,
        expires_at: expiresAt,
      })

      const { unmount } = renderHook(() => useOpenAIAuth())

      unmount()

      // Advance time past when refresh would occur
      act(() => {
        mock.advanceTimersByTime(120_000)
      })

      // Should not have called refresh after unmount
      expect(global.fetch).not.toHaveBeenCalled()
    })

    it('should update timeout when expires_at changes', async () => {
      const initialExpiresAt = Date.now() + 120_000
      const updatedExpiresAt = Date.now() + 240_000

      const mockAuth = {
        ...mockBaseAuth,
        authenticated: true,
        hasRefreshToken: true,
        expires_at: initialExpiresAt,
      }

      ;(useAuthBase as any).mockReturnValue(mockAuth)

      const { rerender } = renderHook(() => useOpenAIAuth())

      // Update expires_at
      mockAuth.expires_at = updatedExpiresAt
      rerender()

      // Advance to when first refresh would have occurred
      act(() => {
        mock.advanceTimersByTime(60_000)
      })

      // Should not have refreshed yet
      expect(global.fetch).not.toHaveBeenCalled()

      // Advance to new refresh time (180 seconds from start)
      act(() => {
        mock.advanceTimersByTime(120_000)
      })

      await waitFor(() => {
        expect(global.fetch).toHaveBeenCalledWith('/api/auth/openai/refresh', {
          method: 'POST',
        })
      })
    })
  })

  it('should include user data when available', () => {
    const userData = {
      email: 'test@example.com',
      organization_id: 'org-123',
      credits_granted: 100,
      created_at: Date.now(),
    }

    ;(useAuthBase as any).mockReturnValue({
      ...mockBaseAuth,
      authenticated: true,
      loading: false,
      user: userData,
    })

    const { result } = renderHook(() => useOpenAIAuth())

    expect(result.current.user).toEqual(userData)
  })
})
>>>>>>> fff2b04a
<|MERGE_RESOLUTION|>--- conflicted
+++ resolved
@@ -1,5 +1,3 @@
-<<<<<<< HEAD
-=======
 import { act, renderHook, waitFor } from '@testing-library/react'
 import { afterEach, beforeEach, describe, expect, it, vi } from 'vitest'
 import { useAuthBase } from './use-auth-base'
@@ -301,5 +299,4 @@
 
     expect(result.current.user).toEqual(userData)
   })
-})
->>>>>>> fff2b04a
+})