<<<<<<< HEAD
=======
import { act, renderHook } from '@testing-library/react'
import { afterEach, beforeEach, describe, expect, it, vi } from 'vitest'
import { useAnthropicAuth } from './use-anthropic-auth'
import { useAuthBase } from './use-auth-base'

// Mock the base auth hook
vi.mock('./use-auth-base', () => ({
  useAuthBase: vi.fn(),
}))

describe('useAnthropicAuth', () => {
  const mockBaseAuth = {
    authenticated: false,
    loading: true,
    login: vi.fn(),
    logout: vi.fn(),
    refresh: vi.fn(),
  }

  beforeEach(() => {
    vi.clearAllMocks()
    ;(useAuthBase as any).mockReturnValue(mockBaseAuth)
  })

  it('should initialize with correct endpoints', () => {
    renderHook(() => useAnthropicAuth())

    expect(useAuthBase).toHaveBeenCalledWith(
      {
        statusEndpoint: '/api/auth/anthropic/status',
        logoutEndpoint: '/api/auth/anthropic/logout',
        authorizeEndpoint: '/api/auth/anthropic/authorize',
      },
      {
        authenticated: false,
        loading: true,
      }
    )
  })

  it('should return all base auth properties', () => {
    const { result } = renderHook(() => useAnthropicAuth())

    expect(result.current).toMatchObject({
      authenticated: false,
      loading: true,
      logout: expect.any(Function),
      refresh: expect.any(Function),
      login: expect.any(Function),
    })
  })

  it('should wrap login with mode parameter', () => {
    const { result } = renderHook(() => useAnthropicAuth())

    act(() => {
      result.current.login('max')
    })

    expect(mockBaseAuth.login).toHaveBeenCalledWith({ mode: 'max' })
  })

  it('should use default mode "max" when not specified', () => {
    const { result } = renderHook(() => useAnthropicAuth())

    act(() => {
      result.current.login()
    })

    expect(mockBaseAuth.login).toHaveBeenCalledWith({ mode: 'max' })
  })

  it('should support console mode', () => {
    const { result } = renderHook(() => useAnthropicAuth())

    act(() => {
      result.current.login('console')
    })

    expect(mockBaseAuth.login).toHaveBeenCalledWith({ mode: 'console' })
  })

  it('should update when base auth updates', () => {
    const { result, rerender } = renderHook(() => useAnthropicAuth())

    expect(result.current.authenticated).toBe(false)
    expect(result.current.loading).toBe(true)

    // Update the mock to return different values
    ;(useAuthBase as any).mockReturnValue({
      ...mockBaseAuth,
      authenticated: true,
      loading: false,
      type: 'oauth',
      expires: Date.now() + 3_600_000,
    })

    rerender()

    expect(result.current.authenticated).toBe(true)
    expect(result.current.loading).toBe(false)
    expect(result.current.type).toBe('oauth')
    expect(result.current.expires).toBeDefined()
  })

  it('should handle error states from base auth', () => {
    ;(useAuthBase as any).mockReturnValue({
      ...mockBaseAuth,
      loading: false,
      error: 'Authentication failed',
    })

    const { result } = renderHook(() => useAnthropicAuth())

    expect(result.current.loading).toBe(false)
    expect(result.current.error).toBe('Authentication failed')
  })

  it('should preserve logout functionality', () => {
    const { result } = renderHook(() => useAnthropicAuth())

    act(() => {
      result.current.logout()
    })

    expect(mockBaseAuth.logout).toHaveBeenCalled()
  })

  it('should preserve refresh functionality', () => {
    const { result } = renderHook(() => useAnthropicAuth())

    act(() => {
      result.current.refresh()
    })

    expect(mockBaseAuth.refresh).toHaveBeenCalled()
  })
})
>>>>>>> fff2b04a
<|MERGE_RESOLUTION|>--- conflicted
+++ resolved
@@ -1,5 +1,3 @@
-<<<<<<< HEAD
-=======
 import { act, renderHook } from '@testing-library/react'
 import { afterEach, beforeEach, describe, expect, it, vi } from 'vitest'
 import { useAnthropicAuth } from './use-anthropic-auth'
@@ -137,5 +135,4 @@
 
     expect(mockBaseAuth.refresh).toHaveBeenCalled()
   })
-})
->>>>>>> fff2b04a
+})