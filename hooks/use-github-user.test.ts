--- conflicted
+++ resolved
@@ -1,5 +1,3 @@
-<<<<<<< HEAD
-=======
 import { act, renderHook } from '@testing-library/react'
 import { afterEach, beforeEach, describe, expect, it, vi } from 'vitest'
 import { useGitHubUser } from './use-github-user'
@@ -464,5 +462,4 @@
 
     expect(result.current.error).toBeNull()
   })
-})
->>>>>>> fff2b04a
+})