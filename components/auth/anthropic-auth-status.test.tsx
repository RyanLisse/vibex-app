<<<<<<< HEAD
=======
import { fireEvent, render, screen } from '@testing-library/react'
import { vi } from 'vitest'
import { AnthropicAuthStatus } from './anthropic-auth-status'

// Mock the anthropic auth hook
const mockUseAnthropicAuth = vi.fn()
vi.mock('@/hooks/use-anthropic-auth', () => ({
  useAnthropicAuth: () => mockUseAnthropicAuth(),
}))

// Mock date-fns
vi.mock('date-fns', () => ({
  formatDistanceToNow: vi.fn((_date, options) => {
    if (options?.addSuffix) {
      return 'in 30 minutes'
    }
    return '30 minutes'
  }),
}))

// Mock Lucide React icons
vi.mock('lucide-react', () => ({
  CheckCircle: ({ className, ...props }: any) => (
    <svg className={className} data-testid="check-circle-icon" {...props} />
  ),
  XCircle: ({ className, ...props }: any) => (
    <svg className={className} data-testid="x-circle-icon" {...props} />
  ),
  AlertCircle: ({ className, ...props }: any) => (
    <svg className={className} data-testid="alert-circle-icon" {...props} />
  ),
  Clock: ({ className, ...props }: any) => (
    <svg className={className} data-testid="clock-icon" {...props} />
  ),
  Loader2: ({ className, ...props }: any) => (
    <svg className={className} data-testid="loader-icon" {...props} />
  ),
}))

// Mock UI components
vi.mock('@/components/ui/badge', () => ({
  Badge: ({ children, variant, className, ...props }: any) => (
    <span className={className} data-testid="badge" data-variant={variant} {...props}>
      {children}
    </span>
  ),
}))

vi.mock('@/components/ui/button', () => ({
  Button: ({ children, onClick, variant, size, className, ...props }: any) => (
    <button
      className={className}
      data-size={size}
      data-testid="button"
      data-variant={variant}
      onClick={onClick}
      {...props}
    >
      {children}
    </button>
  ),
}))

describe('AnthropicAuthStatus', () => {
  const mockLogin = vi.fn()
  const mockLogout = vi.fn()

  beforeEach(() => {
    vi.clearAllMocks()
  })

  it('should render loading state', () => {
    mockUseAnthropicAuth.mockReturnValue({
      authenticated: false,
      loading: true,
      login: mockLogin,
      logout: mockLogout,
      user: null,
      error: null,
      expires: null,
      isExpiring: false,
    })

    render(<AnthropicAuthStatus />)

    expect(screen.getByTestId('loader-icon')).toBeInTheDocument()
    expect(screen.getByTestId('badge')).toHaveTextContent('Loading...')
    expect(screen.getByTestId('badge')).toHaveAttribute('data-variant', 'secondary')
  })

  it('should render authenticated state', () => {
    mockUseAnthropicAuth.mockReturnValue({
      authenticated: true,
      loading: false,
      login: mockLogin,
      logout: mockLogout,
      user: { email: 'test@example.com' },
      error: null,
      expires: Date.now() + 3_600_000,
      isExpiring: false,
    })

    render(<AnthropicAuthStatus />)

    expect(screen.getByTestId('check-circle-icon')).toBeInTheDocument()
    expect(screen.getByTestId('badge')).toHaveTextContent('Connected')
    expect(screen.getByTestId('badge')).toHaveAttribute('data-variant', 'success')
  })

  it('should render unauthenticated state', () => {
    mockUseAnthropicAuth.mockReturnValue({
      authenticated: false,
      loading: false,
      login: mockLogin,
      logout: mockLogout,
      user: null,
      error: null,
      expires: null,
      isExpiring: false,
    })

    render(<AnthropicAuthStatus />)

    expect(screen.getByTestId('x-circle-icon')).toBeInTheDocument()
    expect(screen.getByTestId('badge')).toHaveTextContent('Disconnected')
    expect(screen.getByTestId('badge')).toHaveAttribute('data-variant', 'destructive')
  })

  it('should render error state', () => {
    mockUseAnthropicAuth.mockReturnValue({
      authenticated: false,
      loading: false,
      login: mockLogin,
      logout: mockLogout,
      user: null,
      error: 'Authentication failed',
      expires: null,
      isExpiring: false,
    })

    render(<AnthropicAuthStatus />)

    expect(screen.getByTestId('alert-circle-icon')).toBeInTheDocument()
    expect(screen.getByTestId('badge')).toHaveTextContent('Error')
    expect(screen.getByTestId('badge')).toHaveAttribute('data-variant', 'destructive')
  })

  it('should render expiring soon state', () => {
    mockUseAnthropicAuth.mockReturnValue({
      authenticated: true,
      loading: false,
      login: mockLogin,
      logout: mockLogout,
      user: { email: 'test@example.com' },
      error: null,
      expires: Date.now() + 300_000, // 5 minutes
      isExpiring: true,
    })

    render(<AnthropicAuthStatus />)

    expect(screen.getByTestId('clock-icon')).toBeInTheDocument()
    expect(screen.getByTestId('badge')).toHaveTextContent('Expiring Soon')
    expect(screen.getByTestId('badge')).toHaveAttribute('data-variant', 'warning')
  })

  it('should render with detailed view', () => {
    mockUseAnthropicAuth.mockReturnValue({
      authenticated: true,
      loading: false,
      login: mockLogin,
      logout: mockLogout,
      user: { email: 'test@example.com' },
      error: null,
      expires: Date.now() + 3_600_000,
      isExpiring: false,
    })

    render(<AnthropicAuthStatus showDetails={true} />)

    expect(screen.getByText('test@example.com')).toBeInTheDocument()
    expect(screen.getByText('Expires: in 30 minutes')).toBeInTheDocument()
    expect(screen.getByTestId('button')).toHaveTextContent('Logout')
  })

  it('should render with actions', () => {
    mockUseAnthropicAuth.mockReturnValue({
      authenticated: false,
      loading: false,
      login: mockLogin,
      logout: mockLogout,
      user: null,
      error: null,
      expires: null,
      isExpiring: false,
    })

    render(<AnthropicAuthStatus showActions={true} />)

    expect(screen.getByTestId('button')).toHaveTextContent('Connect')
  })

  it('should handle login button click', () => {
    mockUseAnthropicAuth.mockReturnValue({
      authenticated: false,
      loading: false,
      login: mockLogin,
      logout: mockLogout,
      user: null,
      error: null,
      expires: null,
      isExpiring: false,
    })

    render(<AnthropicAuthStatus showActions={true} />)

    const loginButton = screen.getByTestId('button')
    fireEvent.click(loginButton)

    expect(mockLogin).toHaveBeenCalledTimes(1)
  })

  it('should handle logout button click', () => {
    mockUseAnthropicAuth.mockReturnValue({
      authenticated: true,
      loading: false,
      login: mockLogin,
      logout: mockLogout,
      user: { email: 'test@example.com' },
      error: null,
      expires: Date.now() + 3_600_000,
      isExpiring: false,
    })

    render(<AnthropicAuthStatus showActions={true} />)

    const logoutButton = screen.getByTestId('button')
    fireEvent.click(logoutButton)

    expect(mockLogout).toHaveBeenCalledTimes(1)
  })

  it('should render with compact view', () => {
    mockUseAnthropicAuth.mockReturnValue({
      authenticated: true,
      loading: false,
      login: mockLogin,
      logout: mockLogout,
      user: { email: 'test@example.com' },
      error: null,
      expires: Date.now() + 3_600_000,
      isExpiring: false,
    })

    render(<AnthropicAuthStatus variant="compact" />)

    expect(screen.getByTestId('badge')).toHaveClass('px-2', 'py-1', 'text-xs')
  })

  it('should render with custom className', () => {
    mockUseAnthropicAuth.mockReturnValue({
      authenticated: true,
      loading: false,
      login: mockLogin,
      logout: mockLogout,
      user: { email: 'test@example.com' },
      error: null,
      expires: Date.now() + 3_600_000,
      isExpiring: false,
    })

    render(<AnthropicAuthStatus className="custom-class" />)

    const container = screen.getByTestId('badge').parentElement
    expect(container).toHaveClass('custom-class')
  })

  it('should handle user without email', () => {
    mockUseAnthropicAuth.mockReturnValue({
      authenticated: true,
      loading: false,
      login: mockLogin,
      logout: mockLogout,
      user: { name: 'Test User' },
      error: null,
      expires: Date.now() + 3_600_000,
      isExpiring: false,
    })

    render(<AnthropicAuthStatus showDetails={true} />)

    expect(screen.getByText('Test User')).toBeInTheDocument()
  })

  it('should handle null user when authenticated', () => {
    mockUseAnthropicAuth.mockReturnValue({
      authenticated: true,
      loading: false,
      login: mockLogin,
      logout: mockLogout,
      user: null,
      error: null,
      expires: Date.now() + 3_600_000,
      isExpiring: false,
    })

    render(<AnthropicAuthStatus showDetails={true} />)

    expect(screen.getByText('Anthropic User')).toBeInTheDocument()
  })

  it('should handle expired tokens', () => {
    mockUseAnthropicAuth.mockReturnValue({
      authenticated: false,
      loading: false,
      login: mockLogin,
      logout: mockLogout,
      user: null,
      error: null,
      expires: Date.now() - 1000, // expired
      isExpiring: false,
    })

    render(<AnthropicAuthStatus showDetails={true} />)

    expect(screen.getByText('Token expired')).toBeInTheDocument()
  })

  it('should handle missing expiration date', () => {
    mockUseAnthropicAuth.mockReturnValue({
      authenticated: true,
      loading: false,
      login: mockLogin,
      logout: mockLogout,
      user: { email: 'test@example.com' },
      error: null,
      expires: null,
      isExpiring: false,
    })

    render(<AnthropicAuthStatus showDetails={true} />)

    expect(screen.queryByText(/Expires:/)).not.toBeInTheDocument()
  })

  it('should handle button disabled state during loading', () => {
    mockUseAnthropicAuth.mockReturnValue({
      authenticated: false,
      loading: true,
      login: mockLogin,
      logout: mockLogout,
      user: null,
      error: null,
      expires: null,
      isExpiring: false,
    })

    render(<AnthropicAuthStatus showActions={true} />)

    const button = screen.getByTestId('button')
    expect(button).toBeDisabled()
  })

  it('should handle detailed error information', () => {
    mockUseAnthropicAuth.mockReturnValue({
      authenticated: false,
      loading: false,
      login: mockLogin,
      logout: mockLogout,
      user: null,
      error: 'Network connection failed',
      expires: null,
      isExpiring: false,
    })

    render(<AnthropicAuthStatus showDetails={true} />)

    expect(screen.getByText('Network connection failed')).toBeInTheDocument()
  })

  it('should handle authentication state transitions', () => {
    mockUseAnthropicAuth.mockReturnValue({
      authenticated: false,
      loading: false,
      login: mockLogin,
      logout: mockLogout,
      user: null,
      error: null,
      expires: null,
      isExpiring: false,
    })

    const { rerender } = render(<AnthropicAuthStatus />)
    expect(screen.getByTestId('badge')).toHaveTextContent('Disconnected')

    mockUseAnthropicAuth.mockReturnValue({
      authenticated: true,
      loading: false,
      login: mockLogin,
      logout: mockLogout,
      user: { email: 'test@example.com' },
      error: null,
      expires: Date.now() + 3_600_000,
      isExpiring: false,
    })

    rerender(<AnthropicAuthStatus />)
    expect(screen.getByTestId('badge')).toHaveTextContent('Connected')
  })
})
>>>>>>> fff2b04a
<|MERGE_RESOLUTION|>--- conflicted
+++ resolved
@@ -1,5 +1,3 @@
-<<<<<<< HEAD
-=======
 import { fireEvent, render, screen } from '@testing-library/react'
 import { vi } from 'vitest'
 import { AnthropicAuthStatus } from './anthropic-auth-status'
@@ -409,5 +407,4 @@
     rerender(<AnthropicAuthStatus />)
     expect(screen.getByTestId('badge')).toHaveTextContent('Connected')
   })
-})
->>>>>>> fff2b04a
+})