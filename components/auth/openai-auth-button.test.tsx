--- conflicted
+++ resolved
@@ -1,5 +1,3 @@
-<<<<<<< HEAD
-=======
 import { fireEvent, render, screen } from '@testing-library/react'
 import { vi } from 'vitest'
 import { OpenAIAuthButton } from './openai-auth-button'
@@ -344,5 +342,4 @@
     expect(screen.getByText('OpenAI')).toBeInTheDocument()
     expect(screen.getByText('Logout')).toBeInTheDocument()
   })
-})
->>>>>>> fff2b04a
+})