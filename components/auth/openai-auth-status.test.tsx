<<<<<<< HEAD
=======
import { fireEvent, render, screen } from '@testing-library/react'
import { vi } from 'vitest'
import { OpenAIAuthStatus } from './openai-auth-status'

// Mock the openai auth hook
const mockUseOpenAIAuth = vi.fn()
vi.mock('@/hooks/use-openai-auth', () => ({
  useOpenAIAuth: () => mockUseOpenAIAuth(),
}))

// Mock date-fns
vi.mock('date-fns', () => ({
  formatDistanceToNow: vi.fn((_date, options) => {
    if (options?.addSuffix) {
      return 'in 30 minutes'
    }
    return '30 minutes'
  }),
}))

// Mock Lucide React icons
vi.mock('lucide-react', () => ({
  CheckCircle: ({ className, ...props }: any) => (
    <svg className={className} data-testid="check-circle-icon" {...props} />
  ),
  XCircle: ({ className, ...props }: any) => (
    <svg className={className} data-testid="x-circle-icon" {...props} />
  ),
  AlertCircle: ({ className, ...props }: any) => (
    <svg className={className} data-testid="alert-circle-icon" {...props} />
  ),
  Clock: ({ className, ...props }: any) => (
    <svg className={className} data-testid="clock-icon" {...props} />
  ),
  Loader2: ({ className, ...props }: any) => (
    <svg className={className} data-testid="loader-icon" {...props} />
  ),
}))

// Mock UI components
vi.mock('@/components/ui/badge', () => ({
  Badge: ({ children, variant, className, ...props }: any) => (
    <span className={className} data-testid="badge" data-variant={variant} {...props}>
      {children}
    </span>
  ),
}))

vi.mock('@/components/ui/button', () => ({
  Button: ({ children, onClick, variant, size, className, ...props }: any) => (
    <button
      className={className}
      data-size={size}
      data-testid="button"
      data-variant={variant}
      onClick={onClick}
      {...props}
    >
      {children}
    </button>
  ),
}))

describe('OpenAIAuthStatus', () => {
  const mockLogin = vi.fn()
  const mockLogout = vi.fn()

  beforeEach(() => {
    vi.clearAllMocks()
  })

  it('should render loading state', () => {
    mockUseOpenAIAuth.mockReturnValue({
      authenticated: false,
      loading: true,
      login: mockLogin,
      logout: mockLogout,
      user: null,
      error: null,
      expires: null,
      isExpiring: false,
    })

    render(<OpenAIAuthStatus />)

    expect(screen.getByTestId('loader-icon')).toBeInTheDocument()
    expect(screen.getByTestId('badge')).toHaveTextContent('Loading...')
    expect(screen.getByTestId('badge')).toHaveAttribute('data-variant', 'secondary')
  })

  it('should render authenticated state', () => {
    mockUseOpenAIAuth.mockReturnValue({
      authenticated: true,
      loading: false,
      login: mockLogin,
      logout: mockLogout,
      user: { email: 'test@example.com' },
      error: null,
      expires: Date.now() + 3_600_000,
      isExpiring: false,
    })

    render(<OpenAIAuthStatus />)

    expect(screen.getByTestId('check-circle-icon')).toBeInTheDocument()
    expect(screen.getByTestId('badge')).toHaveTextContent('Connected')
    expect(screen.getByTestId('badge')).toHaveAttribute('data-variant', 'success')
  })

  it('should render unauthenticated state', () => {
    mockUseOpenAIAuth.mockReturnValue({
      authenticated: false,
      loading: false,
      login: mockLogin,
      logout: mockLogout,
      user: null,
      error: null,
      expires: null,
      isExpiring: false,
    })

    render(<OpenAIAuthStatus />)

    expect(screen.getByTestId('x-circle-icon')).toBeInTheDocument()
    expect(screen.getByTestId('badge')).toHaveTextContent('Disconnected')
    expect(screen.getByTestId('badge')).toHaveAttribute('data-variant', 'destructive')
  })

  it('should render error state', () => {
    mockUseOpenAIAuth.mockReturnValue({
      authenticated: false,
      loading: false,
      login: mockLogin,
      logout: mockLogout,
      user: null,
      error: 'Authentication failed',
      expires: null,
      isExpiring: false,
    })

    render(<OpenAIAuthStatus />)

    expect(screen.getByTestId('alert-circle-icon')).toBeInTheDocument()
    expect(screen.getByTestId('badge')).toHaveTextContent('Error')
    expect(screen.getByTestId('badge')).toHaveAttribute('data-variant', 'destructive')
  })

  it('should render expiring soon state', () => {
    mockUseOpenAIAuth.mockReturnValue({
      authenticated: true,
      loading: false,
      login: mockLogin,
      logout: mockLogout,
      user: { email: 'test@example.com' },
      error: null,
      expires: Date.now() + 300_000, // 5 minutes
      isExpiring: true,
    })

    render(<OpenAIAuthStatus />)

    expect(screen.getByTestId('clock-icon')).toBeInTheDocument()
    expect(screen.getByTestId('badge')).toHaveTextContent('Expiring Soon')
    expect(screen.getByTestId('badge')).toHaveAttribute('data-variant', 'warning')
  })

  it('should render with detailed view', () => {
    mockUseOpenAIAuth.mockReturnValue({
      authenticated: true,
      loading: false,
      login: mockLogin,
      logout: mockLogout,
      user: { email: 'test@example.com' },
      error: null,
      expires: Date.now() + 3_600_000,
      isExpiring: false,
    })

    render(<OpenAIAuthStatus showDetails={true} />)

    expect(screen.getByText('test@example.com')).toBeInTheDocument()
    expect(screen.getByText('Expires: in 30 minutes')).toBeInTheDocument()
    expect(screen.getByTestId('button')).toHaveTextContent('Logout')
  })

  it('should render with actions', () => {
    mockUseOpenAIAuth.mockReturnValue({
      authenticated: false,
      loading: false,
      login: mockLogin,
      logout: mockLogout,
      user: null,
      error: null,
      expires: null,
      isExpiring: false,
    })

    render(<OpenAIAuthStatus showActions={true} />)

    expect(screen.getByTestId('button')).toHaveTextContent('Connect')
  })

  it('should handle login button click', () => {
    mockUseOpenAIAuth.mockReturnValue({
      authenticated: false,
      loading: false,
      login: mockLogin,
      logout: mockLogout,
      user: null,
      error: null,
      expires: null,
      isExpiring: false,
    })

    render(<OpenAIAuthStatus showActions={true} />)

    const loginButton = screen.getByTestId('button')
    fireEvent.click(loginButton)

    expect(mockLogin).toHaveBeenCalledTimes(1)
  })

  it('should handle logout button click', () => {
    mockUseOpenAIAuth.mockReturnValue({
      authenticated: true,
      loading: false,
      login: mockLogin,
      logout: mockLogout,
      user: { email: 'test@example.com' },
      error: null,
      expires: Date.now() + 3_600_000,
      isExpiring: false,
    })

    render(<OpenAIAuthStatus showActions={true} />)

    const logoutButton = screen.getByTestId('button')
    fireEvent.click(logoutButton)

    expect(mockLogout).toHaveBeenCalledTimes(1)
  })

  it('should render with compact view', () => {
    mockUseOpenAIAuth.mockReturnValue({
      authenticated: true,
      loading: false,
      login: mockLogin,
      logout: mockLogout,
      user: { email: 'test@example.com' },
      error: null,
      expires: Date.now() + 3_600_000,
      isExpiring: false,
    })

    render(<OpenAIAuthStatus variant="compact" />)

    expect(screen.getByTestId('badge')).toHaveClass('px-2', 'py-1', 'text-xs')
  })

  it('should render with custom className', () => {
    mockUseOpenAIAuth.mockReturnValue({
      authenticated: true,
      loading: false,
      login: mockLogin,
      logout: mockLogout,
      user: { email: 'test@example.com' },
      error: null,
      expires: Date.now() + 3_600_000,
      isExpiring: false,
    })

    render(<OpenAIAuthStatus className="custom-class" />)

    const container = screen.getByTestId('badge').parentElement
    expect(container).toHaveClass('custom-class')
  })

  it('should handle user with organization', () => {
    mockUseOpenAIAuth.mockReturnValue({
      authenticated: true,
      loading: false,
      login: mockLogin,
      logout: mockLogout,
      user: {
        email: 'test@example.com',
        organization_id: 'org-123',
        credits_granted: 100,
      },
      error: null,
      expires: Date.now() + 3_600_000,
      isExpiring: false,
    })

    render(<OpenAIAuthStatus showDetails={true} />)

    expect(screen.getByText('test@example.com')).toBeInTheDocument()
    expect(screen.getByText('Organization: org-123')).toBeInTheDocument()
    expect(screen.getByText('Credits: 100')).toBeInTheDocument()
  })

  it('should handle user without email', () => {
    mockUseOpenAIAuth.mockReturnValue({
      authenticated: true,
      loading: false,
      login: mockLogin,
      logout: mockLogout,
      user: { name: 'Test User' },
      error: null,
      expires: Date.now() + 3_600_000,
      isExpiring: false,
    })

    render(<OpenAIAuthStatus showDetails={true} />)

    expect(screen.getByText('Test User')).toBeInTheDocument()
  })

  it('should handle null user when authenticated', () => {
    mockUseOpenAIAuth.mockReturnValue({
      authenticated: true,
      loading: false,
      login: mockLogin,
      logout: mockLogout,
      user: null,
      error: null,
      expires: Date.now() + 3_600_000,
      isExpiring: false,
    })

    render(<OpenAIAuthStatus showDetails={true} />)

    expect(screen.getByText('OpenAI User')).toBeInTheDocument()
  })

  it('should handle expired tokens', () => {
    mockUseOpenAIAuth.mockReturnValue({
      authenticated: false,
      loading: false,
      login: mockLogin,
      logout: mockLogout,
      user: null,
      error: null,
      expires: Date.now() - 1000, // expired
      isExpiring: false,
    })

    render(<OpenAIAuthStatus showDetails={true} />)

    expect(screen.getByText('Token expired')).toBeInTheDocument()
  })

  it('should handle missing expiration date', () => {
    mockUseOpenAIAuth.mockReturnValue({
      authenticated: true,
      loading: false,
      login: mockLogin,
      logout: mockLogout,
      user: { email: 'test@example.com' },
      error: null,
      expires: null,
      isExpiring: false,
    })

    render(<OpenAIAuthStatus showDetails={true} />)

    expect(screen.queryByText(/Expires:/)).not.toBeInTheDocument()
  })

  it('should handle button disabled state during loading', () => {
    mockUseOpenAIAuth.mockReturnValue({
      authenticated: false,
      loading: true,
      login: mockLogin,
      logout: mockLogout,
      user: null,
      error: null,
      expires: null,
      isExpiring: false,
    })

    render(<OpenAIAuthStatus showActions={true} />)

    const button = screen.getByTestId('button')
    expect(button).toBeDisabled()
  })

  it('should handle detailed error information', () => {
    mockUseOpenAIAuth.mockReturnValue({
      authenticated: false,
      loading: false,
      login: mockLogin,
      logout: mockLogout,
      user: null,
      error: 'API quota exceeded',
      expires: null,
      isExpiring: false,
    })

    render(<OpenAIAuthStatus showDetails={true} />)

    expect(screen.getByText('API quota exceeded')).toBeInTheDocument()
  })

  it('should handle authentication state transitions', () => {
    mockUseOpenAIAuth.mockReturnValue({
      authenticated: false,
      loading: false,
      login: mockLogin,
      logout: mockLogout,
      user: null,
      error: null,
      expires: null,
      isExpiring: false,
    })

    const { rerender } = render(<OpenAIAuthStatus />)
    expect(screen.getByTestId('badge')).toHaveTextContent('Disconnected')

    mockUseOpenAIAuth.mockReturnValue({
      authenticated: true,
      loading: false,
      login: mockLogin,
      logout: mockLogout,
      user: { email: 'test@example.com' },
      error: null,
      expires: Date.now() + 3_600_000,
      isExpiring: false,
    })

    rerender(<OpenAIAuthStatus />)
    expect(screen.getByTestId('badge')).toHaveTextContent('Connected')
  })

  it('should handle user with usage information', () => {
    mockUseOpenAIAuth.mockReturnValue({
      authenticated: true,
      loading: false,
      login: mockLogin,
      logout: mockLogout,
      user: {
        email: 'test@example.com',
        usage: {
          total_tokens: 1000,
          prompt_tokens: 800,
          completion_tokens: 200,
        },
      },
      error: null,
      expires: Date.now() + 3_600_000,
      isExpiring: false,
    })

    render(<OpenAIAuthStatus showDetails={true} />)

    expect(screen.getByText('test@example.com')).toBeInTheDocument()
    expect(screen.getByText('Usage: 1000 tokens')).toBeInTheDocument()
  })
})
>>>>>>> fff2b04a
<|MERGE_RESOLUTION|>--- conflicted
+++ resolved
@@ -1,5 +1,3 @@
-<<<<<<< HEAD
-=======
 import { fireEvent, render, screen } from '@testing-library/react'
 import { vi } from 'vitest'
 import { OpenAIAuthStatus } from './openai-auth-status'
@@ -457,5 +455,4 @@
     expect(screen.getByText('test@example.com')).toBeInTheDocument()
     expect(screen.getByText('Usage: 1000 tokens')).toBeInTheDocument()
   })
-})
->>>>>>> fff2b04a
+})