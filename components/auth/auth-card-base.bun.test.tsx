<<<<<<< HEAD
=======
import { vi, describe, it, expect, beforeEach, afterEach } from 'vitest'
import { beforeEach, describe, expect, it } from 'vitest'
import { fireEvent, render, screen } from '@testing-library/react'
import { AuthCardBase } from './auth-card-base'

// Mock date-fns
const formatDistanceToNowMock = vi.fn((_date: any, options?: any) => {
  if (options?.addSuffix) {
    return 'in 30 minutes'
  }
  return '30 minutes'
})

// Mock window.location.reload
const mockReload = vi.fn()
Object.defineProperty(window, 'location', {
  value: { reload: mockReload },
  writable: true,
})

describe('AuthCardBase', () => {
  const mockOnLogout = vi.fn()
  const mockOnRetry = vi.fn()

  beforeEach(() => {
    vi.clearAllMocks()
  })

  it('should render loading state', () => {
    render(
      <AuthCardBase
        authenticated={false}
        loading={true}
        onLogout={mockOnLogout}
        title="Test Authentication"
      />
    )

    expect(screen.getByTestId('card')).toBeTruthy()
    expect(screen.getByTestId('card-title')).toHaveTextContent('Test Authentication')
    expect(screen.getByTestId('shield-icon')).toBeTruthy()
    expect(screen.getByTestId('card-description')).toHaveTextContent(
      'Checking authentication status...'
    )
  })

  it('should render error state', () => {
    render(
      <AuthCardBase
        authenticated={false}
        error="Authentication failed"
        loading={false}
        onLogout={mockOnLogout}
        title="Test Authentication"
      />
    )

    expect(screen.getByTestId('card')).toHaveClass('border-red-200')
    expect(screen.getByTestId('card-title')).toHaveTextContent('Authentication Error')
    expect(screen.getByTestId('alert-icon')).toBeTruthy()
    expect(screen.getByTestId('card-description')).toHaveTextContent('Authentication failed')
    expect(screen.getByTestId('button')).toHaveTextContent('Retry')
  })

  it('should handle retry button click with custom handler', () => {
    render(
      <AuthCardBase
        authenticated={false}
        error="Authentication failed"
        loading={false}
        onLogout={mockOnLogout}
        onRetry={mockOnRetry}
        title="Test Authentication"
      />
    )

    const retryButton = screen.getByTestId('button')
    fireEvent.click(retryButton)

    expect(mockOnRetry).toHaveBeenCalledTimes(1)
    expect(mockReload).not.toHaveBeenCalled()
  })

  it('should render authenticated state', () => {
    render(
      <AuthCardBase
        authenticated={true}
        loading={false}
        onLogout={mockOnLogout}
        title="Test Authentication"
      />
    )

    expect(screen.getByTestId('card')).toHaveClass('border-green-200')
    expect(screen.getByTestId('card-title')).toHaveTextContent('Test Authenticated')
    expect(screen.getByTestId('user-icon')).toBeTruthy()
    expect(screen.getByTestId('card-description')).toHaveTextContent('Successfully authenticated')
    expect(screen.getByTestId('button')).toHaveTextContent('Logout')
  })
})
>>>>>>> fff2b04a
<|MERGE_RESOLUTION|>--- conflicted
+++ resolved
@@ -1,5 +1,3 @@
-<<<<<<< HEAD
-=======
 import { vi, describe, it, expect, beforeEach, afterEach } from 'vitest'
 import { beforeEach, describe, expect, it } from 'vitest'
 import { fireEvent, render, screen } from '@testing-library/react'
@@ -99,5 +97,4 @@
     expect(screen.getByTestId('card-description')).toHaveTextContent('Successfully authenticated')
     expect(screen.getByTestId('button')).toHaveTextContent('Logout')
   })
-})
->>>>>>> fff2b04a
+})