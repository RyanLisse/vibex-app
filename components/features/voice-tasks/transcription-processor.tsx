--- conflicted
+++ resolved
@@ -1,11 +1,6 @@
 'use client'
 
-<<<<<<< HEAD
-/* eslint-disable react-hooks/exhaustive-deps */
-import { useState, useEffect } from 'react'
-=======
 import { useState, useEffect, useCallback } from 'react'
->>>>>>> 27cb7744
 import { Loader2, Volume2, AlertCircle } from 'lucide-react'
 import { Progress } from '@/components/ui/progress'
 import { Alert, AlertDescription } from '@/components/ui/alert'
