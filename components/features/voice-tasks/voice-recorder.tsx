'use client'

<<<<<<< HEAD
/* eslint-disable react-hooks/exhaustive-deps */
import { useState, useEffect, useRef } from 'react'
=======
import { useState, useEffect, useRef, useCallback } from 'react'
>>>>>>> 27cb7744
import { Mic, Square, Pause, Play } from 'lucide-react'
import { Button } from '@/components/ui/button'
import { Progress } from '@/components/ui/progress'
import type { VoiceRecording } from '@/src/schemas/enhanced-task-schemas'

interface VoiceRecorderProps {
  onRecordingComplete: (recording: VoiceRecording) => void
  onError?: (error: string) => void
  isRecording: boolean
  maxDuration?: number // in seconds
  className?: string
}

export function VoiceRecorder({
  onRecordingComplete,
  onError,
  isRecording,
  maxDuration = 300, // 5 minutes default
  className = '',
}: VoiceRecorderProps) {
  const [mediaRecorder, setMediaRecorder] = useState<MediaRecorder | null>(null)
  const [audioChunks, setAudioChunks] = useState<Blob[]>([])
  const [duration, setDuration] = useState(0)
  const [isPaused, setIsPaused] = useState(false)
  const intervalRef = useRef<NodeJS.Timeout | null>(null)
  const streamRef = useRef<MediaStream | null>(null)

  // Initialize recording when isRecording becomes true
  useEffect(() => {
    if (isRecording && !mediaRecorder) {
      startRecording()
    } else if (!isRecording && mediaRecorder) {
      stopRecording()
    }
  }, [isRecording, mediaRecorder, startRecording, stopRecording])

  // Timer for recording duration
  useEffect(() => {
    if (isRecording && !isPaused) {
      intervalRef.current = setInterval(() => {
        setDuration((prev) => {
          const newDuration = prev + 1

          // Auto-stop at max duration
          if (newDuration >= maxDuration) {
            stopRecording()
            return maxDuration
          }

          return newDuration
        })
      }, 1000)
    } else {
      if (intervalRef.current) {
        clearInterval(intervalRef.current)
        intervalRef.current = null
      }
    }

    return () => {
      if (intervalRef.current) {
        clearInterval(intervalRef.current)
      }
    }
  }, [isRecording, isPaused, maxDuration, stopRecording])

  const startRecording = useCallback(async () => {
    try {
      // Request microphone access
      const stream = await navigator.mediaDevices.getUserMedia({
        audio: {
          echoCancellation: true,
          noiseSuppression: true,
          autoGainControl: true,
        },
      })

      streamRef.current = stream

      // Create MediaRecorder
      const recorder = new MediaRecorder(stream, {
        mimeType: MediaRecorder.isTypeSupported('audio/webm') ? 'audio/webm' : 'audio/mp4',
      })

      const chunks: Blob[] = []

      recorder.ondataavailable = (event) => {
        if (event.data.size > 0) {
          chunks.push(event.data)
        }
      }

      recorder.onstop = () => {
        const audioBlob = new Blob(chunks, { type: recorder.mimeType })

        const recording: VoiceRecording = {
          id: crypto.randomUUID(),
          audioBlob,
          duration: duration * 1000, // Convert to milliseconds
          timestamp: new Date(),
        }

        onRecordingComplete(recording)

        // Cleanup
        if (streamRef.current) {
          streamRef.current.getTracks().forEach((track) => track.stop())
          streamRef.current = null
        }

        setAudioChunks([])
        setDuration(0)
        setMediaRecorder(null)
        setIsPaused(false)
      }

      recorder.onerror = (event) => {
        const error = 'Recording failed: ' + (event.error?.message || 'Unknown error')
        onError?.(error)
        cleanup()
      }

      recorder.start(100) // Collect data every 100ms
      setMediaRecorder(recorder)
      setAudioChunks(chunks)
    } catch (error) {
      let errorMessage = 'Failed to start recording'

      if (error instanceof Error) {
        if (error.name === 'NotAllowedError') {
          errorMessage = 'Microphone access denied'
        } else if (error.name === 'NotFoundError') {
          errorMessage = 'No microphone found'
        } else {
          errorMessage = error.message
        }
      }

      onError?.(errorMessage)
      cleanup()
    }
  }, [onError, duration, onRecordingComplete])

  const stopRecording = useCallback(() => {
    if (mediaRecorder && mediaRecorder.state !== 'inactive') {
      mediaRecorder.stop()
    }
  }, [mediaRecorder])

  const pauseRecording = () => {
    if (mediaRecorder && mediaRecorder.state === 'recording') {
      mediaRecorder.pause()
      setIsPaused(true)
    }
  }

  const resumeRecording = () => {
    if (mediaRecorder && mediaRecorder.state === 'paused') {
      mediaRecorder.resume()
      setIsPaused(false)
    }
  }

  const cleanup = () => {
    if (streamRef.current) {
      streamRef.current.getTracks().forEach((track) => track.stop())
      streamRef.current = null
    }

    if (intervalRef.current) {
      clearInterval(intervalRef.current)
      intervalRef.current = null
    }

    setMediaRecorder(null)
    setAudioChunks([])
    setDuration(0)
    setIsPaused(false)
  }

  const formatTime = (seconds: number): string => {
    const mins = Math.floor(seconds / 60)
    const secs = seconds % 60
    return `${mins.toString().padStart(2, '0')}:${secs.toString().padStart(2, '0')}`
  }

  const progressPercentage = (duration / maxDuration) * 100

  if (!isRecording) {
    return null
  }

  return (
    <div className={`space-y-4 p-4 bg-muted/50 rounded-lg border ${className}`}>
      <div className="flex items-center justify-between">
        <div className="flex items-center gap-2">
          <div className="h-3 w-3 rounded-full bg-red-500 animate-pulse" />
          <span className="text-sm font-medium">{isPaused ? 'Paused' : 'Recording'}</span>
        </div>

        <div className="text-lg font-mono">{formatTime(duration)}</div>
      </div>

      {/* Progress bar */}
      <div className="space-y-1">
        <Progress value={progressPercentage} className="h-2" />
        <div className="flex justify-between text-xs text-muted-foreground">
          <span>0:00</span>
          <span>{formatTime(maxDuration)}</span>
        </div>
      </div>

      {/* Recording controls */}
      <div className="flex items-center justify-center gap-2">
        {!isPaused ? (
          <Button onClick={pauseRecording} variant="outline" size="sm" className="gap-1">
            <Pause className="h-4 w-4" />
            Pause
          </Button>
        ) : (
          <Button onClick={resumeRecording} variant="outline" size="sm" className="gap-1">
            <Play className="h-4 w-4" />
            Resume
          </Button>
        )}

        <Button onClick={stopRecording} variant="destructive" size="sm" className="gap-1">
          <Square className="h-4 w-4" />
          Stop
        </Button>
      </div>

      {/* Visual indicator */}
      <div className="flex justify-center">
        <div className="flex items-center gap-1">
          {Array.from({ length: 5 }).map((_, i) => (
            <div
              key={i}
              className={`h-8 w-1 rounded-full transition-all duration-150 ${
                !isPaused ? 'bg-red-500 animate-pulse' : 'bg-muted-foreground/30'
              }`}
              style={{
                animationDelay: `${i * 100}ms`,
                height: !isPaused ? `${20 + Math.random() * 20}px` : '8px',
              }}
            />
          ))}
        </div>
      </div>

      {duration >= maxDuration * 0.9 && (
        <div className="text-center text-sm text-yellow-600">
          Recording will stop automatically in {maxDuration - duration} seconds
        </div>
      )}
    </div>
  )
}<|MERGE_RESOLUTION|>--- conflicted
+++ resolved
@@ -1,11 +1,6 @@
 'use client'
 
-<<<<<<< HEAD
-/* eslint-disable react-hooks/exhaustive-deps */
-import { useState, useEffect, useRef } from 'react'
-=======
 import { useState, useEffect, useRef, useCallback } from 'react'
->>>>>>> 27cb7744
 import { Mic, Square, Pause, Play } from 'lucide-react'
 import { Button } from '@/components/ui/button'
 import { Progress } from '@/components/ui/progress'
