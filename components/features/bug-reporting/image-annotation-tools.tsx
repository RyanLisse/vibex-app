--- conflicted
+++ resolved
@@ -1,11 +1,6 @@
 'use client'
 
-<<<<<<< HEAD
-/* eslint-disable react-hooks/exhaustive-deps */
-import { useState, useRef, useEffect } from 'react'
-=======
 import { useState, useRef, useEffect, useCallback } from 'react'
->>>>>>> 27cb7744
 import { ArrowRight, Type, Highlighter, Square, Eraser, Undo, Redo } from 'lucide-react'
 import { Button } from '@/components/ui/button'
 import { Input } from '@/components/ui/input'
