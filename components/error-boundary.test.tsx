--- conflicted
+++ resolved
@@ -1,13 +1,375 @@
-<<<<<<< HEAD
-=======
 import { vi, describe, it, expect, beforeEach, afterEach } from 'vitest'
 import { act, fireEvent, render, renderHook, screen } from '@testing-library/react'
 import { ErrorBoundary, useErrorBoundary } from './error-boundary'
->>>>>>> fff2b04a
-
-	import { act,
-	import { fireEvent,
-	import { render,
-	import { renderHook,
-	import { screen,
-} from "@testing-library/react";+
+// Mock console methods
+const mockConsoleError = mock.spyOn(console, 'error').mockImplementation(() => {})
+const mockConsoleWarn = mock.spyOn(console, 'warn').mockImplementation(() => {})
+
+// Component that throws an error
+const ThrowError = ({ shouldThrow = false, error }: { shouldThrow?: boolean; error?: Error }) => {
+  if (shouldThrow) {
+    throw error || new Error('Test error')
+  }
+  return <div>No error</div>
+}
+
+// Component that throws stream error
+const ThrowStreamError = ({ shouldThrow = false }: { shouldThrow?: boolean }) => {
+  if (shouldThrow) {
+    throw new Error('ReadableStream error occurred')
+  }
+  return <div>No stream error</div>
+}
+
+describe('ErrorBoundary', () => {
+  beforeEach(() => {
+    vi.clearAllMocks()
+  })
+
+  afterEach(() => {
+    vi.clearAllMocks()
+  })
+
+  it('should render children when no error occurs', () => {
+    render(
+      <ErrorBoundary>
+        <div>Normal content</div>
+      </ErrorBoundary>
+    )
+
+    expect(screen.getByText('Normal content')).toBeInTheDocument()
+  })
+
+  it('should render default fallback UI when error occurs', () => {
+    render(
+      <ErrorBoundary>
+        <ThrowError error={new Error('Test error message')} shouldThrow={true} />
+      </ErrorBoundary>
+    )
+
+    expect(screen.getByText('Something went wrong')).toBeInTheDocument()
+    expect(screen.getByText('Test error message')).toBeInTheDocument()
+    expect(screen.getByText('Try again')).toBeInTheDocument()
+  })
+
+  it('should render custom fallback component when provided', () => {
+    const CustomFallback = ({ error, resetError }: { error: Error; resetError: () => void }) => (
+      <div>
+        <h2>Custom Error</h2>
+        <p>{error.message}</p>
+        <button onClick={resetError}>Reset Custom</button>
+      </div>
+    )
+
+    render(
+      <ErrorBoundary fallback={CustomFallback}>
+        <ThrowError error={new Error('Custom error')} shouldThrow={true} />
+      </ErrorBoundary>
+    )
+
+    expect(screen.getByText('Custom Error')).toBeInTheDocument()
+    expect(screen.getByText('Custom error')).toBeInTheDocument()
+    expect(screen.getByText('Reset Custom')).toBeInTheDocument()
+  })
+
+  it('should reset error state when reset button is clicked', () => {
+    const { rerender } = render(
+      <ErrorBoundary>
+        <ThrowError error={new Error('Test error')} shouldThrow={true} />
+      </ErrorBoundary>
+    )
+
+    expect(screen.getByText('Something went wrong')).toBeInTheDocument()
+
+    const resetButton = screen.getByText('Try again')
+    fireEvent.click(resetButton)
+
+    // Re-render with no error
+    rerender(
+      <ErrorBoundary>
+        <ThrowError shouldThrow={false} />
+      </ErrorBoundary>
+    )
+
+    expect(screen.getByText('No error')).toBeInTheDocument()
+  })
+
+  it('should handle stream errors specially', () => {
+    render(
+      <ErrorBoundary>
+        <ThrowStreamError shouldThrow={true} />
+      </ErrorBoundary>
+    )
+
+    expect(mockConsoleWarn).toHaveBeenCalledWith(
+      'Stream error caught by ErrorBoundary:',
+      'ReadableStream error occurred'
+    )
+    expect(screen.getByText('Something went wrong')).toBeInTheDocument()
+  })
+
+  it('should handle cancel errors specially', () => {
+    render(
+      <ErrorBoundary>
+        <ThrowError error={new Error('cancel operation failed')} shouldThrow={true} />
+      </ErrorBoundary>
+    )
+
+    expect(mockConsoleWarn).toHaveBeenCalledWith(
+      'Stream error caught by ErrorBoundary:',
+      'cancel operation failed'
+    )
+    expect(screen.getByText('Something went wrong')).toBeInTheDocument()
+  })
+
+  it('should log normal errors to console.error', () => {
+    render(
+      <ErrorBoundary>
+        <ThrowError error={new Error('Normal error')} shouldThrow={true} />
+      </ErrorBoundary>
+    )
+
+    expect(mockConsoleError).toHaveBeenCalledWith(
+      'ErrorBoundary caught an error:',
+      expect.any(Error),
+      expect.any(Object)
+    )
+  })
+
+  it('should handle error without message', () => {
+    render(
+      <ErrorBoundary>
+        <ThrowError error={new Error()} shouldThrow={true} />
+      </ErrorBoundary>
+    )
+
+    expect(screen.getByText('Something went wrong')).toBeInTheDocument()
+    expect(screen.getByText('An unexpected error occurred')).toBeInTheDocument()
+  })
+
+  it('should handle custom fallback reset functionality', () => {
+    const CustomFallback = ({ error, resetError }: { error: Error; resetError: () => void }) => (
+      <div>
+        <h2>Custom Error Handler</h2>
+        <button onClick={resetError}>Custom Reset</button>
+      </div>
+    )
+
+    const { rerender } = render(
+      <ErrorBoundary fallback={CustomFallback}>
+        <ThrowError error={new Error('Custom error')} shouldThrow={true} />
+      </ErrorBoundary>
+    )
+
+    expect(screen.getByText('Custom Error Handler')).toBeInTheDocument()
+
+    const resetButton = screen.getByText('Custom Reset')
+    fireEvent.click(resetButton)
+
+    // Re-render with no error
+    rerender(
+      <ErrorBoundary fallback={CustomFallback}>
+        <ThrowError shouldThrow={false} />
+      </ErrorBoundary>
+    )
+
+    expect(screen.getByText('No error')).toBeInTheDocument()
+  })
+
+  it('should handle multiple error states', () => {
+    const { rerender } = render(
+      <ErrorBoundary>
+        <ThrowError error={new Error('First error')} shouldThrow={true} />
+      </ErrorBoundary>
+    )
+
+    expect(screen.getByText('First error')).toBeInTheDocument()
+
+    const resetButton = screen.getByText('Try again')
+    fireEvent.click(resetButton)
+
+    // Re-render with different error
+    rerender(
+      <ErrorBoundary>
+        <ThrowError error={new Error('Second error')} shouldThrow={true} />
+      </ErrorBoundary>
+    )
+
+    expect(screen.getByText('Second error')).toBeInTheDocument()
+  })
+
+  it('should handle error boundary lifecycle correctly', () => {
+    const TestComponent = ({ shouldError }: { shouldError: boolean }) => {
+      if (shouldError) {
+        throw new Error('Lifecycle error')
+      }
+      return <div>Working</div>
+    }
+
+    const { rerender } = render(
+      <ErrorBoundary>
+        <TestComponent shouldError={false} />
+      </ErrorBoundary>
+    )
+
+    expect(screen.getByText('Working')).toBeInTheDocument()
+
+    rerender(
+      <ErrorBoundary>
+        <TestComponent shouldError={true} />
+      </ErrorBoundary>
+    )
+
+    expect(screen.getByText('Something went wrong')).toBeInTheDocument()
+    expect(screen.getByText('Lifecycle error')).toBeInTheDocument()
+  })
+})
+
+describe('useErrorBoundary', () => {
+  beforeEach(() => {
+    vi.clearAllMocks()
+  })
+
+  afterEach(() => {
+    vi.clearAllMocks()
+  })
+
+  it('should provide captureError and resetError functions', () => {
+    const { result } = renderHook(() => useErrorBoundary())
+
+    expect(result.current.captureError).toBeDefined()
+    expect(result.current.resetError).toBeDefined()
+    expect(typeof result.current.captureError).toBe('function')
+    expect(typeof result.current.resetError).toBe('function')
+  })
+
+  it('should not throw stream errors', () => {
+    const { result } = renderHook(() => useErrorBoundary())
+
+    act(() => {
+      result.current.captureError(new Error('ReadableStream error'))
+    })
+
+    expect(mockConsoleWarn).toHaveBeenCalledWith(
+      'Stream error captured but not thrown:',
+      'ReadableStream error'
+    )
+  })
+
+  it('should not throw cancel errors', () => {
+    const { result } = renderHook(() => useErrorBoundary())
+
+    act(() => {
+      result.current.captureError(new Error('cancel operation'))
+    })
+
+    expect(mockConsoleWarn).toHaveBeenCalledWith(
+      'Stream error captured but not thrown:',
+      'cancel operation'
+    )
+  })
+
+  it('should throw normal errors', () => {
+    const { result } = renderHook(() => useErrorBoundary())
+
+    expect(() => {
+      act(() => {
+        result.current.captureError(new Error('Normal error'))
+      })
+    }).toThrow('Normal error')
+  })
+
+  it('should reset error state', () => {
+    const { result } = renderHook(() => useErrorBoundary())
+
+    act(() => {
+      result.current.resetError()
+    })
+
+    // Should not throw after reset
+    expect(() => {
+      act(() => {
+        // This should not throw since we reset
+      })
+    }).not.toThrow()
+  })
+
+  it('should handle multiple error captures', () => {
+    const { result } = renderHook(() => useErrorBoundary())
+
+    // Stream error should not throw
+    act(() => {
+      result.current.captureError(new Error('ReadableStream error'))
+    })
+
+    // Cancel error should not throw
+    act(() => {
+      result.current.captureError(new Error('cancel error'))
+    })
+
+    // Normal error should throw
+    expect(() => {
+      act(() => {
+        result.current.captureError(new Error('Normal error'))
+      })
+    }).toThrow('Normal error')
+  })
+
+  it('should handle error reset after capture', () => {
+    const { result } = renderHook(() => useErrorBoundary())
+
+    // Set error
+    expect(() => {
+      act(() => {
+        result.current.captureError(new Error('Test error'))
+      })
+    }).toThrow('Test error')
+
+    // Reset error
+    act(() => {
+      result.current.resetError()
+    })
+
+    // Should not throw after reset
+    expect(() => {
+      act(() => {
+        // This should not throw since we reset
+      })
+    }).not.toThrow()
+  })
+
+  it('should handle concurrent error operations', () => {
+    const { result } = renderHook(() => useErrorBoundary())
+
+    // Multiple stream errors should not throw
+    act(() => {
+      result.current.captureError(new Error('ReadableStream error 1'))
+      result.current.captureError(new Error('ReadableStream error 2'))
+      result.current.captureError(new Error('cancel error'))
+    })
+
+    expect(mockConsoleWarn).toHaveBeenCalledTimes(3)
+  })
+
+  it('should handle error state transitions', () => {
+    const { result } = renderHook(() => useErrorBoundary())
+
+    // Capture stream error (should not throw)
+    act(() => {
+      result.current.captureError(new Error('ReadableStream error'))
+    })
+
+    // Reset
+    act(() => {
+      result.current.resetError()
+    })
+
+    // Capture normal error (should throw)
+    expect(() => {
+      act(() => {
+        result.current.captureError(new Error('Normal error'))
+      })
+    }).toThrow('Normal error')
+  })
+})