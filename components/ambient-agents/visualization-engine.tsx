--- conflicted
+++ resolved
@@ -1,50 +1,29 @@
-<<<<<<< HEAD
-import ReactFlow, {
-  addEdge,
-  Background,
-  type Connection,
-=======
 import React, { useCallback, useEffect, useMemo, useState } from 'react'
 import {
   ReactFlow,
   ReactFlowProvider,
   Background,
->>>>>>> 542fcdff
   Controls,
-  type Edge,
-  type EdgeTypes,
   MiniMap,
-<<<<<<< HEAD
-  type Node,
-  type NodeTypes,
-  Panel,
-  ReactFlowProvider,
-  useEdgesState,
-  useNodesState,
-  useReactFlow,
-=======
   Panel,
   type NodeTypes,
   type EdgeTypes,
->>>>>>> 542fcdff
 } from '@xyflow/react'
-import type React from 'react'
-import { useCallback, useEffect, useMemo, useState } from 'react'
 import '@xyflow/react/dist/style.css'
 
-import { useAmbientAgentData } from '../../hooks/ambient-agents/use-ambient-agent-data'
-import { useVisualizationState } from '../../hooks/ambient-agents/use-visualization-state'
-import { applyLayoutAlgorithm } from '../../lib/ambient-agents/layout-algorithms'
-import { VisualizationControls } from './controls/visualization-controls'
+import { AgentNode } from './nodes/agent-node'
+import { TaskNode } from './nodes/task-node'
+import { EventNode } from './nodes/event-node'
+import { MemoryNode } from './nodes/memory-node'
 import { AnimatedEdge } from './edges/animated-edge'
 import { DataFlowEdge } from './edges/data-flow-edge'
 import { DependencyEdge } from './edges/dependency-edge'
+import { useAmbientAgentData } from '../../hooks/ambient-agents/use-ambient-agent-data'
+import { useVisualizationState } from '../../hooks/ambient-agents/use-visualization-state'
+import { VisualizationControls } from './controls/visualization-controls'
+import { AgentDetailPanel } from './panels/agent-detail-panel'
 import { PerformanceMonitor } from './monitors/performance-monitor'
-import { AgentNode } from './nodes/agent-node'
-import { EventNode } from './nodes/event-node'
-import { MemoryNode } from './nodes/memory-node'
-import { TaskNode } from './nodes/task-node'
-import { AgentDetailPanel } from './panels/agent-detail-panel'
+import { applyLayoutAlgorithm } from '../../lib/ambient-agents/layout-algorithms'
 
 // Custom node types for different agent system components
 const nodeTypes: NodeTypes = {
@@ -208,21 +187,13 @@
 
   if (error) {
     return (
-<<<<<<< HEAD
-      <div className="flex h-full items-center justify-center">
-        <div className="space-y-4 text-center">
-          <div className="font-semibold text-lg text-red-500">Error loading ambient agent data</div>
-          <div className="text-gray-600">{error.message}</div>
-          <button
-            className="rounded bg-blue-500 px-4 py-2 text-white hover:bg-blue-600"
-=======
       <div className="flex items-center justify-center h-full">
         <div className="text-center space-y-4">
           <div className="text-red-500 text-lg font-semibold">Error loading ambient agent data</div>
           <div className="text-gray-600">{error.message}</div>
           <button
->>>>>>> 542fcdff
             onClick={refreshData}
+            className="px-4 py-2 bg-blue-500 text-white rounded hover:bg-blue-600"
           >
             Retry
           </button>
@@ -232,78 +203,70 @@
   }
 
   return (
-    <div className={`relative h-full w-full ${className}`}>
+    <div className={`w-full h-full relative ${className}`}>
       {/* Connection status indicator */}
       <div className="absolute top-4 left-4 z-10">
         <div
-<<<<<<< HEAD
-          className={`rounded px-2 py-1 font-medium text-xs ${connectionStatus === 'Open' ? 'bg-green-100 text-green-800' : 'bg-red-100 text-red-800'} `}
-=======
           className={`
           px-2 py-1 rounded text-xs font-medium
           ${connectionStatus === 'Open' ? 'bg-green-100 text-green-800' : 'bg-red-100 text-red-800'}
         `}
->>>>>>> 542fcdff
         >
           {connectionStatus === 'Open' ? '🟢 Connected' : '🔴 Disconnected'}
         </div>
       </div>
 
       <ReactFlow
+        nodes={nodes}
+        edges={edges}
+        onNodesChange={onNodesChange}
+        onEdgesChange={onEdgesChange}
+        onConnect={onConnect}
+        onNodeClick={onNodeClick}
+        nodeTypes={nodeTypes}
+        edgeTypes={edgeTypes}
+        fitView
         attributionPosition="bottom-left"
         className="ambient-agent-visualization"
         defaultViewport={{ x: 0, y: 0, zoom: 1 }}
-        edges={edges}
-        edgeTypes={edgeTypes}
-        fitView
+        minZoom={0.1}
         maxZoom={2}
-        minZoom={0.1}
-        nodes={nodes}
-        nodeTypes={nodeTypes}
-        onConnect={onConnect}
-        onEdgesChange={onEdgesChange}
-        onNodeClick={onNodeClick}
-        onNodesChange={onNodesChange}
+        snapToGrid
         snapGrid={[15, 15]}
-        snapToGrid
       >
         {/* Background pattern */}
         <Background color="#aaa" gap={16} variant="dots" />
 
         {/* Navigation controls */}
-<<<<<<< HEAD
-        <Controls position="bottom-right" showFitView showInteractive showZoom />
-=======
         <Controls showZoom showFitView showInteractive position="bottom-right" />
->>>>>>> 542fcdff
 
         {/* Minimap for navigation */}
         <MiniMap
           nodeColor={(node) => getNodeColor(node)}
           nodeStrokeWidth={3}
+          zoomable
           pannable
           position="bottom-left"
           style={{
             backgroundColor: 'rgba(255, 255, 255, 0.9)',
             border: '1px solid #ccc',
           }}
-          zoomable
         />
 
         {/* Control panels */}
         <Panel position="top-left">
           <VisualizationControls
+            viewMode={visualizationState.viewMode}
             layoutAlgorithm={visualizationState.layoutAlgorithm}
-            onExport={handleExport}
+            onViewModeChange={handleViewModeChange}
+            onLayoutChange={handleLayoutChange}
             onFilterChange={applyFilters}
-            onFitView={handleFitView}
-            onLayoutChange={handleLayoutChange}
-            onReset={handleReset}
-            onShare={handleShare}
-            onViewModeChange={handleViewModeChange}
             onZoomIn={handleZoomIn}
             onZoomOut={handleZoomOut}
-            viewMode={visualizationState.viewMode}
+            onFitView={handleFitView}
+            onReset={handleReset}
+            onExport={handleExport}
+            onShare={handleShare}
           />
         </Panel>
 
@@ -317,7 +280,7 @@
         {/* Loading indicator */}
         {isLoading && (
           <Panel position="bottom-center">
-            <div className="rounded-md bg-white px-4 py-2 text-sm shadow-md">
+            <div className="bg-white shadow-md rounded-md px-4 py-2 text-sm">
               Loading ambient agent data...
             </div>
           </Panel>
@@ -326,13 +289,13 @@
 
       {/* Detail panel for selected nodes */}
       <AgentDetailPanel
+        node={selectedNode}
         isOpen={isDetailPanelOpen}
-        node={selectedNode}
         onClose={() => setIsDetailPanelOpen(false)}
       />
 
       {/* Custom styles */}
-      <style global jsx>{`
+      <style jsx global>{`
         .ambient-agent-visualization {
           background: linear-gradient(135deg, #f5f7fa 0%, #c3cfe2 100%);
         }
@@ -483,11 +446,7 @@
             volume: comm.volume || 0,
             bandwidth: comm.throughput || 0,
             latency: comm.latency || 0,
-<<<<<<< HEAD
-            isActive: comm.isActive,
-=======
             isActive: comm.isActive || false,
->>>>>>> 542fcdff
             protocol: comm.protocol || 'http',
           },
         },
@@ -510,7 +469,7 @@
             status: dep.status || 'active',
             strength: dep.strength || 'medium',
             condition: dep.condition,
-            isOptional: dep.isOptional,
+            isOptional: dep.isOptional || false,
           },
         },
       })
@@ -532,7 +491,7 @@
                 type: connection.type || 'data',
                 throughput: connection.throughput || 0,
                 latency: connection.latency || 0,
-                isActive: connection.isActive,
+                isActive: connection.isActive || false,
               },
               animated: connection.isActive,
             },
@@ -548,7 +507,7 @@
 
 function getNodeColor(node: Node): string {
   switch (node.type) {
-    case 'agent': {
+    case 'agent':
       const agentStatus = node.data?.agent?.status
       switch (agentStatus) {
         case 'busy':
@@ -562,8 +521,7 @@
         default:
           return '#3b82f6'
       }
-    }
-    case 'task': {
+    case 'task':
       const taskStatus = node.data?.task?.status
       switch (taskStatus) {
         case 'running':
@@ -577,10 +535,9 @@
         default:
           return '#9ca3af'
       }
-    }
     case 'memory':
       return '#8b5cf6'
-    case 'event': {
+    case 'event':
       const eventSeverity = node.data?.event?.severity
       switch (eventSeverity) {
         case 'error':
@@ -592,7 +549,6 @@
         default:
           return '#3b82f6'
       }
-    }
     default:
       return '#6b7280'
   }
