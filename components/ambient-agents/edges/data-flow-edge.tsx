import { EdgeLabelRenderer, type EdgeProps, getBezierPath, MarkerType } from '@xyflow/react'
import React, { memo } from 'react'
import { Badge } from '@/components/ui/badge'

export interface DataFlowEdgeData {
  dataFlow: {
    type: 'bidirectional' | 'unidirectional'
    volume: number
    bandwidth: number
    latency: number
    isActive: boolean
    protocol?: 'http' | 'websocket' | 'grpc' | 'tcp'
  }
  label?: string
}

export const DataFlowEdge = memo<EdgeProps<DataFlowEdgeData>>(
  ({
    id,
    sourceX,
    sourceY,
    targetX,
    targetY,
    sourcePosition,
    targetPosition,
    data,
    selected,
    markerEnd,
  }) => {
    const [edgePath, labelX, labelY] = getBezierPath({
      sourceX,
      sourceY,
      sourcePosition,
      targetX,
      targetY,
      targetPosition,
    })

    const getProtocolColor = () => {
      if (!data?.dataFlow.protocol) return '#6b7280'

      switch (data.dataFlow.protocol) {
        case 'http':
          return '#3b82f6' // blue
        case 'websocket':
          return '#10b981' // green
        case 'grpc':
          return '#8b5cf6' // purple
        case 'tcp':
          return '#f59e0b' // amber
        default:
          return '#6b7280' // gray
      }
    }

    const getEdgeWidth = () => {
      if (!data?.dataFlow) return 2

      // Scale width based on bandwidth
      const baseWidth = 2
      const bandwidthScale = Math.min(data.dataFlow.bandwidth / 1000, 5)
      return baseWidth + bandwidthScale
    }

    const getLatencyColor = () => {
      if (!data?.dataFlow) return '#10b981'

      const latency = data.dataFlow.latency
      if (latency > 1000) return '#ef4444' // red for high latency
      if (latency > 500) return '#f59e0b' // amber for medium latency
      return '#10b981' // green for low latency
    }

    const formatBytes = (bytes: number) => {
      if (bytes === 0) return '0 B'
      const k = 1024
      const sizes = ['B', 'KB', 'MB', 'GB']
      const i = Math.floor(Math.log(bytes) / Math.log(k))
<<<<<<< HEAD
      return Number.parseFloat((bytes / k ** i).toFixed(1)) + ' ' + sizes[i]
    }

    const isBidirectional = data?.dataFlow.type === 'bidirectional'
    const isActive = data?.dataFlow.isActive

    return (
      <>
        <defs>
          <linearGradient gradientUnits="userSpaceOnUse" id={`dataflow-gradient-${id}`}>
=======
      return parseFloat((bytes / Math.pow(k, i)).toFixed(1)) + ' ' + sizes[i]
    }

    const isBidirectional = data?.dataFlow.type === 'bidirectional'
    const isActive = data?.dataFlow.isActive

    return (
      <>
        <defs>
          <linearGradient id={`dataflow-gradient-${id}`} gradientUnits="userSpaceOnUse">
>>>>>>> 542fcdff
            <stop offset="0%" stopColor={getProtocolColor()} stopOpacity={0.8} />
            <stop offset="50%" stopColor={getProtocolColor()} stopOpacity={0.5} />
            <stop offset="100%" stopColor={getProtocolColor()} stopOpacity={0.8} />
          </linearGradient>

          {/* Arrow marker for data flow direction */}
          <marker
            id={`dataflow-arrow-${id}`}
<<<<<<< HEAD
            markerHeight="10"
=======
            markerWidth="10"
            markerHeight="10"
            refX="8"
            refY="3"
            orient="auto"
>>>>>>> 542fcdff
            markerUnits="strokeWidth"
            markerWidth="10"
            orient="auto"
            refX="8"
            refY="3"
          >
<<<<<<< HEAD
            <polygon fill={getProtocolColor()} points="0,0 0,6 9,3" />
=======
            <polygon points="0,0 0,6 9,3" fill={getProtocolColor()} />
>>>>>>> 542fcdff
          </marker>

          {/* Bidirectional arrow marker */}
          {isBidirectional && (
            <marker
              id={`dataflow-arrow-reverse-${id}`}
<<<<<<< HEAD
              markerHeight="10"
              markerUnits="strokeWidth"
              markerWidth="10"
              orient="auto"
              refX="2"
              refY="3"
            >
              <polygon fill={getProtocolColor()} points="9,0 9,6 0,3" />
=======
              markerWidth="10"
              markerHeight="10"
              refX="2"
              refY="3"
              orient="auto"
              markerUnits="strokeWidth"
            >
              <polygon points="9,0 9,6 0,3" fill={getProtocolColor()} />
>>>>>>> 542fcdff
            </marker>
          )}
        </defs>

        {/* Main edge path */}
        <path
<<<<<<< HEAD
          className={`react-flow__edge-path ${selected ? 'selected' : ''}`}
          d={edgePath}
          fill="none"
          id={id}
          markerEnd={`url(#dataflow-arrow-${id})`}
          markerStart={isBidirectional ? `url(#dataflow-arrow-reverse-${id})` : undefined}
          stroke={isActive ? `url(#dataflow-gradient-${id})` : getProtocolColor()}
          strokeWidth={getEdgeWidth()}
=======
          id={id}
          className={`react-flow__edge-path ${selected ? 'selected' : ''}`}
          d={edgePath}
          stroke={isActive ? `url(#dataflow-gradient-${id})` : getProtocolColor()}
          strokeWidth={getEdgeWidth()}
          fill="none"
          markerEnd={`url(#dataflow-arrow-${id})`}
          markerStart={isBidirectional ? `url(#dataflow-arrow-reverse-${id})` : undefined}
>>>>>>> 542fcdff
          style={{
            animation: isActive ? 'dataflow-pulse 2s ease-in-out infinite' : 'none',
            filter: isActive ? 'drop-shadow(0 0 4px rgba(59, 130, 246, 0.5))' : 'none',
          }}
        />

        {/* Data flow visualization particles */}
        {isActive && data?.dataFlow.volume > 0 && (
          <>
            {/* Forward flow */}
<<<<<<< HEAD
            <circle fill={getProtocolColor()} opacity="0.8" r="2">
              <animateMotion dur="3s" path={edgePath} repeatCount="indefinite" />
=======
            <circle r="2" fill={getProtocolColor()} opacity="0.8">
              <animateMotion dur="3s" repeatCount="indefinite" path={edgePath} />
>>>>>>> 542fcdff
            </circle>

            {/* Reverse flow for bidirectional */}
            {isBidirectional && (
<<<<<<< HEAD
              <circle fill={getProtocolColor()} opacity="0.6" r="2">
                <animateMotion
                  begin="1.5s"
                  dur="3s"
                  keyPoints="1;0"
                  keyTimes="0;1"
                  path={edgePath}
                  repeatCount="indefinite"
=======
              <circle r="2" fill={getProtocolColor()} opacity="0.6">
                <animateMotion
                  dur="3s"
                  repeatCount="indefinite"
                  path={edgePath}
                  begin="1.5s"
                  keyPoints="1;0"
                  keyTimes="0;1"
>>>>>>> 542fcdff
                />
              </circle>
            )}
          </>
        )}

        {/* Edge label with data flow metrics */}
        {data?.dataFlow && (
          <EdgeLabelRenderer>
            <div
<<<<<<< HEAD
              className="nodrag nopan"
=======
>>>>>>> 542fcdff
              style={{
                position: 'absolute',
                transform: `translate(-50%, -50%) translate(${labelX}px,${labelY}px)`,
                pointerEvents: 'all',
              }}
<<<<<<< HEAD
            >
              <div className="space-y-1 rounded-md border bg-white p-2 text-xs shadow-lg">
                <div className="flex items-center space-x-2">
                  <Badge className={'text-xs'} variant="outline">
                    {data.dataFlow.protocol?.toUpperCase() || 'DATA'}
                  </Badge>
                  {isBidirectional && (
                    <Badge className="text-xs" variant="outline">
=======
              className="nodrag nopan"
            >
              <div className="bg-white shadow-lg border rounded-md p-2 text-xs space-y-1">
                <div className="flex items-center space-x-2">
                  <Badge variant="outline" className={`text-xs`}>
                    {data.dataFlow.protocol?.toUpperCase() || 'DATA'}
                  </Badge>
                  {isBidirectional && (
                    <Badge variant="outline" className="text-xs">
>>>>>>> 542fcdff
                      ⟷
                    </Badge>
                  )}
                </div>

                <div className="space-y-1">
                  <div className="flex justify-between">
                    <span className="text-gray-600">Volume:</span>
                    <span className="font-medium">{formatBytes(data.dataFlow.volume)}</span>
                  </div>

                  <div className="flex justify-between">
                    <span className="text-gray-600">Bandwidth:</span>
                    <span className="font-medium">{formatBytes(data.dataFlow.bandwidth)}/s</span>
                  </div>

                  <div className="flex justify-between">
                    <span className="text-gray-600">Latency:</span>
                    <span className="font-medium" style={{ color: getLatencyColor() }}>
                      {data.dataFlow.latency}ms
                    </span>
                  </div>
                </div>
              </div>
            </div>
          </EdgeLabelRenderer>
        )}

        {/* Custom label */}
        {data?.label && (
          <EdgeLabelRenderer>
            <div
<<<<<<< HEAD
              className="nodrag nopan"
=======
>>>>>>> 542fcdff
              style={{
                position: 'absolute',
                transform: `translate(-50%, -50%) translate(${labelX}px,${labelY - 30}px)`,
                pointerEvents: 'all',
              }}
<<<<<<< HEAD
            >
              <Badge className="text-xs" variant="outline">
=======
              className="nodrag nopan"
            >
              <Badge variant="outline" className="text-xs">
>>>>>>> 542fcdff
                {data.label}
              </Badge>
            </div>
          </EdgeLabelRenderer>
        )}

        <style jsx>{`
        @keyframes dataflow-pulse {
          0%, 100% {
            opacity: 1;
            stroke-width: ${getEdgeWidth()};
          }
          50% {
            opacity: 0.7;
            stroke-width: ${getEdgeWidth() + 1};
          }
        }
      `}</style>
      </>
    )
  }
)

DataFlowEdge.displayName = 'DataFlowEdge'<|MERGE_RESOLUTION|>--- conflicted
+++ resolved
@@ -1,5 +1,5 @@
-import { EdgeLabelRenderer, type EdgeProps, getBezierPath, MarkerType } from '@xyflow/react'
 import React, { memo } from 'react'
+import { EdgeProps, getBezierPath, EdgeLabelRenderer, MarkerType } from '@xyflow/react'
 import { Badge } from '@/components/ui/badge'
 
 export interface DataFlowEdgeData {
@@ -76,18 +76,6 @@
       const k = 1024
       const sizes = ['B', 'KB', 'MB', 'GB']
       const i = Math.floor(Math.log(bytes) / Math.log(k))
-<<<<<<< HEAD
-      return Number.parseFloat((bytes / k ** i).toFixed(1)) + ' ' + sizes[i]
-    }
-
-    const isBidirectional = data?.dataFlow.type === 'bidirectional'
-    const isActive = data?.dataFlow.isActive
-
-    return (
-      <>
-        <defs>
-          <linearGradient gradientUnits="userSpaceOnUse" id={`dataflow-gradient-${id}`}>
-=======
       return parseFloat((bytes / Math.pow(k, i)).toFixed(1)) + ' ' + sizes[i]
     }
 
@@ -98,7 +86,6 @@
       <>
         <defs>
           <linearGradient id={`dataflow-gradient-${id}`} gradientUnits="userSpaceOnUse">
->>>>>>> 542fcdff
             <stop offset="0%" stopColor={getProtocolColor()} stopOpacity={0.8} />
             <stop offset="50%" stopColor={getProtocolColor()} stopOpacity={0.5} />
             <stop offset="100%" stopColor={getProtocolColor()} stopOpacity={0.8} />
@@ -107,42 +94,20 @@
           {/* Arrow marker for data flow direction */}
           <marker
             id={`dataflow-arrow-${id}`}
-<<<<<<< HEAD
-            markerHeight="10"
-=======
             markerWidth="10"
             markerHeight="10"
             refX="8"
             refY="3"
             orient="auto"
->>>>>>> 542fcdff
             markerUnits="strokeWidth"
-            markerWidth="10"
-            orient="auto"
-            refX="8"
-            refY="3"
           >
-<<<<<<< HEAD
-            <polygon fill={getProtocolColor()} points="0,0 0,6 9,3" />
-=======
             <polygon points="0,0 0,6 9,3" fill={getProtocolColor()} />
->>>>>>> 542fcdff
           </marker>
 
           {/* Bidirectional arrow marker */}
           {isBidirectional && (
             <marker
               id={`dataflow-arrow-reverse-${id}`}
-<<<<<<< HEAD
-              markerHeight="10"
-              markerUnits="strokeWidth"
-              markerWidth="10"
-              orient="auto"
-              refX="2"
-              refY="3"
-            >
-              <polygon fill={getProtocolColor()} points="9,0 9,6 0,3" />
-=======
               markerWidth="10"
               markerHeight="10"
               refX="2"
@@ -151,23 +116,12 @@
               markerUnits="strokeWidth"
             >
               <polygon points="9,0 9,6 0,3" fill={getProtocolColor()} />
->>>>>>> 542fcdff
             </marker>
           )}
         </defs>
 
         {/* Main edge path */}
         <path
-<<<<<<< HEAD
-          className={`react-flow__edge-path ${selected ? 'selected' : ''}`}
-          d={edgePath}
-          fill="none"
-          id={id}
-          markerEnd={`url(#dataflow-arrow-${id})`}
-          markerStart={isBidirectional ? `url(#dataflow-arrow-reverse-${id})` : undefined}
-          stroke={isActive ? `url(#dataflow-gradient-${id})` : getProtocolColor()}
-          strokeWidth={getEdgeWidth()}
-=======
           id={id}
           className={`react-flow__edge-path ${selected ? 'selected' : ''}`}
           d={edgePath}
@@ -176,7 +130,6 @@
           fill="none"
           markerEnd={`url(#dataflow-arrow-${id})`}
           markerStart={isBidirectional ? `url(#dataflow-arrow-reverse-${id})` : undefined}
->>>>>>> 542fcdff
           style={{
             animation: isActive ? 'dataflow-pulse 2s ease-in-out infinite' : 'none',
             filter: isActive ? 'drop-shadow(0 0 4px rgba(59, 130, 246, 0.5))' : 'none',
@@ -187,27 +140,12 @@
         {isActive && data?.dataFlow.volume > 0 && (
           <>
             {/* Forward flow */}
-<<<<<<< HEAD
-            <circle fill={getProtocolColor()} opacity="0.8" r="2">
-              <animateMotion dur="3s" path={edgePath} repeatCount="indefinite" />
-=======
             <circle r="2" fill={getProtocolColor()} opacity="0.8">
               <animateMotion dur="3s" repeatCount="indefinite" path={edgePath} />
->>>>>>> 542fcdff
             </circle>
 
             {/* Reverse flow for bidirectional */}
             {isBidirectional && (
-<<<<<<< HEAD
-              <circle fill={getProtocolColor()} opacity="0.6" r="2">
-                <animateMotion
-                  begin="1.5s"
-                  dur="3s"
-                  keyPoints="1;0"
-                  keyTimes="0;1"
-                  path={edgePath}
-                  repeatCount="indefinite"
-=======
               <circle r="2" fill={getProtocolColor()} opacity="0.6">
                 <animateMotion
                   dur="3s"
@@ -216,7 +154,6 @@
                   begin="1.5s"
                   keyPoints="1;0"
                   keyTimes="0;1"
->>>>>>> 542fcdff
                 />
               </circle>
             )}
@@ -227,25 +164,11 @@
         {data?.dataFlow && (
           <EdgeLabelRenderer>
             <div
-<<<<<<< HEAD
-              className="nodrag nopan"
-=======
->>>>>>> 542fcdff
               style={{
                 position: 'absolute',
                 transform: `translate(-50%, -50%) translate(${labelX}px,${labelY}px)`,
                 pointerEvents: 'all',
               }}
-<<<<<<< HEAD
-            >
-              <div className="space-y-1 rounded-md border bg-white p-2 text-xs shadow-lg">
-                <div className="flex items-center space-x-2">
-                  <Badge className={'text-xs'} variant="outline">
-                    {data.dataFlow.protocol?.toUpperCase() || 'DATA'}
-                  </Badge>
-                  {isBidirectional && (
-                    <Badge className="text-xs" variant="outline">
-=======
               className="nodrag nopan"
             >
               <div className="bg-white shadow-lg border rounded-md p-2 text-xs space-y-1">
@@ -255,7 +178,6 @@
                   </Badge>
                   {isBidirectional && (
                     <Badge variant="outline" className="text-xs">
->>>>>>> 542fcdff
                       ⟷
                     </Badge>
                   )}
@@ -288,23 +210,14 @@
         {data?.label && (
           <EdgeLabelRenderer>
             <div
-<<<<<<< HEAD
-              className="nodrag nopan"
-=======
->>>>>>> 542fcdff
               style={{
                 position: 'absolute',
                 transform: `translate(-50%, -50%) translate(${labelX}px,${labelY - 30}px)`,
                 pointerEvents: 'all',
               }}
-<<<<<<< HEAD
-            >
-              <Badge className="text-xs" variant="outline">
-=======
               className="nodrag nopan"
             >
               <Badge variant="outline" className="text-xs">
->>>>>>> 542fcdff
                 {data.label}
               </Badge>
             </div>
