import { EdgeLabelRenderer, type EdgeProps, getBezierPath } from '@xyflow/react'
import React, { memo } from 'react'
import { Badge } from '@/components/ui/badge'

export interface DependencyEdgeData {
  dependency: {
    type: 'task' | 'data' | 'resource' | 'temporal'
    status: 'active' | 'completed' | 'failed' | 'blocked'
    strength: 'weak' | 'medium' | 'strong' | 'critical'
    condition?: string
    isOptional?: boolean
  }
  label?: string
}

export const DependencyEdge = memo<EdgeProps<DependencyEdgeData>>(
  ({ id, sourceX, sourceY, targetX, targetY, sourcePosition, targetPosition, data, selected }) => {
    const [edgePath, labelX, labelY] = getBezierPath({
      sourceX,
      sourceY,
      sourcePosition,
      targetX,
      targetY,
      targetPosition,
    })

    const getStatusColor = () => {
      if (!data?.dependency) return '#6b7280'

      switch (data.dependency.status) {
        case 'active':
          return '#3b82f6' // blue
        case 'completed':
          return '#10b981' // green
        case 'failed':
          return '#ef4444' // red
        case 'blocked':
          return '#f59e0b' // amber
        default:
          return '#6b7280' // gray
      }
    }

    const getStrengthWidth = () => {
      if (!data?.dependency) return 2

      switch (data.dependency.strength) {
        case 'weak':
          return 1
        case 'medium':
          return 2
        case 'strong':
          return 3
        case 'critical':
          return 4
        default:
          return 2
      }
    }

    const getEdgePattern = () => {
      if (!data?.dependency) return 'none'

      if (data.dependency.isOptional) {
        return '5,5' // dashed for optional dependencies
      }

      switch (data.dependency.type) {
        case 'task':
          return 'none' // solid
        case 'data':
          return '3,3' // small dashes
        case 'resource':
          return '8,4' // long dashes
        case 'temporal':
          return '2,2,6,2' // dot-dash pattern
        default:
          return 'none'
      }
    }

    const getTypeIcon = () => {
      if (!data?.dependency) return '→'

      switch (data.dependency.type) {
        case 'task':
          return '⟶'
        case 'data':
          return '⟹'
        case 'resource':
          return '⟼'
        case 'temporal':
          return '⟿'
        default:
          return '→'
      }
    }

    const isBlocked = data?.dependency.status === 'blocked'
    const isFailed = data?.dependency.status === 'failed'

    return (
      <>
        <defs>
          {/* Arrow marker for dependency direction */}
          <marker
            id={`dependency-arrow-${id}`}
<<<<<<< HEAD
            markerHeight="12"
            markerUnits="strokeWidth"
            markerWidth="12"
            orient="auto"
            refX="10"
            refY="6"
          >
            <polygon
              fill={getStatusColor()}
              opacity={isBlocked || isFailed ? 0.6 : 1}
              points="0,0 0,12 12,6"
=======
            markerWidth="12"
            markerHeight="12"
            refX="10"
            refY="6"
            orient="auto"
            markerUnits="strokeWidth"
          >
            <polygon
              points="0,0 0,12 12,6"
              fill={getStatusColor()}
              opacity={isBlocked || isFailed ? 0.6 : 1}
>>>>>>> 542fcdff
            />
          </marker>

          {/* Blocked dependency pattern */}
          {isBlocked && (
            <pattern
<<<<<<< HEAD
              height="8"
              id={`blocked-pattern-${id}`}
              patternUnits="userSpaceOnUse"
              width="8"
            >
              <rect fill={getStatusColor()} height="8" opacity="0.3" width="8" />
              <line stroke="#f59e0b" strokeWidth="2" x1="0" x2="8" y1="0" y2="8" />
              <line stroke="#f59e0b" strokeWidth="2" x1="8" x2="0" y1="0" y2="8" />
=======
              id={`blocked-pattern-${id}`}
              patternUnits="userSpaceOnUse"
              width="8"
              height="8"
            >
              <rect width="8" height="8" fill={getStatusColor()} opacity="0.3" />
              <line x1="0" y1="0" x2="8" y2="8" stroke="#f59e0b" strokeWidth="2" />
              <line x1="8" y1="0" x2="0" y2="8" stroke="#f59e0b" strokeWidth="2" />
>>>>>>> 542fcdff
            </pattern>
          )}
        </defs>

        {/* Main dependency path */}
        <path
<<<<<<< HEAD
          className={`react-flow__edge-path ${selected ? 'selected' : ''}`}
          d={edgePath}
          fill="none"
          id={id}
          markerEnd={`url(#dependency-arrow-${id})`}
          opacity={isFailed ? 0.5 : 1}
          stroke={isBlocked ? `url(#blocked-pattern-${id})` : getStatusColor()}
          strokeDasharray={getEdgePattern()}
          strokeWidth={getStrengthWidth()}
=======
          id={id}
          className={`react-flow__edge-path ${selected ? 'selected' : ''}`}
          d={edgePath}
          stroke={isBlocked ? `url(#blocked-pattern-${id})` : getStatusColor()}
          strokeWidth={getStrengthWidth()}
          fill="none"
          strokeDasharray={getEdgePattern()}
          markerEnd={`url(#dependency-arrow-${id})`}
          opacity={isFailed ? 0.5 : 1}
>>>>>>> 542fcdff
          style={{
            animation: isBlocked ? 'dependency-blink 1s ease-in-out infinite' : 'none',
            filter:
              data?.dependency.strength === 'critical'
                ? 'drop-shadow(0 0 4px rgba(239, 68, 68, 0.5))'
                : 'none',
          }}
        />

        {/* Dependency strength indicator */}
        {data?.dependency.strength === 'critical' && (
          <circle
<<<<<<< HEAD
            className="animate-ping"
            cx={labelX}
            cy={labelY}
            fill="none"
            r="6"
            stroke="#ef4444"
            strokeWidth="2"
=======
            cx={labelX}
            cy={labelY}
            r="6"
            fill="none"
            stroke="#ef4444"
            strokeWidth="2"
            className="animate-ping"
>>>>>>> 542fcdff
          />
        )}

        {/* Edge label with dependency details */}
        {data?.dependency && (
          <EdgeLabelRenderer>
            <div
<<<<<<< HEAD
              className="nodrag nopan"
=======
>>>>>>> 542fcdff
              style={{
                position: 'absolute',
                transform: `translate(-50%, -50%) translate(${labelX}px,${labelY}px)`,
                pointerEvents: 'all',
              }}
<<<<<<< HEAD
            >
              <div className="space-y-1 rounded-md border bg-white p-2 text-xs shadow-md">
                <div className="flex items-center space-x-2">
                  <span className="text-lg">{getTypeIcon()}</span>
                  <Badge
                    className="text-xs"
                    style={{ backgroundColor: getStatusColor(), color: 'white' }}
                    variant={data.dependency.status === 'completed' ? 'default' : 'secondary'}
=======
              className="nodrag nopan"
            >
              <div className="bg-white shadow-md border rounded-md p-2 text-xs space-y-1">
                <div className="flex items-center space-x-2">
                  <span className="text-lg">{getTypeIcon()}</span>
                  <Badge
                    variant={data.dependency.status === 'completed' ? 'default' : 'secondary'}
                    className="text-xs"
                    style={{ backgroundColor: getStatusColor(), color: 'white' }}
>>>>>>> 542fcdff
                  >
                    {data.dependency.type}
                  </Badge>
                </div>

                <div className="space-y-1">
                  <div className="flex justify-between">
                    <span className="text-gray-600">Status:</span>
                    <span className="font-medium capitalize">{data.dependency.status}</span>
                  </div>

                  <div className="flex justify-between">
                    <span className="text-gray-600">Strength:</span>
                    <span className="font-medium capitalize">{data.dependency.strength}</span>
                  </div>

                  {data.dependency.isOptional && (
                    <div className="flex justify-between">
                      <span className="text-gray-600">Optional:</span>
                      <span className="font-medium text-yellow-600">Yes</span>
                    </div>
                  )}

                  {data.dependency.condition && (
                    <div className="space-y-1">
                      <span className="text-gray-600">Condition:</span>
<<<<<<< HEAD
                      <div className="rounded bg-gray-50 p-1 text-gray-800 text-xs">
=======
                      <div className="text-xs text-gray-800 bg-gray-50 p-1 rounded">
>>>>>>> 542fcdff
                        {data.dependency.condition}
                      </div>
                    </div>
                  )}
                </div>
              </div>
            </div>
          </EdgeLabelRenderer>
        )}

        {/* Custom label */}
        {data?.label && (
          <EdgeLabelRenderer>
            <div
<<<<<<< HEAD
              className="nodrag nopan"
=======
>>>>>>> 542fcdff
              style={{
                position: 'absolute',
                transform: `translate(-50%, -50%) translate(${labelX}px,${labelY - 40}px)`,
                pointerEvents: 'all',
              }}
<<<<<<< HEAD
            >
              <Badge className="text-xs" variant="outline">
=======
              className="nodrag nopan"
            >
              <Badge variant="outline" className="text-xs">
>>>>>>> 542fcdff
                {data.label}
              </Badge>
            </div>
          </EdgeLabelRenderer>
        )}

        <style jsx>{`
        @keyframes dependency-blink {
          0%, 100% {
            opacity: 1;
          }
          50% {
            opacity: 0.5;
          }
        }
      `}</style>
      </>
    )
  }
)

DependencyEdge.displayName = 'DependencyEdge'<|MERGE_RESOLUTION|>--- conflicted
+++ resolved
@@ -1,5 +1,5 @@
-import { EdgeLabelRenderer, type EdgeProps, getBezierPath } from '@xyflow/react'
 import React, { memo } from 'react'
+import { EdgeProps, getBezierPath, EdgeLabelRenderer } from '@xyflow/react'
 import { Badge } from '@/components/ui/badge'
 
 export interface DependencyEdgeData {
@@ -105,19 +105,6 @@
           {/* Arrow marker for dependency direction */}
           <marker
             id={`dependency-arrow-${id}`}
-<<<<<<< HEAD
-            markerHeight="12"
-            markerUnits="strokeWidth"
-            markerWidth="12"
-            orient="auto"
-            refX="10"
-            refY="6"
-          >
-            <polygon
-              fill={getStatusColor()}
-              opacity={isBlocked || isFailed ? 0.6 : 1}
-              points="0,0 0,12 12,6"
-=======
             markerWidth="12"
             markerHeight="12"
             refX="10"
@@ -129,23 +116,12 @@
               points="0,0 0,12 12,6"
               fill={getStatusColor()}
               opacity={isBlocked || isFailed ? 0.6 : 1}
->>>>>>> 542fcdff
             />
           </marker>
 
           {/* Blocked dependency pattern */}
           {isBlocked && (
             <pattern
-<<<<<<< HEAD
-              height="8"
-              id={`blocked-pattern-${id}`}
-              patternUnits="userSpaceOnUse"
-              width="8"
-            >
-              <rect fill={getStatusColor()} height="8" opacity="0.3" width="8" />
-              <line stroke="#f59e0b" strokeWidth="2" x1="0" x2="8" y1="0" y2="8" />
-              <line stroke="#f59e0b" strokeWidth="2" x1="8" x2="0" y1="0" y2="8" />
-=======
               id={`blocked-pattern-${id}`}
               patternUnits="userSpaceOnUse"
               width="8"
@@ -154,24 +130,12 @@
               <rect width="8" height="8" fill={getStatusColor()} opacity="0.3" />
               <line x1="0" y1="0" x2="8" y2="8" stroke="#f59e0b" strokeWidth="2" />
               <line x1="8" y1="0" x2="0" y2="8" stroke="#f59e0b" strokeWidth="2" />
->>>>>>> 542fcdff
             </pattern>
           )}
         </defs>
 
         {/* Main dependency path */}
         <path
-<<<<<<< HEAD
-          className={`react-flow__edge-path ${selected ? 'selected' : ''}`}
-          d={edgePath}
-          fill="none"
-          id={id}
-          markerEnd={`url(#dependency-arrow-${id})`}
-          opacity={isFailed ? 0.5 : 1}
-          stroke={isBlocked ? `url(#blocked-pattern-${id})` : getStatusColor()}
-          strokeDasharray={getEdgePattern()}
-          strokeWidth={getStrengthWidth()}
-=======
           id={id}
           className={`react-flow__edge-path ${selected ? 'selected' : ''}`}
           d={edgePath}
@@ -181,7 +145,6 @@
           strokeDasharray={getEdgePattern()}
           markerEnd={`url(#dependency-arrow-${id})`}
           opacity={isFailed ? 0.5 : 1}
->>>>>>> 542fcdff
           style={{
             animation: isBlocked ? 'dependency-blink 1s ease-in-out infinite' : 'none',
             filter:
@@ -194,15 +157,6 @@
         {/* Dependency strength indicator */}
         {data?.dependency.strength === 'critical' && (
           <circle
-<<<<<<< HEAD
-            className="animate-ping"
-            cx={labelX}
-            cy={labelY}
-            fill="none"
-            r="6"
-            stroke="#ef4444"
-            strokeWidth="2"
-=======
             cx={labelX}
             cy={labelY}
             r="6"
@@ -210,7 +164,6 @@
             stroke="#ef4444"
             strokeWidth="2"
             className="animate-ping"
->>>>>>> 542fcdff
           />
         )}
 
@@ -218,25 +171,11 @@
         {data?.dependency && (
           <EdgeLabelRenderer>
             <div
-<<<<<<< HEAD
-              className="nodrag nopan"
-=======
->>>>>>> 542fcdff
               style={{
                 position: 'absolute',
                 transform: `translate(-50%, -50%) translate(${labelX}px,${labelY}px)`,
                 pointerEvents: 'all',
               }}
-<<<<<<< HEAD
-            >
-              <div className="space-y-1 rounded-md border bg-white p-2 text-xs shadow-md">
-                <div className="flex items-center space-x-2">
-                  <span className="text-lg">{getTypeIcon()}</span>
-                  <Badge
-                    className="text-xs"
-                    style={{ backgroundColor: getStatusColor(), color: 'white' }}
-                    variant={data.dependency.status === 'completed' ? 'default' : 'secondary'}
-=======
               className="nodrag nopan"
             >
               <div className="bg-white shadow-md border rounded-md p-2 text-xs space-y-1">
@@ -246,7 +185,6 @@
                     variant={data.dependency.status === 'completed' ? 'default' : 'secondary'}
                     className="text-xs"
                     style={{ backgroundColor: getStatusColor(), color: 'white' }}
->>>>>>> 542fcdff
                   >
                     {data.dependency.type}
                   </Badge>
@@ -273,11 +211,7 @@
                   {data.dependency.condition && (
                     <div className="space-y-1">
                       <span className="text-gray-600">Condition:</span>
-<<<<<<< HEAD
-                      <div className="rounded bg-gray-50 p-1 text-gray-800 text-xs">
-=======
                       <div className="text-xs text-gray-800 bg-gray-50 p-1 rounded">
->>>>>>> 542fcdff
                         {data.dependency.condition}
                       </div>
                     </div>
@@ -292,23 +226,14 @@
         {data?.label && (
           <EdgeLabelRenderer>
             <div
-<<<<<<< HEAD
-              className="nodrag nopan"
-=======
->>>>>>> 542fcdff
               style={{
                 position: 'absolute',
                 transform: `translate(-50%, -50%) translate(${labelX}px,${labelY - 40}px)`,
                 pointerEvents: 'all',
               }}
-<<<<<<< HEAD
-            >
-              <Badge className="text-xs" variant="outline">
-=======
               className="nodrag nopan"
             >
               <Badge variant="outline" className="text-xs">
->>>>>>> 542fcdff
                 {data.label}
               </Badge>
             </div>
