--- conflicted
+++ resolved
@@ -1,24 +1,18 @@
+import React, { useEffect, useState } from 'react'
+import { Card, CardContent, CardHeader, CardTitle } from '@/components/ui/card'
+import { Badge } from '@/components/ui/badge'
+import { Progress } from '@/components/ui/progress'
 import {
   Activity,
-  AlertTriangle,
-  CheckCircle,
-  Clock,
   Cpu,
   Network,
+  Clock,
+  TrendingUp,
   TrendingDown,
-<<<<<<< HEAD
-  TrendingUp,
-=======
   AlertTriangle,
   CheckCircle,
   HardDrive,
->>>>>>> 542fcdff
 } from 'lucide-react'
-import type React from 'react'
-import { useEffect, useState } from 'react'
-import { Badge } from '@/components/ui/badge'
-import { Card, CardContent, CardHeader, CardTitle } from '@/components/ui/card'
-import { Progress } from '@/components/ui/progress'
 
 export interface PerformanceMetrics {
   cpu: {
@@ -112,45 +106,40 @@
   const getTrendIcon = (trend: string) => {
     switch (trend) {
       case 'up':
-        return <TrendingUp className="h-3 w-3 text-red-500" />
+        return <TrendingUp className="w-3 h-3 text-red-500" />
       case 'down':
-        return <TrendingDown className="h-3 w-3 text-green-500" />
+        return <TrendingDown className="w-3 h-3 text-green-500" />
       default:
-        return <Activity className="h-3 w-3 text-gray-500" />
+        return <Activity className="w-3 h-3 text-gray-500" />
     }
   }
 
   const getAlertIcon = (type: string) => {
     switch (type) {
       case 'error':
-        return <AlertTriangle className="h-3 w-3 text-red-500" />
+        return <AlertTriangle className="w-3 h-3 text-red-500" />
       case 'warning':
-        return <AlertTriangle className="h-3 w-3 text-yellow-500" />
+        return <AlertTriangle className="w-3 h-3 text-yellow-500" />
       default:
-        return <CheckCircle className="h-3 w-3 text-blue-500" />
+        return <CheckCircle className="w-3 h-3 text-blue-500" />
     }
   }
 
   const formatNumber = (num: number, decimals = 1) => {
-    if (num >= 1_000_000) return `${(num / 1_000_000).toFixed(decimals)}M`
+    if (num >= 1000000) return `${(num / 1000000).toFixed(decimals)}M`
     if (num >= 1000) return `${(num / 1000).toFixed(decimals)}K`
     return num.toFixed(decimals)
   }
 
   return (
-<<<<<<< HEAD
-    <Card className={`w-80 bg-white/95 shadow-lg backdrop-blur-sm ${className}`}>
-      <CardHeader className="cursor-pointer pb-2" onClick={() => setIsCollapsed(!isCollapsed)}>
-=======
     <Card className={`w-80 bg-white/95 backdrop-blur-sm shadow-lg ${className}`}>
       <CardHeader className="pb-2 cursor-pointer" onClick={() => setIsCollapsed(!isCollapsed)}>
->>>>>>> 542fcdff
         <CardTitle className="flex items-center justify-between text-sm">
           <div className="flex items-center space-x-2">
-            <Activity className="h-4 w-4" />
+            <Activity className="w-4 h-4" />
             <span>Performance Monitor</span>
           </div>
-          <Badge className="text-xs" variant="outline">
+          <Badge variant="outline" className="text-xs">
             {isCollapsed ? '⊕' : '⊖'}
           </Badge>
         </CardTitle>
@@ -160,58 +149,42 @@
         <CardContent className="space-y-4">
           {/* System Metrics */}
           <div className="space-y-3">
-<<<<<<< HEAD
-            <div className="font-medium text-gray-700 text-xs">System Metrics</div>
-=======
             <div className="text-xs font-medium text-gray-700">System Metrics</div>
->>>>>>> 542fcdff
 
             {/* CPU Usage */}
             <div className="space-y-1">
               <div className="flex items-center justify-between text-xs">
                 <div className="flex items-center space-x-1">
-                  <Cpu className="h-3 w-3 text-purple-500" />
+                  <Cpu className="w-3 h-3 text-purple-500" />
                   <span>CPU Usage</span>
                   {getTrendIcon(metrics.cpu.trend)}
                 </div>
                 <span>{metrics.cpu.usage.toFixed(1)}%</span>
               </div>
-<<<<<<< HEAD
-              <Progress className="h-1" value={metrics.cpu.usage} />
-=======
               <Progress value={metrics.cpu.usage} className="h-1" />
->>>>>>> 542fcdff
             </div>
 
             {/* Memory Usage */}
             <div className="space-y-1">
               <div className="flex items-center justify-between text-xs">
                 <div className="flex items-center space-x-1">
-<<<<<<< HEAD
-                  <Memory className="h-3 w-3 text-indigo-500" />
-=======
                   <HardDrive className="w-3 h-3 text-indigo-500" />
->>>>>>> 542fcdff
                   <span>Memory Usage</span>
                   {getTrendIcon(metrics.memory.trend)}
                 </div>
                 <span>{metrics.memory.usage.toFixed(1)}%</span>
               </div>
-<<<<<<< HEAD
-              <Progress className="h-1" value={metrics.memory.usage} />
-=======
               <Progress value={metrics.memory.usage} className="h-1" />
->>>>>>> 542fcdff
             </div>
 
             {/* Network */}
             <div className="grid grid-cols-2 gap-2 text-xs">
               <div className="flex items-center space-x-1">
-                <Network className="h-3 w-3 text-blue-500" />
+                <Network className="w-3 h-3 text-blue-500" />
                 <span>{formatNumber(metrics.network.throughput)} ops/s</span>
               </div>
               <div className="flex items-center space-x-1">
-                <Clock className="h-3 w-3 text-green-500" />
+                <Clock className="w-3 h-3 text-green-500" />
                 <span>{metrics.network.latency.toFixed(0)}ms</span>
               </div>
             </div>
@@ -219,11 +192,7 @@
 
           {/* Rendering Performance */}
           <div className="space-y-3">
-<<<<<<< HEAD
-            <div className="font-medium text-gray-700 text-xs">Visualization Performance</div>
-=======
             <div className="text-xs font-medium text-gray-700">Visualization Performance</div>
->>>>>>> 542fcdff
 
             <div className="grid grid-cols-2 gap-2 text-xs">
               <div>
@@ -260,21 +229,17 @@
                   {metrics.rendering.fps.toFixed(0)} FPS
                 </span>
               </div>
-<<<<<<< HEAD
-              <Progress className="h-1" value={(metrics.rendering.fps / 60) * 100} />
-=======
               <Progress value={(metrics.rendering.fps / 60) * 100} className="h-1" />
->>>>>>> 542fcdff
             </div>
           </div>
 
           {/* Alerts */}
           {metrics.alerts.length > 0 && (
             <div className="space-y-2">
-              <div className="font-medium text-gray-700 text-xs">Recent Alerts</div>
-              <div className="max-h-20 space-y-1 overflow-y-auto">
+              <div className="text-xs font-medium text-gray-700">Recent Alerts</div>
+              <div className="space-y-1 max-h-20 overflow-y-auto">
                 {metrics.alerts.map((alert) => (
-                  <div className="flex items-start space-x-2 text-xs" key={alert.id}>
+                  <div key={alert.id} className="flex items-start space-x-2 text-xs">
                     {getAlertIcon(alert.type)}
                     <div className="flex-1">
                       <div className="text-gray-800">{alert.message}</div>
@@ -289,18 +254,18 @@
           )}
 
           {/* Quick Stats */}
-          <div className="grid grid-cols-3 gap-2 border-t pt-2">
+          <div className="grid grid-cols-3 gap-2 pt-2 border-t">
             <div className="text-center">
-              <div className="text-gray-600 text-xs">Total Nodes</div>
-              <div className="font-medium text-sm">{metrics.rendering.nodeCount}</div>
+              <div className="text-xs text-gray-600">Total Nodes</div>
+              <div className="text-sm font-medium">{metrics.rendering.nodeCount}</div>
             </div>
             <div className="text-center">
-              <div className="text-gray-600 text-xs">Connections</div>
-              <div className="font-medium text-sm">{metrics.rendering.edgeCount}</div>
+              <div className="text-xs text-gray-600">Connections</div>
+              <div className="text-sm font-medium">{metrics.rendering.edgeCount}</div>
             </div>
             <div className="text-center">
-              <div className="text-gray-600 text-xs">Latency</div>
-              <div className="font-medium text-sm">{metrics.network.latency.toFixed(0)}ms</div>
+              <div className="text-xs text-gray-600">Latency</div>
+              <div className="text-sm font-medium">{metrics.network.latency.toFixed(0)}ms</div>
             </div>
           </div>
         </CardContent>
