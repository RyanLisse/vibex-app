import { Handle, type NodeProps, Position } from '@xyflow/react'
import {
  AlertTriangle,
  Archive,
  Clock,
  Database,
  HardDrive,
  Network,
  Users,
  Zap,
<<<<<<< HEAD
=======
  Archive,
  AlertTriangle,
>>>>>>> 542fcdff
} from 'lucide-react'
import React, { memo, useCallback } from 'react'
import { Badge } from '@/components/ui/badge'
import { Card, CardContent, CardHeader } from '@/components/ui/card'
import { Progress } from '@/components/ui/progress'

export interface MemoryNodeData {
  memory: {
    id: string
    name: string
    type: 'shared' | 'private' | 'cache' | 'persistent'
    usage: {
      used: number
      total: number
      percentage: number
    }
    connections: string[]
    lastAccessed: Date
    accessCount: number
  }
  metrics?: {
    readOps: number
    writeOps: number
    averageLatency: number
    hitRate?: number
  }
}

export const MemoryNode = memo<NodeProps<MemoryNodeData>>(({ data, selected }) => {
  const { memory, metrics } = data

  const getTypeIcon = useCallback(() => {
    switch (memory.type) {
      case 'shared':
        return <Users className="h-4 w-4 text-blue-500" />
      case 'private':
        return <Database className="h-4 w-4 text-green-500" />
      case 'cache':
        return <Zap className="h-4 w-4 text-yellow-500" />
      case 'persistent':
        return <Archive className="h-4 w-4 text-purple-500" />
      default:
        return <HardDrive className="h-4 w-4 text-gray-500" />
    }
  }, [memory.type])

  const getTypeColor = useCallback(() => {
    switch (memory.type) {
      case 'shared':
        return 'bg-blue-100 text-blue-800'
      case 'private':
        return 'bg-green-100 text-green-800'
      case 'cache':
        return 'bg-yellow-100 text-yellow-800'
      case 'persistent':
        return 'bg-purple-100 text-purple-800'
      default:
        return 'bg-gray-100 text-gray-800'
    }
  }, [memory.type])

  const getUsageColor = useCallback(() => {
    const percentage = memory.usage.percentage
    if (percentage >= 90) return 'border-red-500 bg-red-50'
    if (percentage >= 75) return 'border-yellow-500 bg-yellow-50'
    if (percentage >= 50) return 'border-blue-500 bg-blue-50'
    return 'border-green-500 bg-green-50'
  }, [memory.usage.percentage])

  const formatBytes = useCallback((bytes: number) => {
    if (bytes === 0) return '0 B'
    const k = 1024
    const sizes = ['B', 'KB', 'MB', 'GB', 'TB']
    const i = Math.floor(Math.log(bytes) / Math.log(k))
    return Number.parseFloat((bytes / k ** i).toFixed(1)) + ' ' + sizes[i]
  }, [])

  const formatTimeAgo = useCallback((date: Date) => {
    const now = new Date()
    const diff = now.getTime() - new Date(date).getTime()

    if (diff < 1000) return 'Just now'
    if (diff < 60_000) return `${Math.floor(diff / 1000)}s ago`
    if (diff < 3_600_000) return `${Math.floor(diff / 60_000)}m ago`
    if (diff < 86_400_000) return `${Math.floor(diff / 3_600_000)}h ago`
    return `${Math.floor(diff / 86_400_000)}d ago`
  }, [])

  const getProgressColor = useCallback(() => {
    const percentage = memory.usage.percentage
    if (percentage >= 90) return 'bg-red-500'
    if (percentage >= 75) return 'bg-yellow-500'
    return 'bg-blue-500'
  }, [memory.usage.percentage])

  return (
    <Card
      className={`w-72 cursor-pointer transition-all duration-200 ${getUsageColor()} ${selected ? 'shadow-lg ring-2 ring-blue-500' : 'shadow-md hover:shadow-lg'} `}
    >
      {/* Input/Output handles for connections */}
<<<<<<< HEAD
      <Handle className="h-3 w-3 bg-purple-500" position={Position.Left} type="target" />
      <Handle className="h-3 w-3 bg-purple-500" position={Position.Right} type="source" />
=======
      <Handle type="target" position={Position.Left} className="w-3 h-3 bg-purple-500" />
      <Handle type="source" position={Position.Right} className="w-3 h-3 bg-purple-500" />
>>>>>>> 542fcdff

      <CardHeader className="pb-2">
        <div className="flex items-center justify-between">
          <div className="flex items-center space-x-2">
            {getTypeIcon()}
            <h3 className="truncate font-semibold text-sm">{memory.name}</h3>
          </div>
          <Badge className={getTypeColor()} variant="secondary">
            {memory.type}
          </Badge>
        </div>

        <div className="flex items-center space-x-2">
          <Badge className="flex items-center space-x-1 text-xs" variant="outline">
            <Network className="h-3 w-3" />
            <span>{memory.connections.length} connections</span>
          </Badge>
          {memory.usage.percentage >= 90 && (
            <Badge className="flex items-center space-x-1 text-xs" variant="destructive">
              <AlertTriangle className="h-3 w-3" />
              <span>High usage</span>
            </Badge>
          )}
        </div>
      </CardHeader>

      <CardContent className="space-y-3">
        {/* Memory usage */}
        <div className="space-y-2">
          <div className="flex items-center justify-between text-xs">
            <span className="font-medium">Memory Usage</span>
            <span className="text-gray-500">{memory.usage.percentage.toFixed(1)}%</span>
          </div>
<<<<<<< HEAD
          <Progress className={`h-2 ${getProgressColor()}`} value={memory.usage.percentage} />
          <div className="flex justify-between text-gray-600 text-xs">
=======
          <Progress value={memory.usage.percentage} className={`h-2 ${getProgressColor()}`} />
          <div className="flex justify-between text-xs text-gray-600">
>>>>>>> 542fcdff
            <span>{formatBytes(memory.usage.used)} used</span>
            <span>{formatBytes(memory.usage.total)} total</span>
          </div>
        </div>

        {/* Access statistics */}
        <div className="grid grid-cols-2 gap-2 text-xs">
          <div className="flex items-center space-x-1">
            <Clock className="h-3 w-3 text-blue-500" />
            <span>{formatTimeAgo(memory.lastAccessed)}</span>
          </div>
          <div className="flex items-center space-x-1">
            <Zap className="h-3 w-3 text-yellow-500" />
            <span>{memory.accessCount} accesses</span>
          </div>

          {metrics && (
            <>
              <div className="flex items-center space-x-1">
                <HardDrive className="h-3 w-3 text-green-500" />
                <span>{metrics.readOps} reads</span>
              </div>
              <div className="flex items-center space-x-1">
                <Database className="h-3 w-3 text-purple-500" />
                <span>{metrics.writeOps} writes</span>
              </div>
              <div className="flex items-center space-x-1">
                <Clock className="h-3 w-3 text-indigo-500" />
                <span>{metrics.averageLatency}ms avg</span>
              </div>
              {metrics.hitRate !== undefined && (
                <div className="flex items-center space-x-1">
                  <Zap className="h-3 w-3 text-orange-500" />
                  <span>{metrics.hitRate.toFixed(1)}% hit</span>
                </div>
              )}
            </>
          )}
        </div>

        {/* Connected agents/systems */}
        {memory.connections.length > 0 && (
          <div className="space-y-1">
            <div className="font-medium text-gray-700 text-xs">Connected to:</div>
            <div className="flex flex-wrap gap-1">
              {memory.connections.slice(0, 3).map((connection, index) => (
                <Badge className="text-xs" key={index} variant="outline">
                  {connection}
                </Badge>
              ))}
              {memory.connections.length > 3 && (
                <Badge className="text-xs" variant="outline">
                  +{memory.connections.length - 3} more
                </Badge>
              )}
            </div>
          </div>
        )}
      </CardContent>
    </Card>
  )
})

MemoryNode.displayName = 'MemoryNode'<|MERGE_RESOLUTION|>--- conflicted
+++ resolved
@@ -1,23 +1,18 @@
-import { Handle, type NodeProps, Position } from '@xyflow/react'
+import React, { memo, useCallback } from 'react'
+import { Handle, Position, NodeProps } from '@xyflow/react'
+import { Badge } from '@/components/ui/badge'
+import { Card, CardContent, CardHeader } from '@/components/ui/card'
+import { Progress } from '@/components/ui/progress'
 import {
-  AlertTriangle,
-  Archive,
-  Clock,
   Database,
   HardDrive,
   Network,
   Users,
+  Clock,
   Zap,
-<<<<<<< HEAD
-=======
   Archive,
   AlertTriangle,
->>>>>>> 542fcdff
 } from 'lucide-react'
-import React, { memo, useCallback } from 'react'
-import { Badge } from '@/components/ui/badge'
-import { Card, CardContent, CardHeader } from '@/components/ui/card'
-import { Progress } from '@/components/ui/progress'
 
 export interface MemoryNodeData {
   memory: {
@@ -47,15 +42,15 @@
   const getTypeIcon = useCallback(() => {
     switch (memory.type) {
       case 'shared':
-        return <Users className="h-4 w-4 text-blue-500" />
+        return <Users className="w-4 h-4 text-blue-500" />
       case 'private':
-        return <Database className="h-4 w-4 text-green-500" />
+        return <Database className="w-4 h-4 text-green-500" />
       case 'cache':
-        return <Zap className="h-4 w-4 text-yellow-500" />
+        return <Zap className="w-4 h-4 text-yellow-500" />
       case 'persistent':
-        return <Archive className="h-4 w-4 text-purple-500" />
+        return <Archive className="w-4 h-4 text-purple-500" />
       default:
-        return <HardDrive className="h-4 w-4 text-gray-500" />
+        return <HardDrive className="w-4 h-4 text-gray-500" />
     }
   }, [memory.type])
 
@@ -87,7 +82,7 @@
     const k = 1024
     const sizes = ['B', 'KB', 'MB', 'GB', 'TB']
     const i = Math.floor(Math.log(bytes) / Math.log(k))
-    return Number.parseFloat((bytes / k ** i).toFixed(1)) + ' ' + sizes[i]
+    return parseFloat((bytes / Math.pow(k, i)).toFixed(1)) + ' ' + sizes[i]
   }, [])
 
   const formatTimeAgo = useCallback((date: Date) => {
@@ -95,10 +90,10 @@
     const diff = now.getTime() - new Date(date).getTime()
 
     if (diff < 1000) return 'Just now'
-    if (diff < 60_000) return `${Math.floor(diff / 1000)}s ago`
-    if (diff < 3_600_000) return `${Math.floor(diff / 60_000)}m ago`
-    if (diff < 86_400_000) return `${Math.floor(diff / 3_600_000)}h ago`
-    return `${Math.floor(diff / 86_400_000)}d ago`
+    if (diff < 60000) return `${Math.floor(diff / 1000)}s ago`
+    if (diff < 3600000) return `${Math.floor(diff / 60000)}m ago`
+    if (diff < 86400000) return `${Math.floor(diff / 3600000)}h ago`
+    return `${Math.floor(diff / 86400000)}d ago`
   }, [])
 
   const getProgressColor = useCallback(() => {
@@ -110,36 +105,35 @@
 
   return (
     <Card
-      className={`w-72 cursor-pointer transition-all duration-200 ${getUsageColor()} ${selected ? 'shadow-lg ring-2 ring-blue-500' : 'shadow-md hover:shadow-lg'} `}
+      className={`
+        w-72 transition-all duration-200 cursor-pointer
+        ${getUsageColor()}
+        ${selected ? 'ring-2 ring-blue-500 shadow-lg' : 'shadow-md hover:shadow-lg'}
+      `}
     >
       {/* Input/Output handles for connections */}
-<<<<<<< HEAD
-      <Handle className="h-3 w-3 bg-purple-500" position={Position.Left} type="target" />
-      <Handle className="h-3 w-3 bg-purple-500" position={Position.Right} type="source" />
-=======
       <Handle type="target" position={Position.Left} className="w-3 h-3 bg-purple-500" />
       <Handle type="source" position={Position.Right} className="w-3 h-3 bg-purple-500" />
->>>>>>> 542fcdff
 
       <CardHeader className="pb-2">
         <div className="flex items-center justify-between">
           <div className="flex items-center space-x-2">
             {getTypeIcon()}
-            <h3 className="truncate font-semibold text-sm">{memory.name}</h3>
-          </div>
-          <Badge className={getTypeColor()} variant="secondary">
+            <h3 className="font-semibold text-sm truncate">{memory.name}</h3>
+          </div>
+          <Badge variant="secondary" className={getTypeColor()}>
             {memory.type}
           </Badge>
         </div>
 
         <div className="flex items-center space-x-2">
-          <Badge className="flex items-center space-x-1 text-xs" variant="outline">
-            <Network className="h-3 w-3" />
+          <Badge variant="outline" className="text-xs flex items-center space-x-1">
+            <Network className="w-3 h-3" />
             <span>{memory.connections.length} connections</span>
           </Badge>
           {memory.usage.percentage >= 90 && (
-            <Badge className="flex items-center space-x-1 text-xs" variant="destructive">
-              <AlertTriangle className="h-3 w-3" />
+            <Badge variant="destructive" className="text-xs flex items-center space-x-1">
+              <AlertTriangle className="w-3 h-3" />
               <span>High usage</span>
             </Badge>
           )}
@@ -153,13 +147,8 @@
             <span className="font-medium">Memory Usage</span>
             <span className="text-gray-500">{memory.usage.percentage.toFixed(1)}%</span>
           </div>
-<<<<<<< HEAD
-          <Progress className={`h-2 ${getProgressColor()}`} value={memory.usage.percentage} />
-          <div className="flex justify-between text-gray-600 text-xs">
-=======
           <Progress value={memory.usage.percentage} className={`h-2 ${getProgressColor()}`} />
           <div className="flex justify-between text-xs text-gray-600">
->>>>>>> 542fcdff
             <span>{formatBytes(memory.usage.used)} used</span>
             <span>{formatBytes(memory.usage.total)} total</span>
           </div>
@@ -168,31 +157,31 @@
         {/* Access statistics */}
         <div className="grid grid-cols-2 gap-2 text-xs">
           <div className="flex items-center space-x-1">
-            <Clock className="h-3 w-3 text-blue-500" />
+            <Clock className="w-3 h-3 text-blue-500" />
             <span>{formatTimeAgo(memory.lastAccessed)}</span>
           </div>
           <div className="flex items-center space-x-1">
-            <Zap className="h-3 w-3 text-yellow-500" />
+            <Zap className="w-3 h-3 text-yellow-500" />
             <span>{memory.accessCount} accesses</span>
           </div>
 
           {metrics && (
             <>
               <div className="flex items-center space-x-1">
-                <HardDrive className="h-3 w-3 text-green-500" />
+                <HardDrive className="w-3 h-3 text-green-500" />
                 <span>{metrics.readOps} reads</span>
               </div>
               <div className="flex items-center space-x-1">
-                <Database className="h-3 w-3 text-purple-500" />
+                <Database className="w-3 h-3 text-purple-500" />
                 <span>{metrics.writeOps} writes</span>
               </div>
               <div className="flex items-center space-x-1">
-                <Clock className="h-3 w-3 text-indigo-500" />
+                <Clock className="w-3 h-3 text-indigo-500" />
                 <span>{metrics.averageLatency}ms avg</span>
               </div>
               {metrics.hitRate !== undefined && (
                 <div className="flex items-center space-x-1">
-                  <Zap className="h-3 w-3 text-orange-500" />
+                  <Zap className="w-3 h-3 text-orange-500" />
                   <span>{metrics.hitRate.toFixed(1)}% hit</span>
                 </div>
               )}
@@ -203,15 +192,15 @@
         {/* Connected agents/systems */}
         {memory.connections.length > 0 && (
           <div className="space-y-1">
-            <div className="font-medium text-gray-700 text-xs">Connected to:</div>
+            <div className="text-xs font-medium text-gray-700">Connected to:</div>
             <div className="flex flex-wrap gap-1">
               {memory.connections.slice(0, 3).map((connection, index) => (
-                <Badge className="text-xs" key={index} variant="outline">
+                <Badge key={index} variant="outline" className="text-xs">
                   {connection}
                 </Badge>
               ))}
               {memory.connections.length > 3 && (
-                <Badge className="text-xs" variant="outline">
+                <Badge variant="outline" className="text-xs">
                   +{memory.connections.length - 3} more
                 </Badge>
               )}
