--- conflicted
+++ resolved
@@ -1,22 +1,18 @@
-import { Handle, type NodeProps, Position } from '@xyflow/react'
-import {
-  AlertTriangle,
-  CheckCircle,
-  Clock,
-  GitBranch,
-<<<<<<< HEAD
-  Pause,
-  Play,
-  User,
-  XCircle,
-=======
-  AlertTriangle,
->>>>>>> 542fcdff
-} from 'lucide-react'
 import React, { memo, useCallback } from 'react'
+import { Handle, Position, NodeProps } from '@xyflow/react'
 import { Badge } from '@/components/ui/badge'
 import { Card, CardContent, CardHeader } from '@/components/ui/card'
 import { Progress } from '@/components/ui/progress'
+import {
+  Play,
+  Pause,
+  CheckCircle,
+  XCircle,
+  Clock,
+  User,
+  GitBranch,
+  AlertTriangle,
+} from 'lucide-react'
 
 export interface TaskNodeData {
   task: {
@@ -44,15 +40,15 @@
   const getStatusIcon = useCallback(() => {
     switch (task.status) {
       case 'pending':
-        return <Pause className="h-4 w-4 text-yellow-500" />
+        return <Pause className="w-4 h-4 text-yellow-500" />
       case 'running':
-        return <Play className="h-4 w-4 text-blue-500" />
+        return <Play className="w-4 h-4 text-blue-500" />
       case 'completed':
-        return <CheckCircle className="h-4 w-4 text-green-500" />
+        return <CheckCircle className="w-4 h-4 text-green-500" />
       case 'failed':
-        return <XCircle className="h-4 w-4 text-red-500" />
+        return <XCircle className="w-4 h-4 text-red-500" />
       default:
-        return <Clock className="h-4 w-4 text-gray-500" />
+        return <Clock className="w-4 h-4 text-gray-500" />
     }
   }, [task.status])
 
@@ -89,8 +85,8 @@
   const formatDuration = useCallback((ms?: number) => {
     if (!ms) return 'N/A'
     if (ms < 1000) return `${ms}ms`
-    if (ms < 60_000) return `${(ms / 1000).toFixed(1)}s`
-    return `${(ms / 60_000).toFixed(1)}m`
+    if (ms < 60000) return `${(ms / 1000).toFixed(1)}s`
+    return `${(ms / 60000).toFixed(1)}m`
   }, [])
 
   const getExecutionTime = useCallback(() => {
@@ -101,40 +97,39 @@
     if (task.startTime && task.status === 'running') {
       return Date.now() - new Date(task.startTime).getTime()
     }
-    return
+    return undefined
   }, [task, metrics])
 
   return (
     <Card
-      className={`w-72 cursor-pointer transition-all duration-200 ${getStatusColor()} ${selected ? 'shadow-lg ring-2 ring-blue-500' : 'shadow-md hover:shadow-lg'} `}
+      className={`
+        w-72 transition-all duration-200 cursor-pointer
+        ${getStatusColor()}
+        ${selected ? 'ring-2 ring-blue-500 shadow-lg' : 'shadow-md hover:shadow-lg'}
+      `}
     >
       {/* Input/Output handles for connections */}
-<<<<<<< HEAD
-      <Handle className="h-3 w-3 bg-blue-500" position={Position.Top} type="target" />
-      <Handle className="h-3 w-3 bg-blue-500" position={Position.Bottom} type="source" />
-=======
       <Handle type="target" position={Position.Top} className="w-3 h-3 bg-blue-500" />
       <Handle type="source" position={Position.Bottom} className="w-3 h-3 bg-blue-500" />
->>>>>>> 542fcdff
 
       <CardHeader className="pb-2">
         <div className="flex items-center justify-between">
           <div className="flex items-center space-x-2">
             {getStatusIcon()}
-            <h3 className="truncate font-semibold text-sm">{task.name}</h3>
+            <h3 className="font-semibold text-sm truncate">{task.name}</h3>
           </div>
-          <Badge className={getPriorityColor()} variant="secondary">
+          <Badge variant="secondary" className={getPriorityColor()}>
             {task.priority}
           </Badge>
         </div>
 
         <div className="flex items-center space-x-2">
-          <Badge className="text-xs" variant="outline">
+          <Badge variant="outline" className="text-xs">
             {task.status}
           </Badge>
           {task.dependencies.length > 0 && (
-            <Badge className="flex items-center space-x-1 text-xs" variant="outline">
-              <GitBranch className="h-3 w-3" />
+            <Badge variant="outline" className="text-xs flex items-center space-x-1">
+              <GitBranch className="w-3 h-3" />
               <span>{task.dependencies.length} deps</span>
             </Badge>
           )}
@@ -149,52 +144,48 @@
               <span className="font-medium">Progress</span>
               <span className="text-gray-500">{task.progress}%</span>
             </div>
-            <Progress className="h-2" value={task.progress} />
+            <Progress value={task.progress} className="h-2" />
           </div>
         )}
 
         {/* Task details */}
         <div className="grid grid-cols-2 gap-2 text-xs">
           {task.assignedAgent && (
-            <div className="col-span-2 flex items-center space-x-1">
-              <User className="h-3 w-3 text-blue-500" />
+            <div className="flex items-center space-x-1 col-span-2">
+              <User className="w-3 h-3 text-blue-500" />
               <span className="truncate">Agent: {task.assignedAgent}</span>
             </div>
           )}
 
           <div className="flex items-center space-x-1">
-            <Clock className="h-3 w-3 text-purple-500" />
+            <Clock className="w-3 h-3 text-purple-500" />
             <span>{formatDuration(getExecutionTime())}</span>
           </div>
 
           {task.estimatedDuration && (
             <div className="flex items-center space-x-1">
-              <Clock className="h-3 w-3 text-gray-500" />
+              <Clock className="w-3 h-3 text-gray-500" />
               <span>Est: {formatDuration(task.estimatedDuration)}</span>
             </div>
           )}
 
           {metrics?.retryCount && metrics.retryCount > 0 && (
             <div className="flex items-center space-x-1">
-              <AlertTriangle className="h-3 w-3 text-yellow-500" />
+              <AlertTriangle className="w-3 h-3 text-yellow-500" />
               <span>{metrics.retryCount} retries</span>
             </div>
           )}
 
           {metrics?.resourceUsage && (
             <div className="flex items-center space-x-1">
-              <GitBranch className="h-3 w-3 text-indigo-500" />
+              <GitBranch className="w-3 h-3 text-indigo-500" />
               <span>{metrics.resourceUsage}% resources</span>
             </div>
           )}
         </div>
 
         {/* Timestamps */}
-<<<<<<< HEAD
-        <div className="text-gray-600 text-xs">
-=======
         <div className="text-xs text-gray-600">
->>>>>>> 542fcdff
           {task.startTime && <div>Started: {new Date(task.startTime).toLocaleTimeString()}</div>}
           {task.endTime && <div>Ended: {new Date(task.endTime).toLocaleTimeString()}</div>}
         </div>
