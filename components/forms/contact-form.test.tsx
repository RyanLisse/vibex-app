<<<<<<< HEAD
=======
import { render, screen, waitFor } from '@testing-library/react'
import userEvent from '@testing-library/user-event'
import { vi } from 'vitest'
import { ContactForm } from './contact-form'

describe('ContactForm', () => {
  const mockOnSubmit = vi.fn()
  const defaultProps = {
    onSubmit: mockOnSubmit,
  }

  beforeEach(() => {
    mockOnSubmit.mockClear()
  })

  describe('Rendering', () => {
    it('renders all form fields', () => {
      render(<ContactForm {...defaultProps} />)

      expect(screen.getByLabelText(/name/i)).toBeInTheDocument()
      expect(screen.getByLabelText(/email/i)).toBeInTheDocument()
      expect(screen.getByLabelText(/subject/i)).toBeInTheDocument()
      expect(screen.getByLabelText(/priority/i)).toBeInTheDocument()
      expect(screen.getByLabelText(/message/i)).toBeInTheDocument()
    })

    it('renders submit and clear buttons', () => {
      render(<ContactForm {...defaultProps} />)

      expect(screen.getByRole('button', { name: /send message/i })).toBeInTheDocument()
      expect(screen.getByRole('button', { name: /clear/i })).toBeInTheDocument()
    })

    it('has correct default values', () => {
      render(<ContactForm {...defaultProps} />)

      expect(screen.getByLabelText(/name/i)).toHaveValue('')
      expect(screen.getByLabelText(/email/i)).toHaveValue('')
      expect(screen.getByLabelText(/subject/i)).toHaveValue('')
      expect(screen.getByLabelText(/message/i)).toHaveValue('')
      expect(screen.getByLabelText(/priority/i)).toHaveValue('medium')
    })

    it('applies custom className', () => {
      const { container } = render(<ContactForm {...defaultProps} className="custom-form" />)

      expect(container.firstChild).toHaveClass('custom-form')
    })
  })

  describe('Form Validation', () => {
    it('shows validation errors on submit with empty fields', async () => {
      render(<ContactForm {...defaultProps} />)

      const submitButton = screen.getByRole('button', {
        name: /send message/i,
      })
      await userEvent.click(submitButton)

      await waitFor(() => {
        expect(screen.getByText(/name must be at least 2 characters/i)).toBeInTheDocument()
        expect(screen.getByText(/please enter a valid email address/i)).toBeInTheDocument()
        expect(screen.getByText(/subject must be at least 5 characters/i)).toBeInTheDocument()
        expect(screen.getByText(/message must be at least 10 characters/i)).toBeInTheDocument()
      })

      expect(mockOnSubmit).not.toHaveBeenCalled()
    })

    it('validates email format', async () => {
      render(<ContactForm {...defaultProps} />)

      const emailInput = screen.getByLabelText(/email/i)
      await userEvent.type(emailInput, 'invalid-email')

      const submitButton = screen.getByRole('button', {
        name: /send message/i,
      })
      await userEvent.click(submitButton)

      await waitFor(() => {
        expect(screen.getByText(/please enter a valid email address/i)).toBeInTheDocument()
      })
    })

    it('validates minimum field lengths', async () => {
      render(<ContactForm {...defaultProps} />)

      const nameInput = screen.getByLabelText(/name/i)
      const subjectInput = screen.getByLabelText(/subject/i)
      const messageInput = screen.getByLabelText(/message/i)

      await userEvent.type(nameInput, 'A') // Too short
      await userEvent.type(subjectInput, 'Test') // Too short
      await userEvent.type(messageInput, 'Short') // Too short

      const submitButton = screen.getByRole('button', {
        name: /send message/i,
      })
      await userEvent.click(submitButton)

      await waitFor(() => {
        expect(screen.getByText(/name must be at least 2 characters/i)).toBeInTheDocument()
        expect(screen.getByText(/subject must be at least 5 characters/i)).toBeInTheDocument()
        expect(screen.getByText(/message must be at least 10 characters/i)).toBeInTheDocument()
      })
    })

    it('submits form with valid data', async () => {
      mockOnSubmit.mockResolvedValue(undefined)

      render(<ContactForm {...defaultProps} />)

      const nameInput = screen.getByLabelText(/name/i)
      const emailInput = screen.getByLabelText(/email/i)
      const subjectInput = screen.getByLabelText(/subject/i)
      const messageInput = screen.getByLabelText(/message/i)

      await userEvent.type(nameInput, 'John Doe')
      await userEvent.type(emailInput, 'john@example.com')
      await userEvent.type(subjectInput, 'Test Subject')
      await userEvent.type(messageInput, 'This is a test message with sufficient length.')

      const submitButton = screen.getByRole('button', {
        name: /send message/i,
      })
      await userEvent.click(submitButton)

      await waitFor(() => {
        expect(mockOnSubmit).toHaveBeenCalledWith({
          name: 'John Doe',
          email: 'john@example.com',
          subject: 'Test Subject',
          message: 'This is a test message with sufficient length.',
          priority: 'medium',
        })
      })
    })
  })

  describe('Real-time Validation', () => {
    it('clears field errors when user starts typing', async () => {
      render(<ContactForm {...defaultProps} />)

      const nameInput = screen.getByLabelText(/name/i)
      const submitButton = screen.getByRole('button', {
        name: /send message/i,
      })

      // Trigger validation error
      await userEvent.click(submitButton)

      await waitFor(() => {
        expect(screen.getByText(/name must be at least 2 characters/i)).toBeInTheDocument()
      })

      // Start typing to clear error
      await userEvent.type(nameInput, 'John')

      await waitFor(() => {
        expect(screen.queryByText(/name must be at least 2 characters/i)).not.toBeInTheDocument()
      })
    })

    it('shows error styling on invalid fields', async () => {
      render(<ContactForm {...defaultProps} />)

      const nameInput = screen.getByLabelText(/name/i)
      const submitButton = screen.getByRole('button', {
        name: /send message/i,
      })

      await userEvent.click(submitButton)

      await waitFor(() => {
        expect(nameInput).toHaveClass('border-red-500')
        expect(nameInput).toHaveAttribute('aria-invalid', 'true')
      })
    })

    it('sets aria-describedby for fields with errors', async () => {
      render(<ContactForm {...defaultProps} />)

      const nameInput = screen.getByLabelText(/name/i)
      const submitButton = screen.getByRole('button', {
        name: /send message/i,
      })

      await userEvent.click(submitButton)

      await waitFor(() => {
        expect(nameInput).toHaveAttribute('aria-describedby', 'name-error')
      })
    })
  })

  describe('Loading State', () => {
    it('shows loading state when isLoading is true', () => {
      render(<ContactForm {...defaultProps} isLoading={true} />)

      const submitButton = screen.getByRole('button', { name: /sending/i })
      expect(submitButton).toBeDisabled()
      expect(screen.getByText(/sending.../i)).toBeInTheDocument()
    })

    it('disables buttons when loading', () => {
      render(<ContactForm {...defaultProps} isLoading={true} />)

      const submitButton = screen.getByRole('button', { name: /sending/i })
      const clearButton = screen.getByRole('button', { name: /clear/i })

      expect(submitButton).toBeDisabled()
      expect(clearButton).toBeDisabled()
    })
  })

  describe('Clear Functionality', () => {
    it('clears form data when clear button is clicked', async () => {
      render(<ContactForm {...defaultProps} />)

      const nameInput = screen.getByLabelText(/name/i)
      const emailInput = screen.getByLabelText(/email/i)
      const subjectInput = screen.getByLabelText(/subject/i)
      const messageInput = screen.getByLabelText(/message/i)
      const prioritySelect = screen.getByLabelText(/priority/i)

      // Fill form
      await userEvent.type(nameInput, 'John Doe')
      await userEvent.type(emailInput, 'john@example.com')
      await userEvent.type(subjectInput, 'Test Subject')
      await userEvent.type(messageInput, 'Test message')
      await userEvent.selectOptions(prioritySelect, 'high')

      // Clear form
      const clearButton = screen.getByRole('button', { name: /clear/i })
      await userEvent.click(clearButton)

      expect(nameInput).toHaveValue('')
      expect(emailInput).toHaveValue('')
      expect(subjectInput).toHaveValue('')
      expect(messageInput).toHaveValue('')
      expect(prioritySelect).toHaveValue('medium')
    })

    it('clears validation errors when clear button is clicked', async () => {
      render(<ContactForm {...defaultProps} />)

      const submitButton = screen.getByRole('button', {
        name: /send message/i,
      })
      await userEvent.click(submitButton)

      await waitFor(() => {
        expect(screen.getByText(/name must be at least 2 characters/i)).toBeInTheDocument()
      })

      const clearButton = screen.getByRole('button', { name: /clear/i })
      await userEvent.click(clearButton)

      await waitFor(() => {
        expect(screen.queryByText(/name must be at least 2 characters/i)).not.toBeInTheDocument()
      })
    })
  })

  describe('Priority Selection', () => {
    it('allows selecting different priority levels', async () => {
      render(<ContactForm {...defaultProps} />)

      const prioritySelect = screen.getByLabelText(/priority/i)

      await userEvent.selectOptions(prioritySelect, 'high')
      expect(prioritySelect).toHaveValue('high')

      await userEvent.selectOptions(prioritySelect, 'low')
      expect(prioritySelect).toHaveValue('low')
    })

    it('includes priority in form submission', async () => {
      mockOnSubmit.mockResolvedValue(undefined)

      render(<ContactForm {...defaultProps} />)

      const nameInput = screen.getByLabelText(/name/i)
      const emailInput = screen.getByLabelText(/email/i)
      const subjectInput = screen.getByLabelText(/subject/i)
      const messageInput = screen.getByLabelText(/message/i)
      const prioritySelect = screen.getByLabelText(/priority/i)

      await userEvent.type(nameInput, 'John Doe')
      await userEvent.type(emailInput, 'john@example.com')
      await userEvent.type(subjectInput, 'Test Subject')
      await userEvent.type(messageInput, 'This is a test message.')
      await userEvent.selectOptions(prioritySelect, 'high')

      const submitButton = screen.getByRole('button', {
        name: /send message/i,
      })
      await userEvent.click(submitButton)

      await waitFor(() => {
        expect(mockOnSubmit).toHaveBeenCalledWith(
          expect.objectContaining({
            priority: 'high',
          })
        )
      })
    })
  })

  describe('Accessibility', () => {
    it('has proper labels for all form fields', () => {
      render(<ContactForm {...defaultProps} />)

      expect(screen.getByLabelText(/name/i)).toBeInTheDocument()
      expect(screen.getByLabelText(/email/i)).toBeInTheDocument()
      expect(screen.getByLabelText(/subject/i)).toBeInTheDocument()
      expect(screen.getByLabelText(/priority/i)).toBeInTheDocument()
      expect(screen.getByLabelText(/message/i)).toBeInTheDocument()
    })

    it('has proper error announcements', async () => {
      render(<ContactForm {...defaultProps} />)

      const submitButton = screen.getByRole('button', {
        name: /send message/i,
      })
      await userEvent.click(submitButton)

      await waitFor(() => {
        const errorMessages = screen.getAllByRole('alert')
        expect(errorMessages.length).toBeGreaterThan(0)
      })
    })

    it('uses noValidate attribute on form', () => {
      render(<ContactForm {...defaultProps} />)

      const form = document.querySelector('form')
      expect(form).toHaveAttribute('noValidate')
    })
  })
})
>>>>>>> fff2b04a
<|MERGE_RESOLUTION|>--- conflicted
+++ resolved
@@ -1,5 +1,3 @@
-<<<<<<< HEAD
-=======
 import { render, screen, waitFor } from '@testing-library/react'
 import userEvent from '@testing-library/user-event'
 import { vi } from 'vitest'
@@ -342,5 +340,4 @@
       expect(form).toHaveAttribute('noValidate')
     })
   })
-})
->>>>>>> fff2b04a
+})