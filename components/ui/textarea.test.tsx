<<<<<<< HEAD
=======
import { fireEvent, render, screen } from '@testing-library/react'
import React from 'react'
import { vi } from 'vitest'
import { Textarea } from './textarea'

describe('Textarea', () => {
  it('should render textarea element', () => {
    render(<Textarea placeholder="Enter text" />)

    const textarea = screen.getByPlaceholderText('Enter text')
    expect(textarea).toBeInTheDocument()
    expect(textarea.tagName).toBe('TEXTAREA')
  })

  it('should have default classes', () => {
    render(<Textarea data-testid="textarea" />)

    const textarea = screen.getByTestId('textarea')
    expect(textarea).toHaveClass(
      'flex',
      'field-sizing-content',
      'min-h-16',
      'w-full',
      'rounded-md',
      'border',
      'bg-transparent',
      'px-3',
      'py-2',
      'text-base',
      'shadow-xs'
    )
    expect(textarea).toHaveAttribute('data-slot', 'textarea')
  })

  it('should merge custom className', () => {
    render(<Textarea className="custom-class h-32" data-testid="textarea" />)

    const textarea = screen.getByTestId('textarea')
    expect(textarea).toHaveClass('custom-class', 'h-32')
    expect(textarea).toHaveClass('flex') // Should still have default classes
  })

  it('should pass through value prop', () => {
    render(<Textarea data-testid="textarea" onChange={() => {}} value="Initial text" />)

    const textarea = screen.getByTestId('textarea')
    expect(textarea).toHaveValue('Initial text')
  })

  it('should pass through defaultValue prop', () => {
    render(<Textarea data-testid="textarea" defaultValue="Default text" />)

    const textarea = screen.getByTestId('textarea')
    expect(textarea).toHaveValue('Default text')
  })

  it('should pass through placeholder prop', () => {
    render(<Textarea placeholder="Enter your message..." />)

    const textarea = screen.getByPlaceholderText('Enter your message...')
    expect(textarea).toBeInTheDocument()
  })

  it('should handle disabled state', () => {
    render(<Textarea data-testid="textarea" disabled />)

    const textarea = screen.getByTestId('textarea')
    expect(textarea).toBeDisabled()
    expect(textarea).toHaveClass('disabled:cursor-not-allowed', 'disabled:opacity-50')
  })

  it('should handle readOnly state', () => {
    render(<Textarea data-testid="textarea" readOnly value="Read only text" />)

    const textarea = screen.getByTestId('textarea')
    expect(textarea).toHaveAttribute('readOnly')
    expect(textarea).toHaveValue('Read only text')
  })

  it('should handle required attribute', () => {
    render(<Textarea data-testid="textarea" required />)

    const textarea = screen.getByTestId('textarea')
    expect(textarea).toBeRequired()
  })

  it('should handle rows and cols attributes', () => {
    render(<Textarea cols={50} data-testid="textarea" rows={10} />)

    const textarea = screen.getByTestId('textarea')
    expect(textarea).toHaveAttribute('rows', '10')
    expect(textarea).toHaveAttribute('cols', '50')
  })

  it('should handle maxLength and minLength', () => {
    render(<Textarea data-testid="textarea" maxLength={100} minLength={10} />)

    const textarea = screen.getByTestId('textarea')
    expect(textarea).toHaveAttribute('maxLength', '100')
    expect(textarea).toHaveAttribute('minLength', '10')
  })

  it('should handle onChange events', () => {
    const handleChange = vi.fn()
    render(<Textarea data-testid="textarea" onChange={handleChange} />)

    const textarea = screen.getByTestId('textarea')
    fireEvent.change(textarea, { target: { value: 'New text content' } })

    expect(handleChange).toHaveBeenCalledTimes(1)
    expect(handleChange).toHaveBeenCalledWith(
      expect.objectContaining({
        target: expect.objectContaining({
          value: 'New text content',
        }),
      })
    )
  })

  it('should handle onFocus events', () => {
    const handleFocus = vi.fn()
    render(<Textarea data-testid="textarea" onFocus={handleFocus} />)

    const textarea = screen.getByTestId('textarea')
    fireEvent.focus(textarea)

    expect(handleFocus).toHaveBeenCalledTimes(1)
  })

  it('should handle onBlur events', () => {
    const handleBlur = vi.fn()
    render(<Textarea data-testid="textarea" onBlur={handleBlur} />)

    const textarea = screen.getByTestId('textarea')
    fireEvent.blur(textarea)

    expect(handleBlur).toHaveBeenCalledTimes(1)
  })

  it('should handle onKeyDown events', () => {
    const handleKeyDown = vi.fn()
    render(<Textarea data-testid="textarea" onKeyDown={handleKeyDown} />)

    const textarea = screen.getByTestId('textarea')
    fireEvent.keyDown(textarea, { key: 'Enter', shiftKey: true })

    expect(handleKeyDown).toHaveBeenCalledTimes(1)
    expect(handleKeyDown).toHaveBeenCalledWith(
      expect.objectContaining({
        key: 'Enter',
        shiftKey: true,
      })
    )
  })

  it('should forward ref', () => {
    const ref = React.createRef<HTMLTextAreaElement>()
    render(<Textarea ref={ref} />)

    expect(ref.current).toBeInstanceOf(HTMLTextAreaElement)
  })

  it('should handle aria-invalid attribute', () => {
    render(<Textarea aria-invalid="true" data-testid="textarea" />)

    const textarea = screen.getByTestId('textarea')
    expect(textarea).toHaveAttribute('aria-invalid', 'true')
  })

  it('should handle aria-describedby attribute', () => {
    render(<Textarea aria-describedby="error-message" data-testid="textarea" />)

    const textarea = screen.getByTestId('textarea')
    expect(textarea).toHaveAttribute('aria-describedby', 'error-message')
  })

  it('should handle aria-label attribute', () => {
    render(<Textarea aria-label="Message input" data-testid="textarea" />)

    const textarea = screen.getByTestId('textarea')
    expect(textarea).toHaveAttribute('aria-label', 'Message input')
  })

  it('should handle name attribute', () => {
    render(<Textarea data-testid="textarea" name="message" />)

    const textarea = screen.getByTestId('textarea')
    expect(textarea).toHaveAttribute('name', 'message')
  })

  it('should handle id attribute', () => {
    render(<Textarea data-testid="textarea" id="message-textarea" />)

    const textarea = screen.getByTestId('textarea')
    expect(textarea).toHaveAttribute('id', 'message-textarea')
  })

  it('should handle autoComplete attribute', () => {
    render(<Textarea autoComplete="off" data-testid="textarea" />)

    const textarea = screen.getByTestId('textarea')
    expect(textarea).toHaveAttribute('autoComplete', 'off')
  })

  it('should handle autoFocus attribute', () => {
    render(<Textarea autoFocus data-testid="textarea" />)

    const textarea = screen.getByTestId('textarea')
    expect(textarea).toHaveAttribute('autoFocus')
  })

  it('should handle controlled component', () => {
    const Component = () => {
      const [value, setValue] = React.useState('Initial text')
      return (
        <Textarea data-testid="textarea" onChange={(e) => setValue(e.target.value)} value={value} />
      )
    }

    render(<Component />)

    const textarea = screen.getByTestId('textarea')
    expect(textarea).toHaveValue('Initial text')

    fireEvent.change(textarea, { target: { value: 'Updated text content' } })
    expect(textarea).toHaveValue('Updated text content')
  })

  it('should handle uncontrolled component', () => {
    render(<Textarea data-testid="textarea" defaultValue="Default content" />)

    const textarea = screen.getByTestId('textarea')
    expect(textarea).toHaveValue('Default content')

    fireEvent.change(textarea, { target: { value: 'New content' } })
    expect(textarea).toHaveValue('New content')
  })

  it('should handle multiline text', () => {
    const multilineText = 'Line 1\nLine 2\nLine 3'
    render(<Textarea data-testid="textarea" defaultValue={multilineText} />)

    const textarea = screen.getByTestId('textarea')
    expect(textarea).toHaveValue(multilineText)
  })

  it('should handle wrap attribute', () => {
    render(<Textarea data-testid="textarea" wrap="hard" />)

    const textarea = screen.getByTestId('textarea')
    expect(textarea).toHaveAttribute('wrap', 'hard')
  })

  it('should handle spellCheck attribute', () => {
    render(<Textarea data-testid="textarea" spellCheck={false} />)

    const textarea = screen.getByTestId('textarea')
    expect(textarea).toHaveAttribute('spellCheck', 'false')
  })
})
>>>>>>> fff2b04a
<|MERGE_RESOLUTION|>--- conflicted
+++ resolved
@@ -1,5 +1,3 @@
-<<<<<<< HEAD
-=======
 import { fireEvent, render, screen } from '@testing-library/react'
 import React from 'react'
 import { vi } from 'vitest'
@@ -259,5 +257,4 @@
     const textarea = screen.getByTestId('textarea')
     expect(textarea).toHaveAttribute('spellCheck', 'false')
   })
-})
->>>>>>> fff2b04a
+})