<<<<<<< HEAD
=======
import { render, screen, waitFor } from '@testing-library/react'
import userEvent from '@testing-library/user-event'
import React from 'react'
import { describe, expect, it, vi } from 'vitest'
import { Button } from './button'

describe('Button Integration Tests', () => {
  describe('Form Integration', () => {
    it('submits form when type is submit', async () => {
      const handleSubmit = vi.fn((e) => e.preventDefault())

      render(
        <form onSubmit={handleSubmit}>
          <input defaultValue="value" name="test" />
          <Button type="submit">Submit</Button>
        </form>
      )

      const button = screen.getByRole('button', { name: 'Submit' })
      await userEvent.click(button)

      expect(handleSubmit).toHaveBeenCalledTimes(1)
    })

    it('does not submit form when type is button', async () => {
      const handleSubmit = vi.fn((e) => e.preventDefault())

      render(
        <form onSubmit={handleSubmit}>
          <input defaultValue="value" name="test" />
          <Button type="button">Don&apos;t Submit</Button>
        </form>
      )

      const button = screen.getByRole('button', { name: "Don't Submit" })
      await userEvent.click(button)

      expect(handleSubmit).not.toHaveBeenCalled()
    })
  })

  describe('Keyboard Navigation', () => {
    it('focuses button with Tab key', async () => {
      render(
        <div>
          <Button>First</Button>
          <Button>Second</Button>
        </div>
      )

      const firstButton = screen.getByRole('button', { name: 'First' })
      const secondButton = screen.getByRole('button', { name: 'Second' })

      await userEvent.tab()
      expect(firstButton).toHaveFocus()

      await userEvent.tab()
      expect(secondButton).toHaveFocus()
    })

    it('activates button with Enter key', async () => {
      const handleClick = vi.fn()

      render(<Button onClick={handleClick}>Press Enter</Button>)

      const button = screen.getByRole('button', { name: 'Press Enter' })
      button.focus()

      await userEvent.keyboard('{Enter}')
      expect(handleClick).toHaveBeenCalledTimes(1)
    })

    it('activates button with Space key', async () => {
      const handleClick = vi.fn()

      render(<Button onClick={handleClick}>Press Space</Button>)

      const button = screen.getByRole('button', { name: 'Press Space' })
      button.focus()

      await userEvent.keyboard(' ')
      expect(handleClick).toHaveBeenCalledTimes(1)
    })

    it('skips disabled button in tab order', async () => {
      render(
        <div>
          <Button>First</Button>
          <Button disabled>Disabled</Button>
          <Button>Third</Button>
        </div>
      )

      const firstButton = screen.getByRole('button', { name: 'First' })
      const thirdButton = screen.getByRole('button', { name: 'Third' })

      await userEvent.tab()
      expect(firstButton).toHaveFocus()

      await userEvent.tab()
      expect(thirdButton).toHaveFocus()
    })
  })

  describe('AsChild Integration', () => {
    it('works with Link component', async () => {
      const handleClick = vi.fn((e) => e.preventDefault())

      render(
        <Button asChild>
          <a href="/test" onClick={handleClick}>
            Link Button
          </a>
        </Button>
      )

      const link = screen.getByRole('link', { name: 'Link Button' })
      expect(link).toHaveAttribute('href', '/test')
      expect(link).toHaveClass('inline-flex') // Button styles applied

      await userEvent.click(link)
      expect(handleClick).toHaveBeenCalledTimes(1)
    })

    it('works with custom components', async () => {
      const CustomComponent = ({ children, ...props }: React.ComponentProps<'div'>) => (
        <div data-testid="custom-component" {...props}>
          {children}
        </div>
      )

      render(
        <Button asChild>
          <CustomComponent>Custom Button</CustomComponent>
        </Button>
      )

      const customElement = screen.getByTestId('custom-component')
      expect(customElement).toHaveClass('inline-flex') // Button styles applied
      expect(customElement).toHaveAttribute('data-slot', 'button')
    })
  })

  describe('Event Handling', () => {
    it('handles multiple event types', async () => {
      const handleClick = vi.fn()
      const handleMouseEnter = vi.fn()
      const handleMouseLeave = vi.fn()
      const handleFocus = vi.fn()
      const handleBlur = vi.fn()

      render(
        <Button
          onBlur={handleBlur}
          onClick={handleClick}
          onFocus={handleFocus}
          onMouseEnter={handleMouseEnter}
          onMouseLeave={handleMouseLeave}
        >
          Multi Event Button
        </Button>
      )

      const button = screen.getByRole('button', { name: 'Multi Event Button' })

      await userEvent.hover(button)
      expect(handleMouseEnter).toHaveBeenCalledTimes(1)

      await userEvent.unhover(button)
      expect(handleMouseLeave).toHaveBeenCalledTimes(1)

      button.focus()
      await waitFor(() => expect(handleFocus).toHaveBeenCalledTimes(1))

      button.blur()
      await waitFor(() => expect(handleBlur).toHaveBeenCalledTimes(1))

      await userEvent.click(button)
      expect(handleClick).toHaveBeenCalledTimes(1)
    })

    it('prevents event bubbling when needed', async () => {
      const parentClick = vi.fn()
      const buttonClick = vi.fn((e) => e.stopPropagation())

      render(
        <div onClick={parentClick}>
          <Button onClick={buttonClick}>Stop Propagation</Button>
        </div>
      )

      const button = screen.getByRole('button', { name: 'Stop Propagation' })
      await userEvent.click(button)

      expect(buttonClick).toHaveBeenCalledTimes(1)
      expect(parentClick).not.toHaveBeenCalled()
    })
  })

  describe('State Management', () => {
    it('handles dynamic state changes', async () => {
      const TestComponent = () => {
        const [isLoading, setIsLoading] = React.useState(false)

        return (
          <Button disabled={isLoading} onClick={() => setIsLoading(true)}>
            {isLoading ? 'Loading...' : 'Click me'}
          </Button>
        )
      }

      render(<TestComponent />)

      const button = screen.getByRole('button', { name: 'Click me' })
      expect(button).not.toBeDisabled()

      await userEvent.click(button)

      await waitFor(() => {
        expect(screen.getByRole('button', { name: 'Loading...' })).toBeDisabled()
      })
    })

    it('handles conditional rendering', async () => {
      const TestComponent = () => {
        const [showButton, setShowButton] = React.useState(true)

        return (
          <div>
            <Button onClick={() => setShowButton(false)}>
              {showButton ? 'Hide me' : 'Show me'}
            </Button>
            {!showButton && <div>Button was hidden</div>}
          </div>
        )
      }

      render(<TestComponent />)

      const button = screen.getByRole('button', { name: 'Hide me' })
      await userEvent.click(button)

      await waitFor(() => {
        expect(screen.getByText('Button was hidden')).toBeInTheDocument()
      })
    })
  })

  describe('Accessibility Integration', () => {
    it('works with screen readers', async () => {
      render(
        <Button
          aria-describedby="help-text"
          aria-expanded={false}
          aria-haspopup="dialog"
          aria-label="Close dialog"
        >
          ×
        </Button>
      )

      const button = screen.getByRole('button', { name: 'Close dialog' })
      expect(button).toHaveAttribute('aria-describedby', 'help-text')
      expect(button).toHaveAttribute('aria-expanded', 'false')
      expect(button).toHaveAttribute('aria-haspopup', 'dialog')
    })

    it('announces state changes to screen readers', async () => {
      const TestComponent = () => {
        const [pressed, setPressed] = React.useState(false)

        return (
          <Button aria-pressed={pressed} onClick={() => setPressed(!pressed)}>
            {pressed ? 'Pressed' : 'Not pressed'}
          </Button>
        )
      }

      render(<TestComponent />)

      const button = screen.getByRole('button', { name: 'Not pressed' })
      expect(button).toHaveAttribute('aria-pressed', 'false')

      await userEvent.click(button)

      await waitFor(() => {
        const updatedButton = screen.getByRole('button', { name: 'Pressed' })
        expect(updatedButton).toHaveAttribute('aria-pressed', 'true')
      })
    })
  })
})
>>>>>>> fff2b04a
<|MERGE_RESOLUTION|>--- conflicted
+++ resolved
@@ -1,5 +1,3 @@
-<<<<<<< HEAD
-=======
 import { render, screen, waitFor } from '@testing-library/react'
 import userEvent from '@testing-library/user-event'
 import React from 'react'
@@ -291,5 +289,4 @@
       })
     })
   })
-})
->>>>>>> fff2b04a
+})