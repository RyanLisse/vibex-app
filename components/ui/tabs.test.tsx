<<<<<<< HEAD
=======
import { fireEvent, render, screen } from '@testing-library/react'
import React from 'react'
import { vi } from 'vitest'
import { Tabs, TabsContent, TabsList, TabsTrigger } from './tabs'

// Mock Radix UI Tabs components
vi.mock('@radix-ui/react-tabs', () => ({
  Root: ({ children, className, ...props }: any) => (
    <div className={className} data-testid="tabs-root-primitive" {...props}>
      {children}
    </div>
  ),
  List: ({ children, className, ...props }: any) => (
    <div className={className} data-testid="tabs-list-primitive" role="tablist" {...props}>
      {children}
    </div>
  ),
  Trigger: ({ children, className, value, ...props }: any) => (
    <button
      className={className}
      data-testid="tabs-trigger-primitive"
      data-value={value}
      role="tab"
      {...props}
    >
      {children}
    </button>
  ),
  Content: ({ children, className, value, ...props }: any) => (
    <div
      className={className}
      data-testid="tabs-content-primitive"
      data-value={value}
      role="tabpanel"
      {...props}
    >
      {children}
    </div>
  ),
}))

describe('Tabs Components', () => {
  describe('Tabs', () => {
    it('should render tabs root', () => {
      render(
        <Tabs>
          <TabsList>
            <TabsTrigger value="tab1">Tab 1</TabsTrigger>
          </TabsList>
          <TabsContent value="tab1">Content 1</TabsContent>
        </Tabs>
      )

      const root = screen.getByTestId('tabs-root-primitive')
      expect(root).toBeInTheDocument()
      expect(root).toHaveAttribute('data-slot', 'tabs')
      expect(root).toHaveClass('flex', 'flex-col', 'gap-2')
    })

    it('should merge custom className', () => {
      render(
        <Tabs className="custom-tabs w-full">
          <TabsList>
            <TabsTrigger value="tab1">Tab 1</TabsTrigger>
          </TabsList>
        </Tabs>
      )

      const root = screen.getByTestId('tabs-root-primitive')
      expect(root).toHaveClass('custom-tabs', 'w-full')
      expect(root).toHaveClass('flex') // Still has default classes
    })

    it('should pass through props', () => {
      render(
        <Tabs defaultValue="tab1" orientation="horizontal">
          <TabsList>
            <TabsTrigger value="tab1">Tab 1</TabsTrigger>
          </TabsList>
        </Tabs>
      )

      const root = screen.getByTestId('tabs-root-primitive')
      expect(root).toHaveAttribute('defaultValue', 'tab1')
      expect(root).toHaveAttribute('orientation', 'horizontal')
    })
  })

  describe('TabsList', () => {
    it('should render tabs list', () => {
      render(
        <Tabs>
          <TabsList>
            <TabsTrigger value="tab1">Tab 1</TabsTrigger>
            <TabsTrigger value="tab2">Tab 2</TabsTrigger>
          </TabsList>
        </Tabs>
      )

      const list = screen.getByTestId('tabs-list-primitive')
      expect(list).toBeInTheDocument()
      expect(list).toHaveAttribute('data-slot', 'tabs-list')
      expect(list).toHaveClass(
        'bg-muted',
        'text-muted-foreground',
        'inline-flex',
        'h-9',
        'rounded-lg'
      )
    })

    it('should merge custom className', () => {
      render(
        <Tabs>
          <TabsList className="w-full justify-start">
            <TabsTrigger value="tab1">Tab 1</TabsTrigger>
          </TabsList>
        </Tabs>
      )

      const list = screen.getByTestId('tabs-list-primitive')
      expect(list).toHaveClass('w-full', 'justify-start')
    })

    it('should have correct role', () => {
      render(
        <Tabs>
          <TabsList>
            <TabsTrigger value="tab1">Tab 1</TabsTrigger>
          </TabsList>
        </Tabs>
      )

      const list = screen.getByRole('tablist')
      expect(list).toBeInTheDocument()
    })
  })

  describe('TabsTrigger', () => {
    it('should render tabs trigger', () => {
      render(
        <Tabs>
          <TabsList>
            <TabsTrigger value="tab1">Tab 1</TabsTrigger>
          </TabsList>
        </Tabs>
      )

      const trigger = screen.getByTestId('tabs-trigger-primitive')
      expect(trigger).toBeInTheDocument()
      expect(trigger).toHaveAttribute('data-slot', 'tabs-trigger')
      expect(trigger).toHaveAttribute('data-value', 'tab1')
      expect(trigger).toHaveTextContent('Tab 1')
      expect(trigger).toHaveClass('inline-flex', 'rounded-md', 'border', 'px-2', 'py-1')
    })

    it('should merge custom className', () => {
      render(
        <Tabs>
          <TabsList>
            <TabsTrigger className="custom-trigger" value="tab1">
              Tab 1
            </TabsTrigger>
          </TabsList>
        </Tabs>
      )

      const trigger = screen.getByTestId('tabs-trigger-primitive')
      expect(trigger).toHaveClass('custom-trigger')
    })

    it('should handle disabled state', () => {
      render(
        <Tabs>
          <TabsList>
            <TabsTrigger disabled value="tab1">
              Disabled Tab
            </TabsTrigger>
          </TabsList>
        </Tabs>
      )

      const trigger = screen.getByTestId('tabs-trigger-primitive')
      expect(trigger).toHaveAttribute('disabled')
      expect(trigger).toHaveClass('disabled:pointer-events-none', 'disabled:opacity-50')
    })

    it('should handle active state styling', () => {
      render(
        <Tabs>
          <TabsList>
            <TabsTrigger data-state="active" value="tab1">
              Active Tab
            </TabsTrigger>
          </TabsList>
        </Tabs>
      )

      const trigger = screen.getByTestId('tabs-trigger-primitive')
      expect(trigger).toHaveAttribute('data-state', 'active')
      expect(trigger).toHaveClass('data-[state=active]:bg-background')
    })

    it('should render with icon', () => {
      render(
        <Tabs>
          <TabsList>
            <TabsTrigger value="tab1">
              <svg height="16" width="16">
                <circle cx="8" cy="8" r="8" />
              </svg>
              <span>Tab with Icon</span>
            </TabsTrigger>
          </TabsList>
        </Tabs>
      )

      const trigger = screen.getByTestId('tabs-trigger-primitive')
      expect(trigger.querySelector('svg')).toBeInTheDocument()
      expect(trigger).toHaveTextContent('Tab with Icon')
    })

    it('should have correct role', () => {
      render(
        <Tabs>
          <TabsList>
            <TabsTrigger value="tab1">Tab 1</TabsTrigger>
          </TabsList>
        </Tabs>
      )

      const trigger = screen.getByRole('tab')
      expect(trigger).toBeInTheDocument()
    })

    it('should handle onClick events', () => {
      const handleClick = vi.fn()
      render(
        <Tabs>
          <TabsList>
            <TabsTrigger onClick={handleClick} value="tab1">
              Tab 1
            </TabsTrigger>
          </TabsList>
        </Tabs>
      )

      const trigger = screen.getByTestId('tabs-trigger-primitive')
      fireEvent.click(trigger)

      expect(handleClick).toHaveBeenCalledTimes(1)
    })
  })

  describe('TabsContent', () => {
    it('should render tabs content', () => {
      render(
        <Tabs>
          <TabsContent value="tab1">
            <p>Tab 1 content</p>
          </TabsContent>
        </Tabs>
      )

      const content = screen.getByTestId('tabs-content-primitive')
      expect(content).toBeInTheDocument()
      expect(content).toHaveAttribute('data-slot', 'tabs-content')
      expect(content).toHaveAttribute('data-value', 'tab1')
      expect(content).toHaveClass('flex-1', 'outline-none')
      expect(content).toHaveTextContent('Tab 1 content')
    })

    it('should merge custom className', () => {
      render(
        <Tabs>
          <TabsContent className="bg-gray-50 p-4" value="tab1">
            Content
          </TabsContent>
        </Tabs>
      )

      const content = screen.getByTestId('tabs-content-primitive')
      expect(content).toHaveClass('p-4', 'bg-gray-50')
    })

    it('should have correct role', () => {
      render(
        <Tabs>
          <TabsContent value="tab1">Content</TabsContent>
        </Tabs>
      )

      const content = screen.getByRole('tabpanel')
      expect(content).toBeInTheDocument()
    })

    it('should render complex content', () => {
      render(
        <Tabs>
          <TabsContent value="tab1">
            <div>
              <h3>Section Title</h3>
              <p>Some paragraph text</p>
              <button>Action Button</button>
            </div>
          </TabsContent>
        </Tabs>
      )

      const content = screen.getByTestId('tabs-content-primitive')
      expect(content.querySelector('h3')).toHaveTextContent('Section Title')
      expect(content.querySelector('p')).toHaveTextContent('Some paragraph text')
      expect(content.querySelector('button')).toHaveTextContent('Action Button')
    })
  })

  describe('Tabs composition', () => {
    it('should render complete tabs component', () => {
      render(
        <Tabs defaultValue="account">
          <TabsList>
            <TabsTrigger value="account">Account</TabsTrigger>
            <TabsTrigger value="password">Password</TabsTrigger>
            <TabsTrigger value="settings">Settings</TabsTrigger>
          </TabsList>
          <TabsContent value="account">
            <p>Make changes to your account here.</p>
          </TabsContent>
          <TabsContent value="password">
            <p>Change your password here.</p>
          </TabsContent>
          <TabsContent value="settings">
            <p>Manage your settings here.</p>
          </TabsContent>
        </Tabs>
      )

      expect(screen.getByText('Account')).toBeInTheDocument()
      expect(screen.getByText('Password')).toBeInTheDocument()
      expect(screen.getByText('Settings')).toBeInTheDocument()
      expect(screen.getByText('Make changes to your account here.')).toBeInTheDocument()
      expect(screen.getByText('Change your password here.')).toBeInTheDocument()
      expect(screen.getByText('Manage your settings here.')).toBeInTheDocument()
    })

    it('should work with controlled value', () => {
      const ControlledTabs = () => {
        const [value, setValue] = React.useState('tab1')
        return (
          <Tabs onValueChange={setValue} value={value}>
            <TabsList>
              <TabsTrigger value="tab1">Tab 1</TabsTrigger>
              <TabsTrigger value="tab2">Tab 2</TabsTrigger>
            </TabsList>
            <TabsContent value="tab1">Content 1</TabsContent>
            <TabsContent value="tab2">Content 2</TabsContent>
          </Tabs>
        )
      }

      render(<ControlledTabs />)

      expect(screen.getByTestId('tabs-root-primitive')).toHaveAttribute('value', 'tab1')
    })

    it('should handle vertical orientation', () => {
      render(
        <Tabs className="flex-row" orientation="vertical">
          <TabsList className="h-auto flex-col">
            <TabsTrigger value="tab1">Tab 1</TabsTrigger>
            <TabsTrigger value="tab2">Tab 2</TabsTrigger>
          </TabsList>
          <TabsContent value="tab1">Content 1</TabsContent>
          <TabsContent value="tab2">Content 2</TabsContent>
        </Tabs>
      )

      const root = screen.getByTestId('tabs-root-primitive')
      expect(root).toHaveAttribute('orientation', 'vertical')
      expect(root).toHaveClass('flex-row')
    })

    it('should handle asChild pattern', () => {
      render(
        <Tabs>
          <TabsList>
            <TabsTrigger asChild value="tab1">
              <a href="#tab1">Link Tab</a>
            </TabsTrigger>
          </TabsList>
          <TabsContent value="tab1">Content</TabsContent>
        </Tabs>
      )

      const trigger = screen.getByTestId('tabs-trigger-primitive')
      expect(trigger).toHaveAttribute('asChild')
    })
  })
})
>>>>>>> fff2b04a
<|MERGE_RESOLUTION|>--- conflicted
+++ resolved
@@ -1,5 +1,3 @@
-<<<<<<< HEAD
-=======
 import { fireEvent, render, screen } from '@testing-library/react'
 import React from 'react'
 import { vi } from 'vitest'
@@ -398,5 +396,4 @@
       expect(trigger).toHaveAttribute('asChild')
     })
   })
-})
->>>>>>> fff2b04a
+})