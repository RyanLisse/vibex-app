<<<<<<< HEAD
=======
import { render, screen } from '@testing-library/react'
import React from 'react'
import { vi } from 'vitest'
import { Label } from './label'

// Mock Radix UI Label
vi.mock('@radix-ui/react-label', () => ({
  Root: ({ children, className, ...props }: any) => (
    <label className={className} data-testid="label-root" {...props}>
      {children}
    </label>
  ),
}))

describe('Label', () => {
  it('should render label element', () => {
    render(<Label>Test Label</Label>)

    const label = screen.getByTestId('label-root')
    expect(label).toBeInTheDocument()
    expect(label.tagName).toBe('LABEL')
    expect(label).toHaveTextContent('Test Label')
  })

  it('should have default classes', () => {
    render(<Label>Label</Label>)

    const label = screen.getByTestId('label-root')
    expect(label).toHaveClass(
      'flex',
      'items-center',
      'gap-2',
      'text-sm',
      'leading-none',
      'font-medium',
      'select-none'
    )
    expect(label).toHaveAttribute('data-slot', 'label')
  })

  it('should merge custom className', () => {
    render(<Label className="custom-class text-lg">Label</Label>)

    const label = screen.getByTestId('label-root')
    expect(label).toHaveClass('custom-class', 'text-lg')
    expect(label).toHaveClass('flex') // Should still have default classes
  })

  it('should pass through htmlFor prop', () => {
    render(<Label htmlFor="input-id">Label for input</Label>)

    const label = screen.getByTestId('label-root')
    expect(label).toHaveAttribute('for', 'input-id')
  })

  it('should render with children nodes', () => {
    render(
      <Label>
        <span>Icon</span>
        <span>Label Text</span>
      </Label>
    )

    const label = screen.getByTestId('label-root')
    expect(label).toContainHTML('<span>Icon</span>')
    expect(label).toContainHTML('<span>Label Text</span>')
  })

  it('should pass through other props', () => {
    render(
      <Label data-custom="test" id="label-id" onClick={() => {}}>
        Label
      </Label>
    )

    const label = screen.getByTestId('label-root')
    expect(label).toHaveAttribute('id', 'label-id')
    expect(label).toHaveAttribute('data-custom', 'test')
  })

  it('should handle onClick events', () => {
    const handleClick = vi.fn()
    render(<Label onClick={handleClick}>Clickable Label</Label>)

    const label = screen.getByTestId('label-root')
    label.click()

    expect(handleClick).toHaveBeenCalledTimes(1)
  })

  it('should work with form elements', () => {
    render(
      <div>
        <Label htmlFor="test-input">Username</Label>
        <input id="test-input" type="text" />
      </div>
    )

    const label = screen.getByTestId('label-root')
    const input = screen.getByRole('textbox')

    expect(label).toHaveAttribute('for', 'test-input')
    expect(input).toHaveAttribute('id', 'test-input')
  })

  it('should handle ref forwarding', () => {
    const ref = React.createRef<HTMLLabelElement>()
    render(<Label ref={ref}>Label with ref</Label>)

    expect(ref.current).toBeInstanceOf(HTMLLabelElement)
  })

  it('should apply peer-disabled styles appropriately', () => {
    render(<Label>Label</Label>)

    const label = screen.getByTestId('label-root')
    expect(label).toHaveClass('peer-disabled:cursor-not-allowed', 'peer-disabled:opacity-50')
  })

  it('should apply group-disabled styles appropriately', () => {
    render(<Label>Label</Label>)

    const label = screen.getByTestId('label-root')
    expect(label).toHaveClass(
      'group-data-[disabled=true]:pointer-events-none',
      'group-data-[disabled=true]:opacity-50'
    )
  })

  it('should render empty label', () => {
    render(<Label />)

    const label = screen.getByTestId('label-root')
    expect(label).toBeInTheDocument()
    expect(label).toBeEmptyDOMElement()
  })

  it('should handle complex content', () => {
    render(
      <Label>
        <svg height="16" width="16">
          <circle cx="8" cy="8" r="8" />
        </svg>
        <span>Label with icon</span>
        <span className="text-red-500">*</span>
      </Label>
    )

    const label = screen.getByTestId('label-root')
    expect(label.querySelector('svg')).toBeInTheDocument()
    expect(label).toHaveTextContent('Label with icon*')
  })

  it('should maintain accessibility', () => {
    render(
      <Label htmlFor="accessible-input">
        Accessible Label
        <span aria-hidden="true">*</span>
      </Label>
    )

    const label = screen.getByTestId('label-root')
    const hiddenSpan = label.querySelector('[aria-hidden="true"]')

    expect(label).toHaveAttribute('for', 'accessible-input')
    expect(hiddenSpan).toBeInTheDocument()
  })
})
>>>>>>> fff2b04a
<|MERGE_RESOLUTION|>--- conflicted
+++ resolved
@@ -1,5 +1,3 @@
-<<<<<<< HEAD
-=======
 import { render, screen } from '@testing-library/react'
 import React from 'react'
 import { vi } from 'vitest'
@@ -167,5 +165,4 @@
     expect(label).toHaveAttribute('for', 'accessible-input')
     expect(hiddenSpan).toBeInTheDocument()
   })
-})
->>>>>>> fff2b04a
+})