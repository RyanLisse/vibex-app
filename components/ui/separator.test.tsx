--- conflicted
+++ resolved
@@ -1,5 +1,3 @@
-<<<<<<< HEAD
-=======
 import { render, screen } from '@testing-library/react'
 import React from 'react'
 import { vi } from 'vitest'
@@ -166,5 +164,4 @@
     const separator = screen.getByTestId('separator-root')
     expect(separator).toHaveClass('w-2')
   })
-})
->>>>>>> fff2b04a
+})