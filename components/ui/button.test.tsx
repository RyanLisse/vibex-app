--- conflicted
+++ resolved
@@ -1,5 +1,3 @@
-<<<<<<< HEAD
-=======
 import { fireEvent, render, screen } from '@testing-library/react'
 import React from 'react'
 import { describe, expect, it, vi } from 'vitest'
@@ -226,5 +224,4 @@
       expect(button).toHaveAttribute('data-custom', 'value')
     })
   })
-})
->>>>>>> fff2b04a
+})