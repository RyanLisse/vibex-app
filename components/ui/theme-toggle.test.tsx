<<<<<<< HEAD
=======
import { fireEvent, render, screen } from '@testing-library/react'
import React from 'react'
import { describe, expect, it, vi } from 'vitest'
import { ThemeToggle } from './theme-toggle'

// Mock next-themes
const mockSetTheme = vi.fn()
const mockUseTheme = vi.fn()

vi.mock('next-themes', () => ({
  useTheme: () => mockUseTheme(),
}))

// Mock Lucide React icons
vi.mock('lucide-react', () => ({
  Moon: ({ className, ...props }: any) => (
    <svg className={className} data-testid="moon-icon" {...props} />
  ),
  Sun: ({ className, ...props }: any) => (
    <svg className={className} data-testid="sun-icon" {...props} />
  ),
}))

// Mock Button component
vi.mock('@/components/ui/button', () => ({
  Button: ({ children, onClick, variant, size, disabled, ...props }: any) => (
    <button
      data-size={size}
      data-testid="theme-toggle-button"
      data-variant={variant}
      disabled={disabled}
      onClick={onClick}
      {...props}
    >
      {children}
    </button>
  ),
}))

describe('ThemeToggle', () => {
  beforeEach(() => {
    vi.clearAllMocks()
    mockUseTheme.mockReturnValue({
      theme: 'light',
      setTheme: mockSetTheme,
    })
  })

  afterEach(() => {
    vi.clearAllMocks()
  })

  it('should render with disabled state before mounting', () => {
    render(<ThemeToggle />)

    const button = screen.getByTestId('theme-toggle-button')
    expect(button).toBeInTheDocument()
    expect(button).toBeDisabled()
    expect(button).toHaveAttribute('data-variant', 'ghost')
    expect(button).toHaveAttribute('data-size', 'icon')
  })

  it('should render sun icon when not mounted', () => {
    render(<ThemeToggle />)

    const sunIcon = screen.getByTestId('sun-icon')
    expect(sunIcon).toBeInTheDocument()
    expect(sunIcon).toHaveClass('h-[1.2rem]', 'w-[1.2rem]')
  })

  it('should render accessibility label', () => {
    render(<ThemeToggle />)

    const srOnly = screen.getByText('Toggle theme')
    expect(srOnly).toBeInTheDocument()
    expect(srOnly).toHaveClass('sr-only')
  })

  it('should enable button and show both icons after mounting', () => {
    // Mock mounted state
    const MockedThemeToggle = () => {
      const [mounted, setMounted] = React.useState(false)
      const { theme, setTheme } = mockUseTheme()

      React.useEffect(() => {
        setMounted(true)
      }, [])

      if (!mounted) {
        return (
          <button data-testid="theme-toggle-button" disabled>
            <svg className="h-[1.2rem] w-[1.2rem]" data-testid="sun-icon" />
            <span className="sr-only">Toggle theme</span>
          </button>
        )
      }

      return (
        <button
          data-testid="theme-toggle-button"
          onClick={() => setTheme(theme === 'light' ? 'dark' : 'light')}
        >
          <svg
            className="dark:-rotate-90 h-[1.2rem] w-[1.2rem] rotate-0 scale-100 transition-all dark:scale-0"
            data-testid="sun-icon"
          />
          <svg
            className="absolute h-[1.2rem] w-[1.2rem] rotate-90 scale-0 transition-all dark:rotate-0 dark:scale-100"
            data-testid="moon-icon"
          />
          <span className="sr-only">Toggle theme</span>
        </button>
      )
    }

    render(<MockedThemeToggle />)

    const button = screen.getByTestId('theme-toggle-button')
    expect(button).toBeInTheDocument()
    expect(button).not.toBeDisabled()

    const sunIcon = screen.getByTestId('sun-icon')
    const moonIcon = screen.getByTestId('moon-icon')

    expect(sunIcon).toBeInTheDocument()
    expect(moonIcon).toBeInTheDocument()
    expect(moonIcon).toHaveClass('absolute')
  })

  it('should toggle from light to dark theme', () => {
    const MockedThemeToggle = () => {
      const [_mounted, _setMounted] = React.useState(true)
      const { theme, setTheme } = mockUseTheme()

      return (
        <button
          data-testid="theme-toggle-button"
          onClick={() => setTheme(theme === 'light' ? 'dark' : 'light')}
        >
          <span>Toggle theme</span>
        </button>
      )
    }

    render(<MockedThemeToggle />)

    const button = screen.getByTestId('theme-toggle-button')
    fireEvent.click(button)

    expect(mockSetTheme).toHaveBeenCalledWith('dark')
  })

  it('should toggle from dark to light theme', () => {
    mockUseTheme.mockReturnValue({
      theme: 'dark',
      setTheme: mockSetTheme,
    })

    const MockedThemeToggle = () => {
      const [_mounted, _setMounted] = React.useState(true)
      const { theme, setTheme } = mockUseTheme()

      return (
        <button
          data-testid="theme-toggle-button"
          onClick={() => setTheme(theme === 'light' ? 'dark' : 'light')}
        >
          <span>Toggle theme</span>
        </button>
      )
    }

    render(<MockedThemeToggle />)

    const button = screen.getByTestId('theme-toggle-button')
    fireEvent.click(button)

    expect(mockSetTheme).toHaveBeenCalledWith('light')
  })

  it('should handle system theme', () => {
    mockUseTheme.mockReturnValue({
      theme: 'system',
      setTheme: mockSetTheme,
    })

    const MockedThemeToggle = () => {
      const [_mounted, _setMounted] = React.useState(true)
      const { theme, setTheme } = mockUseTheme()

      return (
        <button
          data-testid="theme-toggle-button"
          onClick={() => setTheme(theme === 'light' ? 'dark' : 'light')}
        >
          <span>Toggle theme</span>
        </button>
      )
    }

    render(<MockedThemeToggle />)

    const button = screen.getByTestId('theme-toggle-button')
    fireEvent.click(button)

    // system theme should toggle to light
    expect(mockSetTheme).toHaveBeenCalledWith('light')
  })

  it('should apply correct transition classes to sun icon', () => {
    const MockedThemeToggle = () => {
      const [_mounted, _setMounted] = React.useState(true)

      return (
        <button data-testid="theme-toggle-button">
          <svg
            className="dark:-rotate-90 h-[1.2rem] w-[1.2rem] rotate-0 scale-100 transition-all dark:scale-0"
            data-testid="sun-icon"
          />
          <span className="sr-only">Toggle theme</span>
        </button>
      )
    }

    render(<MockedThemeToggle />)

    const sunIcon = screen.getByTestId('sun-icon')
    expect(sunIcon).toHaveClass(
      'h-[1.2rem]',
      'w-[1.2rem]',
      'rotate-0',
      'scale-100',
      'transition-all',
      'dark:-rotate-90',
      'dark:scale-0'
    )
  })

  it('should apply correct transition classes to moon icon', () => {
    const MockedThemeToggle = () => {
      const [_mounted, _setMounted] = React.useState(true)

      return (
        <button data-testid="theme-toggle-button">
          <svg
            className="absolute h-[1.2rem] w-[1.2rem] rotate-90 scale-0 transition-all dark:rotate-0 dark:scale-100"
            data-testid="moon-icon"
          />
          <span className="sr-only">Toggle theme</span>
        </button>
      )
    }

    render(<MockedThemeToggle />)

    const moonIcon = screen.getByTestId('moon-icon')
    expect(moonIcon).toHaveClass(
      'absolute',
      'h-[1.2rem]',
      'w-[1.2rem]',
      'rotate-90',
      'scale-0',
      'transition-all',
      'dark:rotate-0',
      'dark:scale-100'
    )
  })

  it('should handle multiple rapid clicks', () => {
    const MockedThemeToggle = () => {
      const [_mounted, _setMounted] = React.useState(true)
      const { theme, setTheme } = mockUseTheme()

      return (
        <button
          data-testid="theme-toggle-button"
          onClick={() => setTheme(theme === 'light' ? 'dark' : 'light')}
        >
          <span>Toggle theme</span>
        </button>
      )
    }

    render(<MockedThemeToggle />)

    const button = screen.getByTestId('theme-toggle-button')

    fireEvent.click(button)
    fireEvent.click(button)
    fireEvent.click(button)

    expect(mockSetTheme).toHaveBeenCalledTimes(3)
  })

  it('should have correct button props', () => {
    const MockedThemeToggle = () => {
      const [_mounted, _setMounted] = React.useState(true)

      return (
        <button data-size="icon" data-testid="theme-toggle-button" data-variant="ghost">
          <span>Toggle theme</span>
        </button>
      )
    }

    render(<MockedThemeToggle />)

    const button = screen.getByTestId('theme-toggle-button')
    expect(button).toHaveAttribute('data-variant', 'ghost')
    expect(button).toHaveAttribute('data-size', 'icon')
  })

  it('should handle undefined theme', () => {
    mockUseTheme.mockReturnValue({
      theme: undefined,
      setTheme: mockSetTheme,
    })

    const MockedThemeToggle = () => {
      const [_mounted, _setMounted] = React.useState(true)
      const { theme, setTheme } = mockUseTheme()

      return (
        <button
          data-testid="theme-toggle-button"
          onClick={() => setTheme(theme === 'light' ? 'dark' : 'light')}
        >
          <span>Toggle theme</span>
        </button>
      )
    }

    render(<MockedThemeToggle />)

    const button = screen.getByTestId('theme-toggle-button')
    fireEvent.click(button)

    // undefined theme should toggle to light
    expect(mockSetTheme).toHaveBeenCalledWith('light')
  })
})
>>>>>>> fff2b04a
<|MERGE_RESOLUTION|>--- conflicted
+++ resolved
@@ -1,5 +1,3 @@
-<<<<<<< HEAD
-=======
 import { fireEvent, render, screen } from '@testing-library/react'
 import React from 'react'
 import { describe, expect, it, vi } from 'vitest'
@@ -340,5 +338,4 @@
     // undefined theme should toggle to light
     expect(mockSetTheme).toHaveBeenCalledWith('light')
   })
-})
->>>>>>> fff2b04a
+})