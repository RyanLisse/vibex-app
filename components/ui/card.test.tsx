--- conflicted
+++ resolved
@@ -1,242 +1,3 @@
-<<<<<<< HEAD
-import { CardTitle } from "@/components/ui/card";
-
-describe("Card Components", () => {
-	describe("Card", () => {
-		it("should render card with default classes", () => {
-			render(<Card data-testid="card">Card content</Card>);
-			const card = screen.getByTestId("card");
-
-			expect(card).toBeInTheDocument();
-			expect(card).toHaveClass(
-				"rounded-lg",
-				"border",
-				"bg-card",
-				"text-card-foreground",
-				"shadow-sm",
-			);
-			expect(card).toHaveTextContent("Card content");
-		});
-
-		it("should merge custom className", () => {
-			render(
-				<Card className="custom-class" data-testid="card">
-					Content
-				</Card>,
-			);
-			const card = screen.getByTestId("card");
-
-			expect(card).toHaveClass("custom-class");
-			expect(card).toHaveClass("rounded-lg"); // Should still have default classes
-		});
-
-		it("should forward ref", () => {
-			const ref = React.createRef<HTMLDivElement>();
-			render(<Card ref={ref}>Content</Card>);
-
-			expect(ref.current).toBeInstanceOf(HTMLDivElement);
-		});
-
-		it("should pass through other props", () => {
-			render(
-				<Card aria-label="Test card" data-testid="card" id="test-id">
-					Content
-				</Card>,
-			);
-			const card = screen.getByTestId("card");
-
-			expect(card).toHaveAttribute("id", "test-id");
-			expect(card).toHaveAttribute("aria-label", "Test card");
-		});
-	});
-
-	describe("CardHeader", () => {
-		it("should render header with default classes", () => {
-			render(<CardHeader data-testid="header">Header content</CardHeader>);
-			const header = screen.getByTestId("header");
-
-			expect(header).toBeInTheDocument();
-			expect(header).toHaveClass("flex", "flex-col", "space-y-1.5", "p-6");
-			expect(header).toHaveTextContent("Header content");
-		});
-
-		it("should merge custom className", () => {
-			render(
-				<CardHeader className="custom-header" data-testid="header">
-					Content
-				</CardHeader>,
-			);
-			const header = screen.getByTestId("header");
-
-			expect(header).toHaveClass("custom-header");
-			expect(header).toHaveClass("flex");
-		});
-
-		it("should forward ref", () => {
-			const ref = React.createRef<HTMLDivElement>();
-			render(<CardHeader ref={ref}>Content</CardHeader>);
-
-			expect(ref.current).toBeInstanceOf(HTMLDivElement);
-		});
-	});
-
-	describe("CardTitle", () => {
-		it("should render title as h3 with default classes", () => {
-			render(<CardTitle data-testid="title">Title text</CardTitle>);
-			const title = screen.getByTestId("title");
-
-			expect(title).toBeInTheDocument();
-			expect(title.tagName).toBe("H3");
-			expect(title).toHaveClass(
-				"text-2xl",
-				"font-semibold",
-				"leading-none",
-				"tracking-tight",
-			);
-			expect(title).toHaveTextContent("Title text");
-		});
-
-		it("should merge custom className", () => {
-			render(
-				<CardTitle className="text-3xl" data-testid="title">
-					Title
-				</CardTitle>,
-			);
-			const title = screen.getByTestId("title");
-
-			expect(title).toHaveClass("text-3xl");
-			expect(title).toHaveClass("font-semibold");
-		});
-
-		it("should forward ref", () => {
-			const ref = React.createRef<HTMLParagraphElement>();
-			render(<CardTitle ref={ref}>Title</CardTitle>);
-
-			expect(ref.current).toBeInstanceOf(HTMLHeadingElement);
-		});
-	});
-
-	describe("CardDescription", () => {
-		it("should render description with default classes", () => {
-			render(
-				<CardDescription data-testid="desc">Description text</CardDescription>,
-			);
-			const desc = screen.getByTestId("desc");
-
-			expect(desc).toBeInTheDocument();
-			expect(desc.tagName).toBe("P");
-			expect(desc).toHaveClass("text-sm", "text-muted-foreground");
-			expect(desc).toHaveTextContent("Description text");
-		});
-
-		it("should merge custom className", () => {
-			render(
-				<CardDescription className="italic" data-testid="desc">
-					Desc
-				</CardDescription>,
-			);
-			const desc = screen.getByTestId("desc");
-
-			expect(desc).toHaveClass("italic");
-			expect(desc).toHaveClass("text-sm");
-		});
-
-		it("should forward ref", () => {
-			const ref = React.createRef<HTMLParagraphElement>();
-			render(<CardDescription ref={ref}>Desc</CardDescription>);
-
-			expect(ref.current).toBeInstanceOf(HTMLParagraphElement);
-		});
-	});
-
-	describe("CardContent", () => {
-		it("should render content with default classes", () => {
-			render(<CardContent data-testid="content">Main content</CardContent>);
-			const content = screen.getByTestId("content");
-
-			expect(content).toBeInTheDocument();
-			expect(content).toHaveClass("p-6", "pt-0");
-			expect(content).toHaveTextContent("Main content");
-		});
-
-		it("should merge custom className", () => {
-			render(
-				<CardContent className="pb-8" data-testid="content">
-					Content
-				</CardContent>,
-			);
-			const content = screen.getByTestId("content");
-
-			expect(content).toHaveClass("pb-8");
-			expect(content).toHaveClass("p-6");
-		});
-
-		it("should forward ref", () => {
-			const ref = React.createRef<HTMLDivElement>();
-			render(<CardContent ref={ref}>Content</CardContent>);
-
-			expect(ref.current).toBeInstanceOf(HTMLDivElement);
-		});
-	});
-
-	describe("CardFooter", () => {
-		it("should render footer with default classes", () => {
-			render(<CardFooter data-testid="footer">Footer content</CardFooter>);
-			const footer = screen.getByTestId("footer");
-
-			expect(footer).toBeInTheDocument();
-			expect(footer).toHaveClass("flex", "items-center", "p-6", "pt-0");
-			expect(footer).toHaveTextContent("Footer content");
-		});
-
-		it("should merge custom className", () => {
-			render(
-				<CardFooter className="justify-end" data-testid="footer">
-					Footer
-				</CardFooter>,
-			);
-			const footer = screen.getByTestId("footer");
-
-			expect(footer).toHaveClass("justify-end");
-			expect(footer).toHaveClass("flex");
-		});
-
-		it("should forward ref", () => {
-			const ref = React.createRef<HTMLDivElement>();
-			render(<CardFooter ref={ref}>Footer</CardFooter>);
-
-			expect(ref.current).toBeInstanceOf(HTMLDivElement);
-		});
-	});
-
-	describe("Card composition", () => {
-		it("should render a complete card with all subcomponents", () => {
-			render(
-				<Card data-testid="card">
-					<CardHeader>
-						<CardTitle>Test Card</CardTitle>
-						<CardDescription>This is a test card</CardDescription>
-					</CardHeader>
-					<CardContent>
-						<p>Card body content</p>
-					</CardContent>
-					<CardFooter>
-						<button>Action</button>
-					</CardFooter>
-				</Card>,
-			);
-
-			const card = screen.getByTestId("card");
-			expect(card).toBeInTheDocument();
-
-			expect(screen.getByText("Test Card")).toBeInTheDocument();
-			expect(screen.getByText("This is a test card")).toBeInTheDocument();
-			expect(screen.getByText("Card body content")).toBeInTheDocument();
-			expect(screen.getByText("Action")).toBeInTheDocument();
-		});
-	});
-});
-=======
 import { vi, describe, it, expect, beforeEach, afterEach } from 'vitest'
 import { describe, expect, it } from 'vitest'
 import { render, screen } from '@testing-library/react'
@@ -470,5 +231,4 @@
       expect(screen.getByText('Action')).toBeInTheDocument()
     })
   })
-})
->>>>>>> fff2b04a
+})