<<<<<<< HEAD
=======
import { render, screen } from '@testing-library/react'
import React from 'react'
import { vi } from 'vitest'
import { ScrollArea, ScrollBar } from './scroll-area'

// Mock Radix UI ScrollArea components
vi.mock('@radix-ui/react-scroll-area', () => ({
  Root: ({ children, className, ...props }: any) => (
    <div className={className} data-testid="scroll-area-root-primitive" {...props}>
      {children}
    </div>
  ),
  Viewport: ({ children, className, ...props }: any) => (
    <div className={className} data-testid="scroll-area-viewport-primitive" {...props}>
      {children}
    </div>
  ),
  ScrollAreaScrollbar: ({ children, className, orientation, ...props }: any) => (
    <div
      className={className}
      data-orientation={orientation}
      data-testid="scroll-area-scrollbar-primitive"
      {...props}
    >
      {children}
    </div>
  ),
  ScrollAreaThumb: ({ className, ...props }: any) => (
    <div className={className} data-testid="scroll-area-thumb-primitive" {...props} />
  ),
  Corner: ({ ...props }: any) => <div data-testid="scroll-area-corner-primitive" {...props} />,
}))

describe('ScrollArea Components', () => {
  describe('ScrollArea', () => {
    it('should render scroll area with viewport and scrollbar', () => {
      render(
        <ScrollArea>
          <div>Scrollable content</div>
        </ScrollArea>
      )

      const root = screen.getByTestId('scroll-area-root-primitive')
      const viewport = screen.getByTestId('scroll-area-viewport-primitive')
      const scrollbar = screen.getByTestId('scroll-area-scrollbar-primitive')
      const corner = screen.getByTestId('scroll-area-corner-primitive')

      expect(root).toBeInTheDocument()
      expect(root).toHaveAttribute('data-slot', 'scroll-area')
      expect(root).toHaveClass('relative')

      expect(viewport).toBeInTheDocument()
      expect(viewport).toHaveAttribute('data-slot', 'scroll-area-viewport')
      expect(viewport).toHaveClass('size-full', 'rounded-[inherit]')

      expect(scrollbar).toBeInTheDocument()
      expect(corner).toBeInTheDocument()
    })

    it('should render children inside viewport', () => {
      render(
        <ScrollArea>
          <div data-testid="content">Scrollable content</div>
        </ScrollArea>
      )

      const viewport = screen.getByTestId('scroll-area-viewport-primitive')
      const content = screen.getByTestId('content')

      expect(viewport).toContainElement(content)
      expect(content).toHaveTextContent('Scrollable content')
    })

    it('should merge custom className', () => {
      render(
        <ScrollArea className="h-64 w-full border">
          <div>Content</div>
        </ScrollArea>
      )

      const root = screen.getByTestId('scroll-area-root-primitive')
      expect(root).toHaveClass('h-64', 'w-full', 'border')
      expect(root).toHaveClass('relative') // Still has default class
    })

    it('should pass through props', () => {
      render(
        <ScrollArea data-custom="value" id="custom-scroll">
          <div>Content</div>
        </ScrollArea>
      )

      const root = screen.getByTestId('scroll-area-root-primitive')
      expect(root).toHaveAttribute('id', 'custom-scroll')
      expect(root).toHaveAttribute('data-custom', 'value')
    })

    it('should have focus styles on viewport', () => {
      render(
        <ScrollArea>
          <div>Content</div>
        </ScrollArea>
      )

      const viewport = screen.getByTestId('scroll-area-viewport-primitive')
      expect(viewport).toHaveClass('focus-visible:ring-ring/50', 'focus-visible:ring-[3px]')
    })

    it('should render with long content', () => {
      render(
        <ScrollArea className="h-32">
          <div>
            {Array.from({ length: 50 }, (_, i) => (
              <p key={i}>Line {i + 1}</p>
            ))}
          </div>
        </ScrollArea>
      )

      const lines = screen.getAllByText(/Line \d+/)
      expect(lines).toHaveLength(50)
    })
  })

  describe('ScrollBar', () => {
    it('should render vertical scrollbar by default', () => {
      render(<ScrollBar />)

      const scrollbar = screen.getByTestId('scroll-area-scrollbar-primitive')
      const thumb = screen.getByTestId('scroll-area-thumb-primitive')

      expect(scrollbar).toBeInTheDocument()
      expect(scrollbar).toHaveAttribute('data-slot', 'scroll-area-scrollbar')
      expect(scrollbar).toHaveAttribute('data-orientation', 'vertical')
      expect(scrollbar).toHaveClass('h-full', 'w-2.5', 'border-l')

      expect(thumb).toBeInTheDocument()
      expect(thumb).toHaveAttribute('data-slot', 'scroll-area-thumb')
      expect(thumb).toHaveClass('bg-border', 'relative', 'flex-1', 'rounded-full')
    })

    it('should render horizontal scrollbar', () => {
      render(<ScrollBar orientation="horizontal" />)

      const scrollbar = screen.getByTestId('scroll-area-scrollbar-primitive')
      expect(scrollbar).toHaveAttribute('data-orientation', 'horizontal')
      expect(scrollbar).toHaveClass('h-2.5', 'flex-col', 'border-t')
    })

    it('should merge custom className', () => {
      render(<ScrollBar className="custom-scrollbar opacity-50" />)

      const scrollbar = screen.getByTestId('scroll-area-scrollbar-primitive')
      expect(scrollbar).toHaveClass('custom-scrollbar', 'opacity-50')
      expect(scrollbar).toHaveClass('flex', 'touch-none') // Still has default classes
    })

    it('should pass through props', () => {
      render(<ScrollBar aria-label="Custom scrollbar" data-custom="scrollbar" />)

      const scrollbar = screen.getByTestId('scroll-area-scrollbar-primitive')
      expect(scrollbar).toHaveAttribute('data-custom', 'scrollbar')
      expect(scrollbar).toHaveAttribute('aria-label', 'Custom scrollbar')
    })

    it('should have common scrollbar classes', () => {
      render(<ScrollBar />)

      const scrollbar = screen.getByTestId('scroll-area-scrollbar-primitive')
      expect(scrollbar).toHaveClass(
        'flex',
        'touch-none',
        'p-px',
        'transition-colors',
        'select-none'
      )
    })
  })

  describe('ScrollArea composition', () => {
    it('should work with custom content', () => {
      render(
        <ScrollArea className="h-48 w-48 rounded border">
          <div className="p-4">
            <h4 className="mb-4 font-medium text-sm">Tags</h4>
            {Array.from({ length: 20 }, (_, i) => (
              <div className="text-sm" key={i}>
                Tag {i + 1}
              </div>
            ))}
          </div>
        </ScrollArea>
      )

      expect(screen.getByText('Tags')).toBeInTheDocument()
      expect(screen.getByText('Tag 1')).toBeInTheDocument()
      expect(screen.getByText('Tag 20')).toBeInTheDocument()
    })

    it('should handle ref forwarding', () => {
      const ref = React.createRef<HTMLDivElement>()
      render(
        <ScrollArea ref={ref}>
          <div>Content</div>
        </ScrollArea>
      )

      expect(ref.current).toBeInstanceOf(HTMLDivElement)
    })

    it('should work with fixed dimensions', () => {
      render(
        <ScrollArea className="h-[200px] w-[350px]">
          <div className="p-4">
            <p>Fixed size scroll area</p>
          </div>
        </ScrollArea>
      )

      const root = screen.getByTestId('scroll-area-root-primitive')
      expect(root).toHaveClass('h-[200px]', 'w-[350px]')
    })

    it('should support nested scroll areas', () => {
      render(
        <ScrollArea className="h-96 w-full">
          <div className="p-4">
            <ScrollArea className="h-48 w-full">
              <div>Nested scrollable content</div>
            </ScrollArea>
          </div>
        </ScrollArea>
      )

      const scrollAreas = screen.getAllByTestId('scroll-area-root-primitive')
      expect(scrollAreas).toHaveLength(2)
    })

    it('should work with dynamic content', () => {
      const DynamicScrollArea = () => {
        const [items, setItems] = React.useState(['Item 1', 'Item 2'])

        return (
          <ScrollArea className="h-32">
            <div>
              {items.map((item, i) => (
                <div key={i}>{item}</div>
              ))}
              <button onClick={() => setItems([...items, `Item ${items.length + 1}`])}>
                Add Item
              </button>
            </div>
          </ScrollArea>
        )
      }

      render(<DynamicScrollArea />)

      expect(screen.getByText('Item 1')).toBeInTheDocument()
      expect(screen.getByText('Item 2')).toBeInTheDocument()
      expect(screen.getByText('Add Item')).toBeInTheDocument()
    })
  })
})
>>>>>>> fff2b04a
<|MERGE_RESOLUTION|>--- conflicted
+++ resolved
@@ -1,5 +1,3 @@
-<<<<<<< HEAD
-=======
 import { render, screen } from '@testing-library/react'
 import React from 'react'
 import { vi } from 'vitest'
@@ -263,5 +261,4 @@
       expect(screen.getByText('Add Item')).toBeInTheDocument()
     })
   })
-})
->>>>>>> fff2b04a
+})