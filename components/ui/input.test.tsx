<<<<<<< HEAD
=======
import { fireEvent, render, screen } from '@testing-library/react'
import React from 'react'
import { vi } from 'vitest'
import { Input } from './input'

describe('Input', () => {
  it('should render input element', () => {
    render(<Input placeholder="Enter text" />)

    const input = screen.getByPlaceholderText('Enter text')
    expect(input).toBeInTheDocument()
    expect(input.tagName).toBe('INPUT')
  })

  it('should have default classes', () => {
    render(<Input data-testid="input" />)

    const input = screen.getByTestId('input')
    expect(input).toHaveClass('flex', 'h-9', 'w-full', 'rounded-md', 'border')
    expect(input).toHaveAttribute('data-slot', 'input')
  })

  it('should merge custom className', () => {
    render(<Input className="custom-class w-64" data-testid="input" />)

    const input = screen.getByTestId('input')
    expect(input).toHaveClass('custom-class', 'w-64')
    expect(input).toHaveClass('flex') // Should still have default classes
  })

  it('should pass through type prop', () => {
    render(<Input data-testid="input" type="email" />)

    const input = screen.getByTestId('input')
    expect(input).toHaveAttribute('type', 'email')
  })

  it('should handle text input type', () => {
    render(<Input data-testid="input" type="text" />)

    const input = screen.getByTestId('input')
    expect(input).toHaveAttribute('type', 'text')
  })

  it('should handle password input type', () => {
    render(<Input data-testid="input" type="password" />)

    const input = screen.getByTestId('input')
    expect(input).toHaveAttribute('type', 'password')
  })

  it('should handle number input type', () => {
    render(<Input data-testid="input" type="number" />)

    const input = screen.getByTestId('input')
    expect(input).toHaveAttribute('type', 'number')
  })

  it('should pass through other HTML input props', () => {
    render(
      <Input
        autoComplete="off"
        autoFocus
        data-testid="input"
        disabled
        id="test-input"
        maxLength={50}
        minLength={5}
        name="testName"
        onChange={() => {}}
        pattern="[A-Za-z]+"
        placeholder="Enter text"
        readOnly
        required
        value="test value"
      />
    )

    const input = screen.getByTestId('input')
    expect(input).toHaveAttribute('id', 'test-input')
    expect(input).toHaveAttribute('name', 'testName')
    expect(input).toHaveAttribute('value', 'test value')
    expect(input).toHaveAttribute('placeholder', 'Enter text')
    expect(input).toBeDisabled()
    expect(input).toHaveAttribute('readOnly')
    expect(input).toBeRequired()
    expect(input).toHaveAttribute('maxLength', '50')
    expect(input).toHaveAttribute('minLength', '5')
    expect(input).toHaveAttribute('pattern', '[A-Za-z]+')
    expect(input).toHaveAttribute('autoComplete', 'off')
    expect(input).toHaveAttribute('autoFocus')
  })

  it('should handle onChange events', () => {
    const handleChange = vi.fn()
    render(<Input data-testid="input" onChange={handleChange} />)

    const input = screen.getByTestId('input')
    fireEvent.change(input, { target: { value: 'new value' } })

    expect(handleChange).toHaveBeenCalledTimes(1)
    expect(handleChange).toHaveBeenCalledWith(
      expect.objectContaining({
        target: expect.objectContaining({
          value: 'new value',
        }),
      })
    )
  })

  it('should handle onFocus events', () => {
    const handleFocus = vi.fn()
    render(<Input data-testid="input" onFocus={handleFocus} />)

    const input = screen.getByTestId('input')
    fireEvent.focus(input)

    expect(handleFocus).toHaveBeenCalledTimes(1)
  })

  it('should handle onBlur events', () => {
    const handleBlur = vi.fn()
    render(<Input data-testid="input" onBlur={handleBlur} />)

    const input = screen.getByTestId('input')
    fireEvent.blur(input)

    expect(handleBlur).toHaveBeenCalledTimes(1)
  })

  it('should handle onKeyDown events', () => {
    const handleKeyDown = vi.fn()
    render(<Input data-testid="input" onKeyDown={handleKeyDown} />)

    const input = screen.getByTestId('input')
    fireEvent.keyDown(input, { key: 'Enter' })

    expect(handleKeyDown).toHaveBeenCalledTimes(1)
    expect(handleKeyDown).toHaveBeenCalledWith(
      expect.objectContaining({
        key: 'Enter',
      })
    )
  })

  it('should forward ref', () => {
    const ref = React.createRef<HTMLInputElement>()
    render(<Input ref={ref} />)

    expect(ref.current).toBeInstanceOf(HTMLInputElement)
  })

  it('should handle file input type', () => {
    render(<Input accept="image/*" data-testid="input" type="file" />)

    const input = screen.getByTestId('input')
    expect(input).toHaveAttribute('type', 'file')
    expect(input).toHaveAttribute('accept', 'image/*')
  })

  it('should handle search input type', () => {
    render(<Input data-testid="input" type="search" />)

    const input = screen.getByTestId('input')
    expect(input).toHaveAttribute('type', 'search')
  })

  it('should handle date input type', () => {
    render(<Input data-testid="input" type="date" />)

    const input = screen.getByTestId('input')
    expect(input).toHaveAttribute('type', 'date')
  })

  it('should handle aria-invalid attribute', () => {
    render(<Input aria-invalid="true" data-testid="input" />)

    const input = screen.getByTestId('input')
    expect(input).toHaveAttribute('aria-invalid', 'true')
  })

  it('should handle aria-describedby attribute', () => {
    render(<Input aria-describedby="error-message" data-testid="input" />)

    const input = screen.getByTestId('input')
    expect(input).toHaveAttribute('aria-describedby', 'error-message')
  })

  it('should handle controlled component', () => {
    const Component = () => {
      const [value, setValue] = React.useState('initial')
      return <Input data-testid="input" onChange={(e) => setValue(e.target.value)} value={value} />
    }

    render(<Component />)

    const input = screen.getByTestId('input')
    expect(input).toHaveValue('initial')

    fireEvent.change(input, { target: { value: 'updated' } })
    expect(input).toHaveValue('updated')
  })

  it('should handle uncontrolled component with defaultValue', () => {
    render(<Input data-testid="input" defaultValue="default text" />)

    const input = screen.getByTestId('input')
    expect(input).toHaveValue('default text')

    fireEvent.change(input, { target: { value: 'new text' } })
    expect(input).toHaveValue('new text')
  })
})
>>>>>>> fff2b04a
<|MERGE_RESOLUTION|>--- conflicted
+++ resolved
@@ -1,5 +1,3 @@
-<<<<<<< HEAD
-=======
 import { fireEvent, render, screen } from '@testing-library/react'
 import React from 'react'
 import { vi } from 'vitest'
@@ -212,5 +210,4 @@
     fireEvent.change(input, { target: { value: 'new text' } })
     expect(input).toHaveValue('new text')
   })
-})
->>>>>>> fff2b04a
+})