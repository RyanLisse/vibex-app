<<<<<<< HEAD
=======
import { render, screen } from '@testing-library/react'
import React from 'react'
import { vi } from 'vitest'
import { Skeleton } from './skeleton'

describe('Skeleton', () => {
  it('should render skeleton element', () => {
    render(<Skeleton data-testid="skeleton" />)

    const skeleton = screen.getByTestId('skeleton')
    expect(skeleton).toBeInTheDocument()
    expect(skeleton.tagName).toBe('DIV')
  })

  it('should have default classes', () => {
    render(<Skeleton data-testid="skeleton" />)

    const skeleton = screen.getByTestId('skeleton')
    expect(skeleton).toHaveClass('bg-accent', 'animate-pulse', 'rounded-md')
    expect(skeleton).toHaveAttribute('data-slot', 'skeleton')
  })

  it('should merge custom className', () => {
    render(<Skeleton className="h-4 w-32" data-testid="skeleton" />)

    const skeleton = screen.getByTestId('skeleton')
    expect(skeleton).toHaveClass('w-32', 'h-4')
    expect(skeleton).toHaveClass('bg-accent', 'animate-pulse', 'rounded-md')
  })

  it('should pass through other div props', () => {
    render(
      <Skeleton
        aria-label="Loading content"
        data-testid="skeleton"
        id="loading-skeleton"
        onClick={() => {
          // Handle click event
        }}
        role="status"
      />
    )

    const skeleton = screen.getByTestId('skeleton')
    expect(skeleton).toHaveAttribute('id', 'loading-skeleton')
    expect(skeleton).toHaveAttribute('role', 'status')
    expect(skeleton).toHaveAttribute('aria-label', 'Loading content')
  })

  it('should render with children', () => {
    render(
      <Skeleton data-testid="skeleton">
        <span className="sr-only">Loading...</span>
      </Skeleton>
    )

    const skeleton = screen.getByTestId('skeleton')
    expect(skeleton).toContainHTML('<span class="sr-only">Loading...</span>')
    expect(screen.getByText('Loading...')).toBeInTheDocument()
  })

  it('should handle style prop', () => {
    render(<Skeleton data-testid="skeleton" style={{ width: '200px', height: '20px' }} />)

    const skeleton = screen.getByTestId('skeleton')
    expect(skeleton).toHaveStyle({
      width: '200px',
      height: '20px',
    })
  })

  it('should work as text skeleton', () => {
    render(
      <div>
        <Skeleton className="h-4 w-[250px]" />
        <Skeleton className="h-4 w-[200px]" />
      </div>
    )

    const skeletons = screen
      .getAllByRole('generic')
      .filter((el) => el.hasAttribute('data-slot') && el.getAttribute('data-slot') === 'skeleton')
    expect(skeletons).toHaveLength(2)
    expect(skeletons[0]).toHaveClass('h-4', 'w-[250px]')
    expect(skeletons[1]).toHaveClass('h-4', 'w-[200px]')
  })

  it('should work as card skeleton', () => {
    render(
      <div className="flex items-center space-x-4">
        <Skeleton className="h-12 w-12 rounded-full" />
        <div className="space-y-2">
          <Skeleton className="h-4 w-[250px]" />
          <Skeleton className="h-4 w-[200px]" />
        </div>
      </div>
    )

    const skeletons = screen
      .getAllByRole('generic')
      .filter((el) => el.hasAttribute('data-slot') && el.getAttribute('data-slot') === 'skeleton')
    expect(skeletons).toHaveLength(3)
    expect(skeletons[0]).toHaveClass('h-12', 'w-12', 'rounded-full')
  })

  it('should forward ref', () => {
    const ref = React.createRef<HTMLDivElement>()
    render(<Skeleton ref={ref} />)

    expect(ref.current).toBeInstanceOf(HTMLDivElement)
  })

  it('should be empty by default', () => {
    render(<Skeleton data-testid="skeleton" />)

    const skeleton = screen.getByTestId('skeleton')
    expect(skeleton).toBeEmptyDOMElement()
  })

  it('should handle onClick events', () => {
    const handleClick = vi.fn()
    render(<Skeleton data-testid="skeleton" onClick={handleClick} />)

    const skeleton = screen.getByTestId('skeleton')
    skeleton.click()

    expect(handleClick).toHaveBeenCalledTimes(1)
  })

  it('should handle custom border radius', () => {
    render(<Skeleton className="rounded-full" data-testid="skeleton" />)

    const skeleton = screen.getByTestId('skeleton')
    expect(skeleton).toHaveClass('rounded-full')
    expect(skeleton).toHaveClass('rounded-md') // Still has default
  })

  it('should handle custom background color', () => {
    render(<Skeleton className="bg-gray-300" data-testid="skeleton" />)

    const skeleton = screen.getByTestId('skeleton')
    expect(skeleton).toHaveClass('bg-gray-300')
    expect(skeleton).toHaveClass('bg-accent') // Still has default
  })

  it('should work with aspect ratio', () => {
    render(<Skeleton className="aspect-square w-24" />)

    const skeleton = screen.getByRole('generic', { hidden: true })
    expect(skeleton).toHaveClass('aspect-square', 'w-24')
  })

  it('should handle data attributes', () => {
    render(<Skeleton data-loading="true" data-testid="skeleton" data-type="text" />)

    const skeleton = screen.getByTestId('skeleton')
    expect(skeleton).toHaveAttribute('data-loading', 'true')
    expect(skeleton).toHaveAttribute('data-type', 'text')
  })

  it('should work as inline skeleton', () => {
    render(
      <p>
        Loading <Skeleton className="inline-block h-4 w-20" /> content
      </p>
    )

    const skeleton = screen
      .getByRole('generic', { hidden: true })
      .querySelector('[data-slot="skeleton"]')
    expect(skeleton).toHaveClass('inline-block')
  })

  it('should handle title attribute', () => {
    render(<Skeleton data-testid="skeleton" title="Loading placeholder" />)

    const skeleton = screen.getByTestId('skeleton')
    expect(skeleton).toHaveAttribute('title', 'Loading placeholder')
  })
})
>>>>>>> fff2b04a
<|MERGE_RESOLUTION|>--- conflicted
+++ resolved
@@ -1,5 +1,3 @@
-<<<<<<< HEAD
-=======
 import { render, screen } from '@testing-library/react'
 import React from 'react'
 import { vi } from 'vitest'
@@ -179,5 +177,4 @@
     const skeleton = screen.getByTestId('skeleton')
     expect(skeleton).toHaveAttribute('title', 'Loading placeholder')
   })
-})
->>>>>>> fff2b04a
+})