<<<<<<< HEAD
=======
import { fireEvent, render, screen, waitFor } from '@testing-library/react'
import { vi } from 'vitest'
import TaskList from './task-list'

// Mock TanStack Query hooks
const mockTasksQuery = {
  tasks: [],
  loading: false,
  error: null,
  refetch: vi.fn(),
  isStale: false,
  isFetching: false,
}

const mockUpdateTaskMutation = {
  mutateAsync: vi.fn(),
  isPending: false,
}

const mockDeleteTaskMutation = {
  mutateAsync: vi.fn(),
  isPending: false,
}

vi.mock('@/hooks/use-task-queries', () => ({
  useTasksQuery: vi.fn(() => mockTasksQuery),
  useUpdateTaskMutation: vi.fn(() => mockUpdateTaskMutation),
  useDeleteTaskMutation: vi.fn(() => mockDeleteTaskMutation),
}))

// Mock ElectricSQL provider
vi.mock('@/components/providers/electric-provider', () => ({
  useElectricContext: () => ({
    isConnected: true,
    isSyncing: false,
    error: null,
  }),
}))

// Mock observability
vi.mock('@/lib/observability', () => ({
  observability: {
    events: {
      collector: {
        collectEvent: vi.fn(),
      },
    },
  },
}))

// Mock date-fns
vi.mock('date-fns', () => ({
  formatDistanceToNow: vi.fn((_date, options) => {
    if (options?.addSuffix) {
      return '2 hours ago'
    }
    return '2 hours'
  }),
}))

// Mock Lucide React icons
vi.mock('lucide-react', () => ({
  Archive: ({ ...props }: any) => <svg data-testid="archive-icon" {...props} />,
  Check: ({ ...props }: any) => <svg data-testid="check-icon" {...props} />,
  Dot: ({ className, ...props }: any) => (
    <svg className={className} data-testid="dot-icon" {...props} />
  ),
  Trash2: ({ ...props }: any) => <svg data-testid="trash-icon" {...props} />,
}))

// Mock UI components
vi.mock('@/components/ui/tabs', () => ({
  Tabs: ({ children, defaultValue, ...props }: any) => (
    <div data-default-value={defaultValue} data-testid="tabs" {...props}>
      {children}
    </div>
  ),
  TabsContent: ({ children, value, ...props }: any) => (
    <div data-testid="tabs-content" data-value={value} {...props}>
      {children}
    </div>
  ),
  TabsList: ({ children, ...props }: any) => (
    <div data-testid="tabs-list" {...props}>
      {children}
    </div>
  ),
  TabsTrigger: ({ children, value, ...props }: any) => (
    <button data-testid="tabs-trigger" data-value={value} {...props}>
      {children}
    </button>
  ),
}))

vi.mock('@/components/ui/button', () => ({
  Button: ({ children, onClick, variant, size, ...props }: any) => (
    <button
      data-size={size}
      data-testid="button"
      data-variant={variant}
      onClick={onClick}
      {...props}
    >
      {children}
    </button>
  ),
}))

vi.mock('@/components/ui/text-shimmer', () => ({
  TextShimmer: ({ children, className, ...props }: any) => (
    <div className={className} data-testid="text-shimmer" {...props}>
      {children}
    </div>
  ),
}))

vi.mock('next/link', () => ({
  default: ({ children, href, className, ...props }: any) => (
    <a className={className} data-testid="link" href={href} {...props}>
      {children}
    </a>
  ),
}))

describe('TaskList', () => {
  const mockActiveTasks = [
    {
      id: 'task-1',
      title: 'Test Task 1',
      status: 'DONE',
      repository: 'test-repo',
      branch: 'main',
      createdAt: '2023-01-01T00:00:00Z',
      hasChanges: false,
    },
    {
      id: 'task-2',
      title: 'Test Task 2',
      status: 'IN_PROGRESS',
      repository: 'test-repo-2',
      branch: 'feature',
      createdAt: '2023-01-02T00:00:00Z',
      hasChanges: true,
      statusMessage: 'Processing files',
    },
  ]

  const mockArchivedTasks = [
    {
      id: 'task-3',
      title: 'Archived Task',
      status: 'DONE',
      repository: 'archived-repo',
      branch: 'main',
      createdAt: '2023-01-03T00:00:00Z',
      hasChanges: false,
    },
  ]

  beforeEach(() => {
    vi.clearAllMocks()
    mockTaskStore.getActiveTasks.mockReturnValue(mockActiveTasks)
    mockTaskStore.getArchivedTasks.mockReturnValue(mockArchivedTasks)
    vi.useFakeTimers()
  })

  afterEach(() => {
    vi.useRealTimers()
    vi.clearAllMocks()
  })

  it('should render tabs structure', () => {
    render(<TaskList />)

    expect(screen.getByTestId('tabs')).toBeInTheDocument()
    expect(screen.getByTestId('tabs')).toHaveAttribute('data-default-value', 'active')
    expect(screen.getByTestId('tabs-list')).toBeInTheDocument()
  })

  it('should render active and archived tabs', () => {
    render(<TaskList />)

    const triggers = screen.getAllByTestId('tabs-trigger')
    expect(triggers).toHaveLength(2)

    expect(triggers[0]).toHaveAttribute('data-value', 'active')
    expect(triggers[1]).toHaveAttribute('data-value', 'archived')

    expect(screen.getByTestId('check-icon')).toBeInTheDocument()
    expect(screen.getByTestId('archive-icon')).toBeInTheDocument()
  })

  it('should show loading state initially', () => {
    render(<TaskList />)

    expect(screen.getByText('Loading tasks...')).toBeInTheDocument()
  })

  it('should render active tasks after hydration', async () => {
    render(<TaskList />)

    // Fast-forward past the useEffect
    vi.runAllTimers()

    await waitFor(() => {
      expect(screen.getByText('Test Task 1')).toBeInTheDocument()
      expect(screen.getByText('Test Task 2')).toBeInTheDocument()
    })
  })

  it('should render task with changes indicator', async () => {
    render(<TaskList />)

    vi.runAllTimers()

    await waitFor(() => {
      const taskWithChanges = screen.getByText('Test Task 2').closest('div')
      expect(taskWithChanges?.querySelector('.bg-blue-500')).toBeInTheDocument()
    })
  })

  it('should render in-progress task with shimmer', async () => {
    render(<TaskList />)

    vi.runAllTimers()

    await waitFor(() => {
      expect(screen.getByTestId('text-shimmer')).toBeInTheDocument()
      expect(screen.getByText('Processing files...')).toBeInTheDocument()
    })
  })

  it('should render completed task with time and repository', async () => {
    render(<TaskList />)

    vi.runAllTimers()

    await waitFor(() => {
      expect(screen.getByText('2 hours ago')).toBeInTheDocument()
      expect(screen.getByText('test-repo')).toBeInTheDocument()
      expect(screen.getByTestId('dot-icon')).toBeInTheDocument()
    })
  })

  it('should render archive button for completed tasks', async () => {
    render(<TaskList />)

    vi.runAllTimers()

    await waitFor(() => {
      const archiveButtons = screen.getAllByTestId('button')
      expect(archiveButtons.length).toBeGreaterThan(0)

      const archiveButton = archiveButtons.find(
        (button) =>
          button.getAttribute('data-variant') === 'outline' &&
          button.getAttribute('data-size') === 'icon'
      )
      expect(archiveButton).toBeInTheDocument()
    })
  })

  it('should handle archive button click', async () => {
    render(<TaskList />)

    vi.runAllTimers()

    await waitFor(() => {
      const archiveButtons = screen.getAllByTestId('button')
      const archiveButton = archiveButtons.find(
        (button) =>
          button.getAttribute('data-variant') === 'outline' &&
          button.getAttribute('data-size') === 'icon'
      )

      if (archiveButton) {
        fireEvent.click(archiveButton)
        expect(mockTaskStore.archiveTask).toHaveBeenCalledWith('task-1')
      }
    })
  })

  it('should render links to task pages', async () => {
    render(<TaskList />)

    vi.runAllTimers()

    await waitFor(() => {
      const links = screen.getAllByTestId('link')
      expect(links).toHaveLength(2)
      expect(links[0]).toHaveAttribute('href', '/task/task-1')
      expect(links[1]).toHaveAttribute('href', '/task/task-2')
    })
  })

  it('should show no active tasks message when empty', async () => {
    mockTaskStore.getActiveTasks.mockReturnValue([])

    render(<TaskList />)

    vi.runAllTimers()

    await waitFor(() => {
      expect(screen.getByText('No active tasks yet.')).toBeInTheDocument()
    })
  })

  it('should render archived tasks in archive tab', async () => {
    render(<TaskList />)

    vi.runAllTimers()

    await waitFor(() => {
      const archivedContent = screen.getByTestId('tabs-content')
      expect(archivedContent).toHaveAttribute('data-value', 'archived')
    })
  })

  it('should render archived task details', async () => {
    render(<TaskList />)

    vi.runAllTimers()

    await waitFor(() => {
      // Check if archived task content is rendered
      const archivedTabContent = screen
        .getAllByTestId('tabs-content')
        .find((content) => content.getAttribute('data-value') === 'archived')
      expect(archivedTabContent).toBeInTheDocument()
    })
  })

  it('should handle remove task button click', async () => {
    render(<TaskList />)

    vi.runAllTimers()

    await waitFor(() => {
      const removeButtons = screen.getAllByTestId('button')
      // Find the remove button (should be in archived section)
      const removeButton = removeButtons.find((button) =>
        button.querySelector('[data-testid="trash-icon"]')
      )

      if (removeButton) {
        fireEvent.click(removeButton)
        expect(mockTaskStore.removeTask).toHaveBeenCalledWith('task-3')
      }
    })
  })

  it('should show no archived tasks message when empty', async () => {
    mockTaskStore.getArchivedTasks.mockReturnValue([])

    render(<TaskList />)

    vi.runAllTimers()

    await waitFor(() => {
      expect(screen.getByText('No archived tasks yet.')).toBeInTheDocument()
    })
  })

  it('should handle task without createdAt', async () => {
    const taskWithoutDate = {
      ...mockActiveTasks[0],
      createdAt: null,
    }
    mockTaskStore.getActiveTasks.mockReturnValue([taskWithoutDate])

    render(<TaskList />)

    vi.runAllTimers()

    await waitFor(() => {
      expect(screen.getByText('Just now')).toBeInTheDocument()
    })
  })

  it('should handle in-progress task without status message', async () => {
    const taskWithoutMessage = {
      ...mockActiveTasks[1],
      statusMessage: undefined,
    }
    mockTaskStore.getActiveTasks.mockReturnValue([taskWithoutMessage])

    render(<TaskList />)

    vi.runAllTimers()

    await waitFor(() => {
      expect(screen.getByText('Working on your task...')).toBeInTheDocument()
    })
  })

  it('should handle task without changes indicator', async () => {
    const taskWithoutChanges = {
      ...mockActiveTasks[1],
      hasChanges: false,
    }
    mockTaskStore.getActiveTasks.mockReturnValue([taskWithoutChanges])

    render(<TaskList />)

    vi.runAllTimers()

    await waitFor(() => {
      const taskElement = screen.getByText('Test Task 2').closest('div')
      expect(taskElement?.querySelector('.bg-blue-500')).not.toBeInTheDocument()
    })
  })

  it('should stop propagation on remove button click', async () => {
    const mockStopPropagation = vi.fn()
    const mockEvent = {
      stopPropagation: mockStopPropagation,
    }

    render(<TaskList />)

    vi.runAllTimers()

    await waitFor(() => {
      const removeButtons = screen.getAllByTestId('button')
      const removeButton = removeButtons.find((button) =>
        button.querySelector('[data-testid="trash-icon"]')
      )

      if (removeButton) {
        // Mock the event object
        fireEvent.click(removeButton, mockEvent)
        expect(mockTaskStore.removeTask).toHaveBeenCalled()
      }
    })
  })

  it('should render proper styling classes', () => {
    render(<TaskList />)

    const container = screen.getByTestId('tabs').parentElement
    expect(container).toHaveClass('max-w-3xl', 'mx-auto', 'w-full', 'p-1', 'rounded-lg', 'bg-muted')
  })
})
>>>>>>> fff2b04a
<|MERGE_RESOLUTION|>--- conflicted
+++ resolved
@@ -1,5 +1,3 @@
-<<<<<<< HEAD
-=======
 import { fireEvent, render, screen, waitFor } from '@testing-library/react'
 import { vi } from 'vitest'
 import TaskList from './task-list'
@@ -442,5 +440,4 @@
     const container = screen.getByTestId('tabs').parentElement
     expect(container).toHaveClass('max-w-3xl', 'mx-auto', 'w-full', 'p-1', 'rounded-lg', 'bg-muted')
   })
-})
->>>>>>> fff2b04a
+})