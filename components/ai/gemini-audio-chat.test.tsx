<<<<<<< HEAD
=======
import { render, screen } from '@testing-library/react'
import userEvent from '@testing-library/user-event'
import React from 'react'
import { describe, expect, it, vi } from 'vitest'
import { GeminiAudioChat } from './gemini-audio-chat'

// Mock the hooks
vi.mock('@/hooks/use-audio-chat-integration', () => ({
  useAudioChatIntegration: vi.fn(() => ({
    isConnected: false,
    isLoading: false,
    connectionError: null,
    isRecording: false,
    formattedDuration: '00:00',
    recordingError: null,
    isPlaying: false,
    playingMessageId: null,
    playbackError: null,
    messages: [],
    messageError: null,
    hasError: false,
    primaryError: null,
    connect: vi.fn(),
    disconnect: vi.fn(),
    sendMessage: vi.fn(),
    startRecording: vi.fn(),
    stopRecording: vi.fn(),
    playAudio: vi.fn(),
    clearMessages: vi.fn(),
    clearAllErrors: vi.fn(),
    scrollAreaRef: { current: null },
  })),
}))

describe('GeminiAudioChat', () => {
  it('renders with default props', () => {
    render(<GeminiAudioChat />)

    expect(screen.getByText('Gemini Audio Chat')).toBeInTheDocument()
    expect(screen.getByText('Disconnected')).toBeInTheDocument()
    expect(screen.getByText('No messages yet. Start a conversation!')).toBeInTheDocument()
  })

  it('shows loading state', () => {
    const mockHook = vi.fn(() => ({
      isConnected: false,
      isLoading: true,
      connectionError: null,
      isRecording: false,
      formattedDuration: '00:00',
      recordingError: null,
      isPlaying: false,
      playingMessageId: null,
      playbackError: null,
      messages: [],
      messageError: null,
      hasError: false,
      primaryError: null,
      connect: vi.fn(),
      disconnect: vi.fn(),
      sendMessage: vi.fn(),
      startRecording: vi.fn(),
      stopRecording: vi.fn(),
      playAudio: vi.fn(),
      clearMessages: vi.fn(),
      clearAllErrors: vi.fn(),
      scrollAreaRef: { current: null },
    }))

    mocked(
      require('@/hooks/use-audio-chat-integration').useAudioChatIntegration
    ).mockImplementation(mockHook)

    render(<GeminiAudioChat />)

    expect(screen.getByText('Connecting...')).toBeInTheDocument()
  })

  it('shows connected state', () => {
    const mockHook = vi.fn(() => ({
      isConnected: true,
      isLoading: false,
      connectionError: null,
      isRecording: false,
      formattedDuration: '00:00',
      recordingError: null,
      isPlaying: false,
      playingMessageId: null,
      playbackError: null,
      messages: [],
      messageError: null,
      hasError: false,
      primaryError: null,
      connect: vi.fn(),
      disconnect: vi.fn(),
      sendMessage: vi.fn(),
      startRecording: vi.fn(),
      stopRecording: vi.fn(),
      playAudio: vi.fn(),
      clearMessages: vi.fn(),
      clearAllErrors: vi.fn(),
      scrollAreaRef: { current: null },
    }))

    mocked(
      require('@/hooks/use-audio-chat-integration').useAudioChatIntegration
    ).mockImplementation(mockHook)

    render(<GeminiAudioChat />)

    expect(screen.getByText('Connected')).toBeInTheDocument()
    expect(screen.getByText('Disconnect')).toBeInTheDocument()
  })

  it('displays error messages', () => {
    const mockHook = vi.fn(() => ({
      isConnected: false,
      isLoading: false,
      connectionError: 'Connection failed',
      isRecording: false,
      formattedDuration: '00:00',
      recordingError: null,
      isPlaying: false,
      playingMessageId: null,
      playbackError: null,
      messages: [],
      messageError: null,
      hasError: true,
      primaryError: 'Connection failed',
      connect: vi.fn(),
      disconnect: vi.fn(),
      sendMessage: vi.fn(),
      startRecording: vi.fn(),
      stopRecording: vi.fn(),
      playAudio: vi.fn(),
      clearMessages: vi.fn(),
      clearAllErrors: vi.fn(),
      scrollAreaRef: { current: null },
    }))

    mocked(
      require('@/hooks/use-audio-chat-integration').useAudioChatIntegration
    ).mockImplementation(mockHook)

    render(<GeminiAudioChat />)

    expect(screen.getByText('Connection failed')).toBeInTheDocument()
    expect(screen.getByText('Dismiss')).toBeInTheDocument()
  })

  it('shows recording state', () => {
    const mockHook = vi.fn(() => ({
      isConnected: true,
      isLoading: false,
      connectionError: null,
      isRecording: true,
      formattedDuration: '00:05',
      recordingError: null,
      isPlaying: false,
      playingMessageId: null,
      playbackError: null,
      messages: [],
      messageError: null,
      hasError: false,
      primaryError: null,
      connect: vi.fn(),
      disconnect: vi.fn(),
      sendMessage: vi.fn(),
      startRecording: vi.fn(),
      stopRecording: vi.fn(),
      playAudio: vi.fn(),
      clearMessages: vi.fn(),
      clearAllErrors: vi.fn(),
      scrollAreaRef: { current: null },
    }))

    mocked(
      require('@/hooks/use-audio-chat-integration').useAudioChatIntegration
    ).mockImplementation(mockHook)

    render(<GeminiAudioChat />)

    expect(screen.getByText('Recording: 00:05')).toBeInTheDocument()
  })

  it('renders messages correctly', () => {
    const mockMessages = [
      {
        id: '1',
        type: 'text' as const,
        content: 'Hello, world!',
        timestamp: new Date(),
        isUser: true,
      },
      {
        id: '2',
        type: 'text' as const,
        content: 'Hello back!',
        timestamp: new Date(),
        isUser: false,
      },
    ]

    const mockHook = vi.fn(() => ({
      isConnected: true,
      isLoading: false,
      connectionError: null,
      isRecording: false,
      formattedDuration: '00:00',
      recordingError: null,
      isPlaying: false,
      playingMessageId: null,
      playbackError: null,
      messages: mockMessages,
      messageError: null,
      hasError: false,
      primaryError: null,
      connect: vi.fn(),
      disconnect: vi.fn(),
      sendMessage: vi.fn(),
      startRecording: vi.fn(),
      stopRecording: vi.fn(),
      playAudio: vi.fn(),
      clearMessages: vi.fn(),
      clearAllErrors: vi.fn(),
      scrollAreaRef: { current: null },
    }))

    mocked(
      require('@/hooks/use-audio-chat-integration').useAudioChatIntegration
    ).mockImplementation(mockHook)

    render(<GeminiAudioChat />)

    expect(screen.getByText('Hello, world!')).toBeInTheDocument()
    expect(screen.getByText('Hello back!')).toBeInTheDocument()
  })

  it('handles user interactions', async () => {
    const user = userEvent.setup()
    const mockConnect = vi.fn()
    const mockSendMessage = vi.fn()
    const mockStartRecording = vi.fn()
    const mockClearAllErrors = vi.fn()

    const mockHook = vi.fn(() => ({
      isConnected: false,
      isLoading: false,
      connectionError: null,
      isRecording: false,
      formattedDuration: '00:00',
      recordingError: null,
      isPlaying: false,
      playingMessageId: null,
      playbackError: null,
      messages: [],
      messageError: null,
      hasError: true,
      primaryError: 'Test error',
      connect: mockConnect,
      disconnect: vi.fn(),
      sendMessage: mockSendMessage,
      startRecording: mockStartRecording,
      stopRecording: vi.fn(),
      playAudio: vi.fn(),
      clearMessages: vi.fn(),
      clearAllErrors: mockClearAllErrors,
      scrollAreaRef: { current: null },
    }))

    mocked(
      require('@/hooks/use-audio-chat-integration').useAudioChatIntegration
    ).mockImplementation(mockHook)

    render(<GeminiAudioChat />)

    // Test connect button
    await user.click(screen.getByText('Connect'))
    expect(mockConnect).toHaveBeenCalled()

    // Test error dismissal
    await user.click(screen.getByText('Dismiss'))
    expect(mockClearAllErrors).toHaveBeenCalled()
  })

  it('passes props correctly to integration hook', () => {
    const mockOnError = vi.fn()
    const mockOnStateChange = vi.fn()
    const mockHook = vi.fn(() => ({
      isConnected: false,
      isLoading: false,
      connectionError: null,
      isRecording: false,
      formattedDuration: '00:00',
      recordingError: null,
      isPlaying: false,
      playingMessageId: null,
      playbackError: null,
      messages: [],
      messageError: null,
      hasError: false,
      primaryError: null,
      connect: vi.fn(),
      disconnect: vi.fn(),
      sendMessage: vi.fn(),
      startRecording: vi.fn(),
      stopRecording: vi.fn(),
      playAudio: vi.fn(),
      clearMessages: vi.fn(),
      clearAllErrors: vi.fn(),
      scrollAreaRef: { current: null },
    }))

    mocked(
      require('@/hooks/use-audio-chat-integration').useAudioChatIntegration
    ).mockImplementation(mockHook)

    render(
      <GeminiAudioChat
        autoScroll={false}
        maxMessages={500}
        onError={mockOnError}
        onStateChange={mockOnStateChange}
        voiceName="custom-voice"
      />
    )

    expect(mockHook).toHaveBeenCalledWith({
      voiceName: 'custom-voice',
      maxMessages: 500,
      autoScroll: false,
      onError: mockOnError,
      onStateChange: mockOnStateChange,
    })
  })

  it('memoizes components correctly', () => {
    const mockHook = vi.fn(() => ({
      isConnected: false,
      isLoading: false,
      connectionError: null,
      isRecording: false,
      formattedDuration: '00:00',
      recordingError: null,
      isPlaying: false,
      playingMessageId: null,
      playbackError: null,
      messages: [],
      messageError: null,
      hasError: false,
      primaryError: null,
      connect: vi.fn(),
      disconnect: vi.fn(),
      sendMessage: vi.fn(),
      startRecording: vi.fn(),
      stopRecording: vi.fn(),
      playAudio: vi.fn(),
      clearMessages: vi.fn(),
      clearAllErrors: vi.fn(),
      scrollAreaRef: { current: null },
    }))

    mocked(
      require('@/hooks/use-audio-chat-integration').useAudioChatIntegration
    ).mockImplementation(mockHook)

    const { rerender } = render(<GeminiAudioChat />)

    // Re-render with same props shouldn't cause re-render of memoized components
    rerender(<GeminiAudioChat />)

    expect(screen.getByText('Gemini Audio Chat')).toBeInTheDocument()
  })
})
>>>>>>> fff2b04a
<|MERGE_RESOLUTION|>--- conflicted
+++ resolved
@@ -1,5 +1,3 @@
-<<<<<<< HEAD
-=======
 import { render, screen } from '@testing-library/react'
 import userEvent from '@testing-library/user-event'
 import React from 'react'
@@ -373,5 +371,4 @@
 
     expect(screen.getByText('Gemini Audio Chat')).toBeInTheDocument()
   })
-})
->>>>>>> fff2b04a
+})