'use client'

import { useState, useEffect, useCallback } from 'react'
import { Card, CardContent, CardDescription, CardHeader, CardTitle } from '@/components/ui/card'
import {
  Select,
  SelectContent,
  SelectItem,
  SelectTrigger,
  SelectValue,
} from '@/components/ui/select'
import { AlertMetrics, CriticalErrorType, AlertChannelType } from '@/lib/alerts/types'
import {
  BarChart,
  Bar,
  XAxis,
  YAxis,
  CartesianGrid,
  Tooltip,
  ResponsiveContainer,
  PieChart,
  Pie,
  Cell,
  LineChart,
  Line,
} from 'recharts'
import { TrendingUp, AlertTriangle, Clock, Activity } from 'lucide-react'

interface AlertMetricsChartProps {
  className?: string
}

export function AlertMetricsChart({ className }: AlertMetricsChartProps) {
  const [metrics, setMetrics] = useState<AlertMetrics | null>(null)
  const [loading, setLoading] = useState(true)
  const [timeframe, setTimeframe] = useState('24h')
  const [error, setError] = useState<string | null>(null)

<<<<<<< HEAD
  useEffect(() => {
    loadMetrics()

    // Refresh metrics every minute
    const interval = setInterval(loadMetrics, 60000)
    return () => clearInterval(interval)
  }, [timeframe, loadMetrics])

=======
>>>>>>> 27cb7744
  const loadMetrics = useCallback(async () => {
    try {
      setLoading(true)
      const response = await fetch(`/api/alerts/metrics?timeframe=${timeframe}`)

      if (!response.ok) {
        throw new Error('Failed to fetch metrics')
      }

      const data = await response.json()
      setMetrics(data)
      setError(null)
    } catch (err) {
      setError(err instanceof Error ? err.message : 'Failed to load metrics')
    } finally {
      setLoading(false)
    }
  }, [timeframe])
<<<<<<< HEAD
=======

  useEffect(() => {
    loadMetrics()

    // Refresh metrics every minute
    const interval = setInterval(loadMetrics, 60000)
    return () => clearInterval(interval)
  }, [loadMetrics])
>>>>>>> 27cb7744

  if (loading) {
    return (
      <div className="flex items-center justify-center h-64">
        <div className="animate-spin rounded-full h-8 w-8 border-b-2 border-gray-900"></div>
      </div>
    )
  }

  if (error || !metrics) {
    return (
      <Card className="border-red-200 bg-red-50">
        <CardContent className="p-6">
          <div className="flex items-center gap-2 text-red-600">
            <AlertTriangle className="h-5 w-5" />
            <span>{error || 'No metrics available'}</span>
          </div>
        </CardContent>
      </Card>
    )
  }

  // Prepare data for charts
  const alertsByTypeData = Object.entries(metrics.alertsByType || {}).map(([type, count]) => ({
    name: type.replace(/_/g, ' ').replace(/\b\w/g, (l) => l.toUpperCase()),
    value: count,
    type,
  }))

  const alertsByChannelData = Object.entries(metrics.alertsByChannel || {}).map(
    ([channel, count]) => ({
      name: channel.replace(/_/g, ' ').replace(/\b\w/g, (l) => l.toUpperCase()),
      value: count,
      channel,
    })
  )

  // Colors for charts
  const SEVERITY_COLORS = ['#ef4444', '#f97316', '#eab308', '#3b82f6', '#6b7280']
  const CHANNEL_COLORS = ['#8b5cf6', '#06b6d4', '#10b981', '#f59e0b', '#ef4444']

  const formatDuration = (ms: number) => {
    if (ms < 60000) return `${Math.round(ms / 1000)}s`
    if (ms < 3600000) return `${Math.round(ms / 60000)}m`
    return `${Math.round(ms / 3600000)}h`
  }

  return (
    <div className={className}>
      <div className="flex items-center justify-between mb-6">
        <div>
          <h3 className="text-lg font-medium">Alert Analytics</h3>
          <p className="text-gray-600">Detailed metrics and visualizations</p>
        </div>
        <Select value={timeframe} onValueChange={setTimeframe}>
          <SelectTrigger className="w-32">
            <SelectValue />
          </SelectTrigger>
          <SelectContent>
            <SelectItem value="1h">Last Hour</SelectItem>
            <SelectItem value="24h">Last 24h</SelectItem>
            <SelectItem value="7d">Last 7 days</SelectItem>
            <SelectItem value="30d">Last 30 days</SelectItem>
          </SelectContent>
        </Select>
      </div>

      <div className="grid gap-6 md:grid-cols-2 lg:grid-cols-4 mb-6">
        <Card>
          <CardHeader className="flex flex-row items-center justify-between space-y-0 pb-2">
            <CardTitle className="text-sm font-medium">Resolution Time</CardTitle>
            <Clock className="h-4 w-4 text-blue-500" />
          </CardHeader>
          <CardContent>
            <div className="text-2xl font-bold">
              {metrics.averageResolutionTime
                ? formatDuration(metrics.averageResolutionTime)
                : 'N/A'}
            </div>
            <p className="text-xs text-muted-foreground">Average time to resolve</p>
          </CardContent>
        </Card>

        <Card>
          <CardHeader className="flex flex-row items-center justify-between space-y-0 pb-2">
            <CardTitle className="text-sm font-medium">Alert Rate</CardTitle>
            <TrendingUp className="h-4 w-4 text-orange-500" />
          </CardHeader>
          <CardContent>
            <div className="text-2xl font-bold">
              {timeframe === '24h' ? metrics.alertsLast24Hours : metrics.totalAlerts}
            </div>
            <p className="text-xs text-muted-foreground">Alerts in {timeframe}</p>
          </CardContent>
        </Card>

        <Card>
          <CardHeader className="flex flex-row items-center justify-between space-y-0 pb-2">
            <CardTitle className="text-sm font-medium">Mean Time to Alert</CardTitle>
            <Activity className="h-4 w-4 text-green-500" />
          </CardHeader>
          <CardContent>
            <div className="text-2xl font-bold">
              {metrics.meanTimeToAlert ? formatDuration(metrics.meanTimeToAlert) : 'N/A'}
            </div>
            <p className="text-xs text-muted-foreground">Detection to notification</p>
          </CardContent>
        </Card>

        <Card>
          <CardHeader className="flex flex-row items-center justify-between space-y-0 pb-2">
            <CardTitle className="text-sm font-medium">Resolution Rate</CardTitle>
            <AlertTriangle className="h-4 w-4 text-red-500" />
          </CardHeader>
          <CardContent>
            <div className="text-2xl font-bold">
              {metrics.totalAlerts > 0
                ? Math.round(
                    ((metrics.totalAlerts - metrics.unresolvedAlerts) / metrics.totalAlerts) * 100
                  )
                : 0}
              %
            </div>
            <p className="text-xs text-muted-foreground">Alerts resolved</p>
          </CardContent>
        </Card>
      </div>

      <div className="grid gap-6 md:grid-cols-2 mb-6">
        {/* Alerts by Type */}
        <Card>
          <CardHeader>
            <CardTitle>Alerts by Type</CardTitle>
            <CardDescription>Distribution of error types</CardDescription>
          </CardHeader>
          <CardContent>
            {alertsByTypeData.length > 0 ? (
              <ResponsiveContainer width="100%" height={300}>
                <BarChart data={alertsByTypeData}>
                  <CartesianGrid strokeDasharray="3 3" />
                  <XAxis dataKey="name" angle={-45} textAnchor="end" height={80} fontSize={12} />
                  <YAxis />
                  <Tooltip />
                  <Bar dataKey="value" fill="#8884d8" />
                </BarChart>
              </ResponsiveContainer>
            ) : (
              <div className="flex items-center justify-center h-64 text-gray-500">
                No alerts in selected timeframe
              </div>
            )}
          </CardContent>
        </Card>

        {/* Alerts by Channel */}
        <Card>
          <CardHeader>
            <CardTitle>Alerts by Channel</CardTitle>
            <CardDescription>Notification distribution</CardDescription>
          </CardHeader>
          <CardContent>
            {alertsByChannelData.length > 0 ? (
              <ResponsiveContainer width="100%" height={300}>
                <PieChart>
                  <Pie
                    data={alertsByChannelData}
                    cx="50%"
                    cy="50%"
                    outerRadius={80}
                    fill="#8884d8"
                    dataKey="value"
                    label={({ name, value }) => `${name}: ${value}`}
                  >
                    {alertsByChannelData.map((entry, index) => (
                      <Cell
                        key={`cell-${index}`}
                        fill={CHANNEL_COLORS[index % CHANNEL_COLORS.length]}
                      />
                    ))}
                  </Pie>
                  <Tooltip />
                </PieChart>
              </ResponsiveContainer>
            ) : (
              <div className="flex items-center justify-center h-64 text-gray-500">
                No channel data available
              </div>
            )}
          </CardContent>
        </Card>
      </div>

      {/* Detailed Breakdown */}
      <div className="grid gap-6 md:grid-cols-2">
        <Card>
          <CardHeader>
            <CardTitle>Error Type Details</CardTitle>
            <CardDescription>Breakdown by error category</CardDescription>
          </CardHeader>
          <CardContent>
            <div className="space-y-3">
              {alertsByTypeData.map((item, index) => (
                <div key={item.type} className="flex items-center justify-between">
                  <div className="flex items-center gap-2">
                    <div
                      className="w-3 h-3 rounded-full"
                      style={{ backgroundColor: SEVERITY_COLORS[index % SEVERITY_COLORS.length] }}
                    />
                    <span className="text-sm font-medium">{item.name}</span>
                  </div>
                  <div className="text-sm text-gray-600">{item.value}</div>
                </div>
              ))}
            </div>
          </CardContent>
        </Card>

        <Card>
          <CardHeader>
            <CardTitle>Performance Metrics</CardTitle>
            <CardDescription>System performance indicators</CardDescription>
          </CardHeader>
          <CardContent>
            <div className="space-y-4">
              <div className="flex justify-between items-center">
                <span className="text-sm font-medium">Mean Time to Resolution</span>
                <span className="text-sm text-gray-600">
                  {metrics.meanTimeToResolution
                    ? formatDuration(metrics.meanTimeToResolution)
                    : 'N/A'}
                </span>
              </div>
              <div className="flex justify-between items-center">
                <span className="text-sm font-medium">Total Alerts</span>
                <span className="text-sm text-gray-600">{metrics.totalAlerts}</span>
              </div>
              <div className="flex justify-between items-center">
                <span className="text-sm font-medium">Unresolved Alerts</span>
                <span className="text-sm text-gray-600">{metrics.unresolvedAlerts}</span>
              </div>
              <div className="flex justify-between items-center">
                <span className="text-sm font-medium">Last 7 Days</span>
                <span className="text-sm text-gray-600">{metrics.alertsLast7Days}</span>
              </div>
            </div>
          </CardContent>
        </Card>
      </div>
    </div>
  )
}<|MERGE_RESOLUTION|>--- conflicted
+++ resolved
@@ -36,17 +36,6 @@
   const [timeframe, setTimeframe] = useState('24h')
   const [error, setError] = useState<string | null>(null)
 
-<<<<<<< HEAD
-  useEffect(() => {
-    loadMetrics()
-
-    // Refresh metrics every minute
-    const interval = setInterval(loadMetrics, 60000)
-    return () => clearInterval(interval)
-  }, [timeframe, loadMetrics])
-
-=======
->>>>>>> 27cb7744
   const loadMetrics = useCallback(async () => {
     try {
       setLoading(true)
@@ -65,8 +54,6 @@
       setLoading(false)
     }
   }, [timeframe])
-<<<<<<< HEAD
-=======
 
   useEffect(() => {
     loadMetrics()
@@ -75,7 +62,6 @@
     const interval = setInterval(loadMetrics, 60000)
     return () => clearInterval(interval)
   }, [loadMetrics])
->>>>>>> 27cb7744
 
   if (loading) {
     return (
