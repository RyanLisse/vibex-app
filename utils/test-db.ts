/**
 * Test Database Branch Management for Neon
 *
 * This module provides utilities for creating and managing isolated test database
 * branches using Neon's branching feature. This approach ensures complete test
 * isolation without the need for mocking.
<<<<<<< HEAD
 */
=======
 */

import { randomBytes } from 'crypto'

interface NeonBranch {
  id: string
  name: string
  connectionUri: string
  createdAt: Date
}

interface NeonApiConfig {
  projectId: string
  apiKey: string
  apiUrl?: string
}

export class NeonTestDatabase {
  private config: NeonApiConfig
  private activeBranches: Map<string, NeonBranch> = new Map()

  constructor() {
    // Get configuration from environment
    const projectId = process.env.NEON_PROJECT_ID || 'dark-lab-64080564'
    const apiKey = process.env.NEON_API_KEY

    if (!apiKey) {
      throw new Error('NEON_API_KEY environment variable is required for test database branching')
    }

    this.config = {
      projectId,
      apiKey,
      apiUrl: process.env.NEON_API_URL || 'https://console.neon.tech/api/v2',
    }
  }

  /**
   * Create a new test database branch
   */
  async createTestBranch(testName?: string): Promise<string> {
    const branchName = this.generateBranchName(testName)

    try {
      // Create branch via Neon API
      const response = await fetch(
        `${this.config.apiUrl}/projects/${this.config.projectId}/branches`,
        {
          method: 'POST',
          headers: {
            Authorization: `Bearer ${this.config.apiKey}`,
            'Content-Type': 'application/json',
          },
          body: JSON.stringify({
            branch: {
              name: branchName,
              // Create from main branch
              parent_id: await this.getMainBranchId(),
            },
          }),
        }
      )

      if (!response.ok) {
        const error = await response.text()
        throw new Error(`Failed to create test branch: ${error}`)
      }

      const data = await response.json()
      const branch = data.branch

      // Get connection string for the branch
      const connectionUri = await this.getBranchConnectionString(branch.id)

      const testBranch: NeonBranch = {
        id: branch.id,
        name: branchName,
        connectionUri,
        createdAt: new Date(),
      }

      this.activeBranches.set(branch.id, testBranch)

      console.log(`Created test branch: ${branchName} (${branch.id})`)
      return branch.id
    } catch (error) {
      console.error('Failed to create test branch:', error)
      throw error
    }
  }

  /**
   * Delete a test branch
   */
  async deleteTestBranch(branchId: string): Promise<void> {
    try {
      const response = await fetch(
        `${this.config.apiUrl}/projects/${this.config.projectId}/branches/${branchId}`,
        {
          method: 'DELETE',
          headers: {
            Authorization: `Bearer ${this.config.apiKey}`,
          },
        }
      )

      if (!response.ok && response.status !== 404) {
        const error = await response.text()
        throw new Error(`Failed to delete test branch: ${error}`)
      }

      this.activeBranches.delete(branchId)
      console.log(`Deleted test branch: ${branchId}`)
    } catch (error) {
      console.error('Failed to delete test branch:', error)
      // Don't throw - cleanup should be best effort
    }
  }

  /**
   * Get the database URL for a test branch
   */
  async getTestDatabaseUrl(branchId: string): Promise<string> {
    const branch = this.activeBranches.get(branchId)
    if (branch) {
      return branch.connectionUri
    }

    // If not cached, fetch from API
    return await this.getBranchConnectionString(branchId)
  }

  /**
   * Cleanup all active test branches
   */
  async cleanupAllBranches(): Promise<void> {
    const cleanupPromises = Array.from(this.activeBranches.keys()).map((branchId) =>
      this.deleteTestBranch(branchId)
    )

    await Promise.allSettled(cleanupPromises)
    this.activeBranches.clear()
  }

  /**
   * List all test branches (for debugging/cleanup)
   */
  async listTestBranches(): Promise<string[]> {
    try {
      const response = await fetch(
        `${this.config.apiUrl}/projects/${this.config.projectId}/branches`,
        {
          headers: {
            Authorization: `Bearer ${this.config.apiKey}`,
          },
        }
      )

      if (!response.ok) {
        throw new Error('Failed to list branches')
      }

      const data = await response.json()
      return data.branches
        .filter((b: any) => b.name.startsWith('test-'))
        .map((b: any) => ({
          id: b.id,
          name: b.name,
          createdAt: b.created_at,
        }))
    } catch (error) {
      console.error('Failed to list test branches:', error)
      return []
    }
  }

  /**
   * Cleanup old test branches (older than 1 hour)
   */
  async cleanupOldTestBranches(): Promise<void> {
    const branches = await this.listTestBranches()
    const oneHourAgo = new Date(Date.now() - 60 * 60 * 1000)

    const cleanupPromises = branches
      .filter((b: any) => new Date(b.createdAt) < oneHourAgo)
      .map((b: any) => this.deleteTestBranch(b.id))

    await Promise.allSettled(cleanupPromises)
  }

  /**
   * Get the main branch ID
   */
  private async getMainBranchId(): Promise<string> {
    const response = await fetch(
      `${this.config.apiUrl}/projects/${this.config.projectId}/branches`,
      {
        headers: {
          Authorization: `Bearer ${this.config.apiKey}`,
        },
      }
    )

    if (!response.ok) {
      throw new Error('Failed to get main branch')
    }

    const data = await response.json()
    const mainBranch = data.branches.find((b: any) => b.name === 'main' || b.primary)

    if (!mainBranch) {
      throw new Error('Main branch not found')
    }

    return mainBranch.id
  }

  /**
   * Get connection string for a branch
   */
  private async getBranchConnectionString(branchId: string): Promise<string> {
    const response = await fetch(
      `${this.config.apiUrl}/projects/${this.config.projectId}/branches/${branchId}`,
      {
        headers: {
          Authorization: `Bearer ${this.config.apiKey}`,
        },
      }
    )

    if (!response.ok) {
      throw new Error('Failed to get branch details')
    }

    const data = await response.json()
    const endpoint = data.endpoints?.[0]

    if (!endpoint) {
      throw new Error('No endpoint found for branch')
    }

    // Construct connection string
    const host = endpoint.host
    const password = await this.getEndpointPassword(endpoint.id)

    return `postgresql://neondb_owner:${password}@${host}/neondb?sslmode=require`
  }

  /**
   * Get endpoint password
   */
  private async getEndpointPassword(endpointId: string): Promise<string> {
    const response = await fetch(
      `${this.config.apiUrl}/projects/${this.config.projectId}/endpoints/${endpointId}/password`,
      {
        headers: {
          Authorization: `Bearer ${this.config.apiKey}`,
        },
      }
    )

    if (!response.ok) {
      throw new Error('Failed to get endpoint password')
    }

    const data = await response.json()
    return data.password
  }

  /**
   * Generate a unique branch name
   */
  private generateBranchName(testName?: string): string {
    const timestamp = Date.now()
    const random = randomBytes(4).toString('hex')
    const sanitizedTestName = testName
      ? testName
          .toLowerCase()
          .replace(/[^a-z0-9-]/g, '-')
          .substring(0, 30)
      : 'test'

    return `test-${sanitizedTestName}-${timestamp}-${random}`
  }
}

// Export singleton instance for easy use
export const testDb = new NeonTestDatabase()

// Helper functions for easy use
export function createTestBranch(testName?: string): Promise<string> {
  return testDb.createTestBranch(testName)
}

export function deleteTestBranch(branchId: string): Promise<void> {
  return testDb.deleteTestBranch(branchId)
}

export function getTestDatabaseUrl(branchId: string): Promise<string> {
  return testDb.getTestDatabaseUrl(branchId)
}

export function cleanupAllTestBranches(): Promise<void> {
  return testDb.cleanupAllBranches()
}

export function cleanupOldTestBranches(): Promise<void> {
  return testDb.cleanupOldTestBranches()
}
>>>>>>> fff2b04a
<|MERGE_RESOLUTION|>--- conflicted
+++ resolved
@@ -4,9 +4,6 @@
  * This module provides utilities for creating and managing isolated test database
  * branches using Neon's branching feature. This approach ensures complete test
  * isolation without the need for mocking.
-<<<<<<< HEAD
- */
-=======
  */
 
 import { randomBytes } from 'crypto'
@@ -315,5 +312,4 @@
 
 export function cleanupOldTestBranches(): Promise<void> {
   return testDb.cleanupOldTestBranches()
-}
->>>>>>> fff2b04a
+}