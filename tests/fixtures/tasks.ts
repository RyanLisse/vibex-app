<<<<<<< HEAD
=======
import type { Task } from '@/types/task'

export function createMockTask(overrides: Partial<Task> = {}): Task {
  return {
    id: 'mock-task-id',
    title: 'Mock Task',
    description: 'This is a mock task for testing',
    messages: [],
    status: 'IN_PROGRESS',
    branch: 'main',
    sessionId: 'mock-session-id',
    repository: 'mock-repo',
    createdAt: new Date().toISOString(),
    updatedAt: new Date().toISOString(),
    statusMessage: 'Task is in progress',
    isArchived: false,
    mode: 'code',
    hasChanges: false,
    ...overrides,
  }
}

export function createMockTasks(count = 3): Task[] {
  return Array.from({ length: count }, (_, index) =>
    createMockTask({
      id: `mock-task-${index + 1}`,
      title: `Mock Task ${index + 1}`,
      description: `This is mock task number ${index + 1}`,
      status: index === 0 ? 'IN_PROGRESS' : index === 1 ? 'PAUSED' : 'DONE',
    })
  )
}

export const mockTaskInProgress = createMockTask({
  id: 'task-in-progress',
  title: 'Task In Progress',
  status: 'IN_PROGRESS',
  statusMessage: 'Currently working on this task',
})

export const mockTaskPaused = createMockTask({
  id: 'task-paused',
  title: 'Paused Task',
  status: 'PAUSED',
  statusMessage: 'Task has been paused',
})

export const mockTaskDone = createMockTask({
  id: 'task-done',
  title: 'Completed Task',
  status: 'DONE',
  statusMessage: 'Task completed successfully',
})

export const mockTaskCancelled = createMockTask({
  id: 'task-cancelled',
  title: 'Cancelled Task',
  status: 'CANCELLED',
  statusMessage: 'Task was cancelled',
})

export const mockTaskMerged = createMockTask({
  id: 'task-merged',
  title: 'Merged Task',
  status: 'MERGED',
  statusMessage: 'Task has been merged',
})
>>>>>>> fff2b04a
<|MERGE_RESOLUTION|>--- conflicted
+++ resolved
@@ -1,5 +1,3 @@
-<<<<<<< HEAD
-=======
 import type { Task } from '@/types/task'
 
 export function createMockTask(overrides: Partial<Task> = {}): Task {
@@ -66,5 +64,4 @@
   title: 'Merged Task',
   status: 'MERGED',
   statusMessage: 'Task has been merged',
-})
->>>>>>> fff2b04a
+})