<<<<<<< HEAD
=======
import { describe, it, expect, beforeEach } from 'vitest'
import { CriticalErrorDetector } from '../../lib/alerts/critical-error-detector'
import { CriticalErrorType } from '../../lib/alerts/types'
import type { LogEntry } from 'winston'

describe('CriticalErrorDetector', () => {
  let detector: CriticalErrorDetector

  beforeEach(() => {
    detector = new CriticalErrorDetector()
  })

  describe('detectCriticalError', () => {
    it('should detect database connection failures', () => {
      const logEntry: LogEntry = {
        level: 'error',
        message: 'Database connection failed',
        meta: {},
        timestamp: new Date().toISOString(),
      }

      const result = detector.detectCriticalError(logEntry)

      expect(result).toBeTruthy()
      expect(result?.type).toBe(CriticalErrorType.DATABASE_CONNECTION_FAILURE)
      expect(result?.severity).toBe('critical')
      expect(result?.message).toContain('Database connection failed')
    })

    it('should detect Redis connection failures', () => {
      const logEntry: LogEntry = {
        level: 'error',
        message: 'Redis connection error occurred',
        meta: {},
        timestamp: new Date().toISOString(),
      }

      const result = detector.detectCriticalError(logEntry)

      expect(result).toBeTruthy()
      expect(result?.type).toBe(CriticalErrorType.REDIS_CONNECTION_FAILURE)
      expect(result?.severity).toBe('critical')
    })

    it('should detect authentication service failures', () => {
      const logEntry: LogEntry = {
        level: 'error',
        message: 'OAuth token exchange failed',
        meta: {},
        timestamp: new Date().toISOString(),
      }

      const result = detector.detectCriticalError(logEntry)

      expect(result).toBeTruthy()
      expect(result?.type).toBe(CriticalErrorType.AUTH_SERVICE_FAILURE)
      expect(result?.severity).toBe('critical')
    })

    it('should detect workflow execution failures', () => {
      const logEntry: LogEntry = {
        level: 'error',
        message: 'Workflow execution failed with error',
        meta: {},
        timestamp: new Date().toISOString(),
      }

      const result = detector.detectCriticalError(logEntry)

      expect(result).toBeTruthy()
      expect(result?.type).toBe(CriticalErrorType.WORKFLOW_EXECUTION_FAILURE)
      expect(result?.severity).toBe('high')
    })

    it('should detect system health failures', () => {
      const logEntry: LogEntry = {
        level: 'error',
        message: 'System health check failed',
        meta: {},
        timestamp: new Date().toISOString(),
      }

      const result = detector.detectCriticalError(logEntry)

      expect(result).toBeTruthy()
      expect(result?.type).toBe(CriticalErrorType.SYSTEM_HEALTH_FAILURE)
      expect(result?.severity).toBe('critical')
    })

    it('should not detect critical errors for non-error log levels', () => {
      const logEntry: LogEntry = {
        level: 'info',
        message: 'Database connection failed',
        meta: {},
        timestamp: new Date().toISOString(),
      }

      const result = detector.detectCriticalError(logEntry)

      expect(result).toBeNull()
    })

    it('should not detect critical errors for non-matching patterns', () => {
      const logEntry: LogEntry = {
        level: 'error',
        message: 'Regular application error',
        meta: {},
        timestamp: new Date().toISOString(),
      }

      const result = detector.detectCriticalError(logEntry)

      expect(result).toBeNull()
    })

    it('should include correlation ID when present', () => {
      const logEntry: LogEntry = {
        level: 'error',
        message: 'Database connection failed',
        correlationId: 'test-correlation-123',
        meta: {},
        timestamp: new Date().toISOString(),
      }

      const result = detector.detectCriticalError(logEntry)

      expect(result).toBeTruthy()
      expect(result?.correlationId).toBe('test-correlation-123')
    })

    it('should include user and session information when present', () => {
      const logEntry: LogEntry = {
        level: 'error',
        message: 'Authentication service failed',
        userId: 'user-123',
        sessionId: 'session-456',
        meta: {},
        timestamp: new Date().toISOString(),
      }

      const result = detector.detectCriticalError(logEntry)

      expect(result).toBeTruthy()
      expect(result?.userId).toBe('user-123')
      expect(result?.sessionId).toBe('session-456')
    })

    it('should include stack trace when present', () => {
      const logEntry: LogEntry = {
        level: 'error',
        message: 'Database connection failed',
        stack: 'Error: Database connection failed\n    at connect (db.js:123)',
        meta: {},
        timestamp: new Date().toISOString(),
      }

      const result = detector.detectCriticalError(logEntry)

      expect(result).toBeTruthy()
      expect(result?.stackTrace).toContain('Error: Database connection failed')
    })
  })

  describe('addCustomPattern', () => {
    it('should allow adding custom error patterns', () => {
      const customPattern = /custom.*critical.*error/i
      detector.addCustomPattern(CriticalErrorType.SYSTEM_HEALTH_FAILURE, customPattern)

      const logEntry: LogEntry = {
        level: 'error',
        message: 'Custom critical error detected',
        meta: {},
        timestamp: new Date().toISOString(),
      }

      const result = detector.detectCriticalError(logEntry)

      expect(result).toBeTruthy()
      expect(result?.type).toBe(CriticalErrorType.SYSTEM_HEALTH_FAILURE)
    })
  })

  describe('getTemplate', () => {
    it('should return the correct template for each error type', () => {
      const template = detector.getTemplate(CriticalErrorType.DATABASE_CONNECTION_FAILURE)

      expect(template).toBeTruthy()
      expect(template?.type).toBe(CriticalErrorType.DATABASE_CONNECTION_FAILURE)
      expect(template?.subject).toContain('Database Connection Failure')
      expect(template?.severity).toBe('critical')
    })

    it('should return undefined for non-existent error types', () => {
      const template = detector.getTemplate('non-existent-type' as CriticalErrorType)

      expect(template).toBeUndefined()
    })
  })
})
>>>>>>> fff2b04a
<|MERGE_RESOLUTION|>--- conflicted
+++ resolved
@@ -1,5 +1,3 @@
-<<<<<<< HEAD
-=======
 import { describe, it, expect, beforeEach } from 'vitest'
 import { CriticalErrorDetector } from '../../lib/alerts/critical-error-detector'
 import { CriticalErrorType } from '../../lib/alerts/types'
@@ -198,5 +196,4 @@
       expect(template).toBeUndefined()
     })
   })
-})
->>>>>>> fff2b04a
+})