--- conflicted
+++ resolved
@@ -1,6 +1,3 @@
-<<<<<<< HEAD
-import { CriticalErrorType } from "@/lib/alerts/types";
-=======
 import { describe, it, expect, beforeEach, vi, afterEach } from 'vitest'
 import { WebhookTransport } from '../../../lib/alerts/transport/webhook-transport'
 import {
@@ -10,334 +7,323 @@
   AlertChannelType,
   CriticalErrorType,
 } from '../../../lib/alerts/types'
->>>>>>> fff2b04a
 
 // Mock fetch
-global.fetch = vi.fn();
-
-describe("WebhookTransport", () => {
-	let transport: WebhookTransport;
-	let sampleChannel: AlertChannel;
-	let sampleError: CriticalError;
-	let sampleNotification: AlertNotification;
-
-	beforeEach(() => {
-		vi.clearAllMocks();
-
-		transport = new WebhookTransport();
-
-		sampleChannel = {
-			type: AlertChannelType.WEBHOOK,
-			name: "test-webhook",
-			enabled: true,
-			config: {
-				url: "https://example.com/webhook",
-				method: "POST",
-				timeout: 30_000,
-				retries: 3,
-			},
-			errorTypes: [CriticalErrorType.DATABASE_CONNECTION_FAILURE],
-			priority: "high",
-		};
-
-		sampleError = {
-			id: "test-error-123",
-			timestamp: new Date("2024-01-01T12:00:00Z"),
-			severity: "critical",
-			type: CriticalErrorType.DATABASE_CONNECTION_FAILURE,
-			message: "Test database connection failure",
-			source: "test-service",
-			metadata: { test: true },
-			environment: "test",
-			resolved: false,
-			occurrenceCount: 1,
-			lastOccurrence: new Date("2024-01-01T12:00:00Z"),
-			firstOccurrence: new Date("2024-01-01T12:00:00Z"),
-		};
-
-		sampleNotification = {
-			id: "test-notification-123",
-			alertId: sampleError.id,
-			channelType: AlertChannelType.WEBHOOK,
-			channelName: sampleChannel.name,
-			status: "pending",
-			retryCount: 0,
-			maxRetries: 3,
-		};
-	});
-
-	afterEach(() => {
-		vi.restoreAllMocks();
-	});
-
-	describe("send", () => {
-		it("should send webhook successfully", async () => {
-			const mockResponse = {
-				ok: true,
-				status: 200,
-				statusText: "OK",
-			};
-			(fetch as any).mockResolvedValue(mockResponse);
-
-			await transport.send(sampleChannel, sampleError, sampleNotification);
-
-			expect(fetch).toHaveBeenCalledWith(
-				"https://example.com/webhook",
-				expect.objectContaining({
-					method: "POST",
-					headers: expect.objectContaining({
-						"Content-Type": "application/json",
-						"User-Agent": "ClaudeFlow-AlertSystem/1.0",
-					}),
-					body: expect.stringContaining("test-error-123"),
-				}),
-			);
-		});
-
-		it("should include authentication headers when configured", async () => {
-			const channelWithAuth = {
-				...sampleChannel,
-				config: {
-					...sampleChannel.config,
-					authentication: {
-						type: "bearer",
-						token: "test-token-123",
-					},
-				},
-			};
-
-			const mockResponse = { ok: true, status: 200, statusText: "OK" };
-			(fetch as any).mockResolvedValue(mockResponse);
-
-			await transport.send(channelWithAuth, sampleError, sampleNotification);
-
-			expect(fetch).toHaveBeenCalledWith(
-				expect.any(String),
-				expect.objectContaining({
-					headers: expect.objectContaining({
-						Authorization: "Bearer test-token-123",
-					}),
-				}),
-			);
-		});
-
-		it("should retry on failure", async () => {
-			const failResponse = {
-				ok: false,
-				status: 500,
-				statusText: "Internal Server Error",
-			};
-			const successResponse = { ok: true, status: 200, statusText: "OK" };
-
-			(fetch as any)
-				.mockResolvedValueOnce(failResponse)
-				.mockResolvedValueOnce(successResponse);
-
-			await transport.send(sampleChannel, sampleError, sampleNotification);
-
-			expect(fetch).toHaveBeenCalledTimes(2);
-		});
-
-		it("should fail after max retries", async () => {
-			const failResponse = {
-				ok: false,
-				status: 500,
-				statusText: "Internal Server Error",
-			};
-			(fetch as any).mockResolvedValue(failResponse);
-
-			await expect(
-				transport.send(sampleChannel, sampleError, sampleNotification),
-			).rejects.toThrow("HTTP 500: Internal Server Error");
-
-			expect(fetch).toHaveBeenCalledTimes(3); // Initial + 2 retries
-		});
-
-		it("should handle network errors", async () => {
-			(fetch as any).mockRejectedValue(new Error("Network error"));
-
-			await expect(
-				transport.send(sampleChannel, sampleError, sampleNotification),
-			).rejects.toThrow("Network error");
-		});
-
-		it("should include custom headers when configured", async () => {
-			const channelWithHeaders = {
-				...sampleChannel,
-				config: {
-					...sampleChannel.config,
-					headers: {
-						"X-Custom-Header": "custom-value",
-						"X-Service": "alert-system",
-					},
-				},
-			};
-
-			const mockResponse = { ok: true, status: 200, statusText: "OK" };
-			(fetch as any).mockResolvedValue(mockResponse);
-
-			await transport.send(channelWithHeaders, sampleError, sampleNotification);
-
-			expect(fetch).toHaveBeenCalledWith(
-				expect.any(String),
-				expect.objectContaining({
-					headers: expect.objectContaining({
-						"X-Custom-Header": "custom-value",
-						"X-Service": "alert-system",
-					}),
-				}),
-			);
-		});
-	});
-
-	describe("validateConfig", () => {
-		it("should validate valid configuration", () => {
-			const validConfig = {
-				url: "https://example.com/webhook",
-				method: "POST",
-				timeout: 30_000,
-			};
-
-			const result = transport.validateConfig(validConfig);
-
-			expect(result).toBe(true);
-		});
-
-		it("should reject missing URL", () => {
-			const invalidConfig = {
-				method: "POST",
-			};
-
-			const result = transport.validateConfig(invalidConfig);
-
-			expect(result).toBe(false);
-		});
-
-		it("should reject invalid URL", () => {
-			const invalidConfig = {
-				url: "not-a-valid-url",
-			};
-
-			const result = transport.validateConfig(invalidConfig);
-
-			expect(result).toBe(false);
-		});
-
-		it("should reject invalid method", () => {
-			const invalidConfig = {
-				url: "https://example.com/webhook",
-				method: "INVALID",
-			};
-
-			const result = transport.validateConfig(invalidConfig);
-
-			expect(result).toBe(false);
-		});
-
-		it("should reject invalid timeout", () => {
-			const invalidConfig = {
-				url: "https://example.com/webhook",
-				timeout: 500, // Too small
-			};
-
-			const result = transport.validateConfig(invalidConfig);
-
-			expect(result).toBe(false);
-		});
-
-		it("should validate bearer authentication", () => {
-			const validConfig = {
-				url: "https://example.com/webhook",
-				authentication: {
-					type: "bearer",
-					token: "valid-token",
-				},
-			};
-
-			const result = transport.validateConfig(validConfig);
-
-			expect(result).toBe(true);
-		});
-
-		it("should reject invalid bearer authentication", () => {
-			const invalidConfig = {
-				url: "https://example.com/webhook",
-				authentication: {
-					type: "bearer",
-					// Missing token
-				},
-			};
-
-			const result = transport.validateConfig(invalidConfig);
-
-			expect(result).toBe(false);
-		});
-
-		it("should validate basic authentication", () => {
-			const validConfig = {
-				url: "https://example.com/webhook",
-				authentication: {
-					type: "basic",
-					username: "user",
-					password: "pass",
-				},
-			};
-
-			const result = transport.validateConfig(validConfig);
-
-			expect(result).toBe(true);
-		});
-
-		it("should validate API key authentication", () => {
-			const validConfig = {
-				url: "https://example.com/webhook",
-				authentication: {
-					type: "api-key",
-					apiKey: "key123",
-					apiKeyHeader: "X-API-Key",
-				},
-			};
-
-			const result = transport.validateConfig(validConfig);
-
-			expect(result).toBe(true);
-		});
-	});
-
-	describe("payload building", () => {
-		it("should build correct payload structure", async () => {
-			const mockResponse = { ok: true, status: 200, statusText: "OK" };
-			(fetch as any).mockResolvedValue(mockResponse);
-
-			await transport.send(sampleChannel, sampleError, sampleNotification);
-
-			const call = (fetch as any).mock.calls[0];
-			const payload = JSON.parse(call[1].body);
-
-			expect(payload).toEqual({
-				alert: {
-					id: sampleError.id,
-					timestamp: sampleError.timestamp.toISOString(),
-					type: sampleError.type,
-					severity: sampleError.severity,
-					message: sampleError.message,
-					source: sampleError.source,
-					environment: sampleError.environment,
-					resolved: sampleError.resolved,
-					occurrenceCount: sampleError.occurrenceCount,
-					metadata: sampleError.metadata,
-				},
-				notification: {
-					id: sampleNotification.id,
-					channel: sampleChannel.name,
-					priority: sampleChannel.priority,
-				},
-				system: {
-					name: "ClaudeFlow",
-					version: "1.0.0",
-					timestamp: expect.any(String),
-				},
-			});
-		});
-	});
-});+global.fetch = vi.fn()
+
+describe('WebhookTransport', () => {
+  let transport: WebhookTransport
+  let sampleChannel: AlertChannel
+  let sampleError: CriticalError
+  let sampleNotification: AlertNotification
+
+  beforeEach(() => {
+    vi.clearAllMocks()
+
+    transport = new WebhookTransport()
+
+    sampleChannel = {
+      type: AlertChannelType.WEBHOOK,
+      name: 'test-webhook',
+      enabled: true,
+      config: {
+        url: 'https://example.com/webhook',
+        method: 'POST',
+        timeout: 30000,
+        retries: 3,
+      },
+      errorTypes: [CriticalErrorType.DATABASE_CONNECTION_FAILURE],
+      priority: 'high',
+    }
+
+    sampleError = {
+      id: 'test-error-123',
+      timestamp: new Date('2024-01-01T12:00:00Z'),
+      severity: 'critical',
+      type: CriticalErrorType.DATABASE_CONNECTION_FAILURE,
+      message: 'Test database connection failure',
+      source: 'test-service',
+      metadata: { test: true },
+      environment: 'test',
+      resolved: false,
+      occurrenceCount: 1,
+      lastOccurrence: new Date('2024-01-01T12:00:00Z'),
+      firstOccurrence: new Date('2024-01-01T12:00:00Z'),
+    }
+
+    sampleNotification = {
+      id: 'test-notification-123',
+      alertId: sampleError.id,
+      channelType: AlertChannelType.WEBHOOK,
+      channelName: sampleChannel.name,
+      status: 'pending',
+      retryCount: 0,
+      maxRetries: 3,
+    }
+  })
+
+  afterEach(() => {
+    vi.restoreAllMocks()
+  })
+
+  describe('send', () => {
+    it('should send webhook successfully', async () => {
+      const mockResponse = {
+        ok: true,
+        status: 200,
+        statusText: 'OK',
+      }
+      ;(fetch as any).mockResolvedValue(mockResponse)
+
+      await transport.send(sampleChannel, sampleError, sampleNotification)
+
+      expect(fetch).toHaveBeenCalledWith(
+        'https://example.com/webhook',
+        expect.objectContaining({
+          method: 'POST',
+          headers: expect.objectContaining({
+            'Content-Type': 'application/json',
+            'User-Agent': 'ClaudeFlow-AlertSystem/1.0',
+          }),
+          body: expect.stringContaining('test-error-123'),
+        })
+      )
+    })
+
+    it('should include authentication headers when configured', async () => {
+      const channelWithAuth = {
+        ...sampleChannel,
+        config: {
+          ...sampleChannel.config,
+          authentication: {
+            type: 'bearer',
+            token: 'test-token-123',
+          },
+        },
+      }
+
+      const mockResponse = { ok: true, status: 200, statusText: 'OK' }
+      ;(fetch as any).mockResolvedValue(mockResponse)
+
+      await transport.send(channelWithAuth, sampleError, sampleNotification)
+
+      expect(fetch).toHaveBeenCalledWith(
+        expect.any(String),
+        expect.objectContaining({
+          headers: expect.objectContaining({
+            Authorization: 'Bearer test-token-123',
+          }),
+        })
+      )
+    })
+
+    it('should retry on failure', async () => {
+      const failResponse = { ok: false, status: 500, statusText: 'Internal Server Error' }
+      const successResponse = { ok: true, status: 200, statusText: 'OK' }
+
+      ;(fetch as any).mockResolvedValueOnce(failResponse).mockResolvedValueOnce(successResponse)
+
+      await transport.send(sampleChannel, sampleError, sampleNotification)
+
+      expect(fetch).toHaveBeenCalledTimes(2)
+    })
+
+    it('should fail after max retries', async () => {
+      const failResponse = { ok: false, status: 500, statusText: 'Internal Server Error' }
+      ;(fetch as any).mockResolvedValue(failResponse)
+
+      await expect(transport.send(sampleChannel, sampleError, sampleNotification)).rejects.toThrow(
+        'HTTP 500: Internal Server Error'
+      )
+
+      expect(fetch).toHaveBeenCalledTimes(3) // Initial + 2 retries
+    })
+
+    it('should handle network errors', async () => {
+      ;(fetch as any).mockRejectedValue(new Error('Network error'))
+
+      await expect(transport.send(sampleChannel, sampleError, sampleNotification)).rejects.toThrow(
+        'Network error'
+      )
+    })
+
+    it('should include custom headers when configured', async () => {
+      const channelWithHeaders = {
+        ...sampleChannel,
+        config: {
+          ...sampleChannel.config,
+          headers: {
+            'X-Custom-Header': 'custom-value',
+            'X-Service': 'alert-system',
+          },
+        },
+      }
+
+      const mockResponse = { ok: true, status: 200, statusText: 'OK' }
+      ;(fetch as any).mockResolvedValue(mockResponse)
+
+      await transport.send(channelWithHeaders, sampleError, sampleNotification)
+
+      expect(fetch).toHaveBeenCalledWith(
+        expect.any(String),
+        expect.objectContaining({
+          headers: expect.objectContaining({
+            'X-Custom-Header': 'custom-value',
+            'X-Service': 'alert-system',
+          }),
+        })
+      )
+    })
+  })
+
+  describe('validateConfig', () => {
+    it('should validate valid configuration', () => {
+      const validConfig = {
+        url: 'https://example.com/webhook',
+        method: 'POST',
+        timeout: 30000,
+      }
+
+      const result = transport.validateConfig(validConfig)
+
+      expect(result).toBe(true)
+    })
+
+    it('should reject missing URL', () => {
+      const invalidConfig = {
+        method: 'POST',
+      }
+
+      const result = transport.validateConfig(invalidConfig)
+
+      expect(result).toBe(false)
+    })
+
+    it('should reject invalid URL', () => {
+      const invalidConfig = {
+        url: 'not-a-valid-url',
+      }
+
+      const result = transport.validateConfig(invalidConfig)
+
+      expect(result).toBe(false)
+    })
+
+    it('should reject invalid method', () => {
+      const invalidConfig = {
+        url: 'https://example.com/webhook',
+        method: 'INVALID',
+      }
+
+      const result = transport.validateConfig(invalidConfig)
+
+      expect(result).toBe(false)
+    })
+
+    it('should reject invalid timeout', () => {
+      const invalidConfig = {
+        url: 'https://example.com/webhook',
+        timeout: 500, // Too small
+      }
+
+      const result = transport.validateConfig(invalidConfig)
+
+      expect(result).toBe(false)
+    })
+
+    it('should validate bearer authentication', () => {
+      const validConfig = {
+        url: 'https://example.com/webhook',
+        authentication: {
+          type: 'bearer',
+          token: 'valid-token',
+        },
+      }
+
+      const result = transport.validateConfig(validConfig)
+
+      expect(result).toBe(true)
+    })
+
+    it('should reject invalid bearer authentication', () => {
+      const invalidConfig = {
+        url: 'https://example.com/webhook',
+        authentication: {
+          type: 'bearer',
+          // Missing token
+        },
+      }
+
+      const result = transport.validateConfig(invalidConfig)
+
+      expect(result).toBe(false)
+    })
+
+    it('should validate basic authentication', () => {
+      const validConfig = {
+        url: 'https://example.com/webhook',
+        authentication: {
+          type: 'basic',
+          username: 'user',
+          password: 'pass',
+        },
+      }
+
+      const result = transport.validateConfig(validConfig)
+
+      expect(result).toBe(true)
+    })
+
+    it('should validate API key authentication', () => {
+      const validConfig = {
+        url: 'https://example.com/webhook',
+        authentication: {
+          type: 'api-key',
+          apiKey: 'key123',
+          apiKeyHeader: 'X-API-Key',
+        },
+      }
+
+      const result = transport.validateConfig(validConfig)
+
+      expect(result).toBe(true)
+    })
+  })
+
+  describe('payload building', () => {
+    it('should build correct payload structure', async () => {
+      const mockResponse = { ok: true, status: 200, statusText: 'OK' }
+      ;(fetch as any).mockResolvedValue(mockResponse)
+
+      await transport.send(sampleChannel, sampleError, sampleNotification)
+
+      const call = (fetch as any).mock.calls[0]
+      const payload = JSON.parse(call[1].body)
+
+      expect(payload).toEqual({
+        alert: {
+          id: sampleError.id,
+          timestamp: sampleError.timestamp.toISOString(),
+          type: sampleError.type,
+          severity: sampleError.severity,
+          message: sampleError.message,
+          source: sampleError.source,
+          environment: sampleError.environment,
+          resolved: sampleError.resolved,
+          occurrenceCount: sampleError.occurrenceCount,
+          metadata: sampleError.metadata,
+        },
+        notification: {
+          id: sampleNotification.id,
+          channel: sampleChannel.name,
+          priority: sampleChannel.priority,
+        },
+        system: {
+          name: 'ClaudeFlow',
+          version: '1.0.0',
+          timestamp: expect.any(String),
+        },
+      })
+    })
+  })
+})