<<<<<<< HEAD
import type Redis from "ioredis";
import { CriticalErrorType } from "@/lib/alerts/types";
=======
import { describe, it, expect, beforeEach, vi, afterEach } from 'vitest'
import { AlertManager } from '../../lib/alerts/alert-manager'
import { AlertTransportService } from '../../lib/alerts/transport/alert-transport-service'
import {
  CriticalError,
  CriticalErrorType,
  AlertConfig,
  AlertChannelType,
} from '../../lib/alerts/types'
import Redis from 'ioredis'
>>>>>>> fff2b04a

// Mock Redis
const mockRedis = {
	get: vi.fn(),
	set: vi.fn(),
	setex: vi.fn(),
	incr: vi.fn(),
	expire: vi.fn(),
	multi: vi.fn(() => ({
		incr: vi.fn().mockReturnThis(),
		expire: vi.fn().mockReturnThis(),
		setex: vi.fn().mockReturnThis(),
		zadd: vi.fn().mockReturnThis(),
		zrem: vi.fn().mockReturnThis(),
		exec: vi.fn().mockResolvedValue([]),
	})),
	zadd: vi.fn(),
	zrevrange: vi.fn(),
} as unknown as Redis;

// Mock transport service
const mockTransportService = {
	send: vi.fn().mockResolvedValue(undefined),
	validateChannelConfig: vi.fn().mockReturnValue(true),
	getSupportedChannelTypes: vi.fn().mockReturnValue([AlertChannelType.LOG]),
	registerTransport: vi.fn(),
} as unknown as AlertTransportService;

describe("AlertManager", () => {
	let alertManager: AlertManager;
	let sampleCriticalError: CriticalError;
	let sampleConfig: AlertConfig;

	beforeEach(() => {
		vi.clearAllMocks();

		alertManager = new AlertManager(mockRedis, mockTransportService);

		sampleCriticalError = {
			id: "test-alert-123",
			timestamp: new Date(),
			severity: "critical",
			type: CriticalErrorType.DATABASE_CONNECTION_FAILURE,
			message: "Test database connection failure",
			source: "test-service",
			metadata: { test: true },
			environment: "test",
			resolved: false,
			occurrenceCount: 1,
			lastOccurrence: new Date(),
			firstOccurrence: new Date(),
		};

		sampleConfig = {
			enabled: true,
			channels: [
				{
					type: AlertChannelType.LOG,
					name: "test-log",
					enabled: true,
					config: {},
					errorTypes: [CriticalErrorType.DATABASE_CONNECTION_FAILURE],
					priority: "medium",
				},
			],
			rateLimiting: {
				maxAlertsPerHour: 10,
				cooldownMinutes: 15,
			},
			deduplication: {
				enabled: true,
				windowMinutes: 60,
			},
			escalation: {
				enabled: false,
				escalateAfterMinutes: 30,
				escalationChannels: [],
			},
		};
	});

	afterEach(() => {
		vi.restoreAllMocks();
	});

	describe("processAlert", () => {
		it("should process alert successfully when enabled", async () => {
			mockRedis.get.mockResolvedValue(null); // No existing alert
			mockRedis.get.mockResolvedValueOnce(null); // No rate limiting

			await alertManager.processAlert(sampleCriticalError, sampleConfig);

			expect(mockTransportService.send).toHaveBeenCalledWith(
				sampleConfig.channels[0],
				sampleCriticalError,
				expect.any(Object),
			);
		});

		it("should skip processing when alerts are disabled", async () => {
			const disabledConfig = { ...sampleConfig, enabled: false };

			await alertManager.processAlert(sampleCriticalError, disabledConfig);

			expect(mockTransportService.send).not.toHaveBeenCalled();
		});

		it("should deduplicate similar alerts", async () => {
			// Mock existing alert found
			const existingAlert = { ...sampleCriticalError, occurrenceCount: 1 };
			alertManager["alerts"].set("existing-alert-id", existingAlert);

			await alertManager.processAlert(sampleCriticalError, sampleConfig);

			// Should update existing alert instead of creating new one
			expect(mockTransportService.send).not.toHaveBeenCalled();
		});

		it("should respect rate limiting", async () => {
			// Mock rate limit exceeded
			mockRedis.get.mockResolvedValueOnce("15"); // Rate limit count

			await alertManager.processAlert(sampleCriticalError, sampleConfig);

			expect(mockTransportService.send).not.toHaveBeenCalled();
		});

		it("should handle transport failures gracefully", async () => {
			mockRedis.get.mockResolvedValue(null);
			mockTransportService.send.mockRejectedValue(
				new Error("Transport failed"),
			);

			// Should not throw
			await expect(
				alertManager.processAlert(sampleCriticalError, sampleConfig),
			).resolves.not.toThrow();
		});

		it("should send notifications to multiple channels", async () => {
			const multiChannelConfig = {
				...sampleConfig,
				channels: [
					...sampleConfig.channels,
					{
						type: AlertChannelType.SLACK,
						name: "test-slack",
						enabled: true,
						config: { webhookUrl: "https://hooks.slack.com/test" },
						errorTypes: [CriticalErrorType.DATABASE_CONNECTION_FAILURE],
						priority: "high",
					},
				],
			};

			mockRedis.get.mockResolvedValue(null);

			await alertManager.processAlert(sampleCriticalError, multiChannelConfig);

			expect(mockTransportService.send).toHaveBeenCalledTimes(2);
		});

		it("should filter channels by error type", async () => {
			const filteredConfig = {
				...sampleConfig,
				channels: [
					{
						...sampleConfig.channels[0],
						errorTypes: [CriticalErrorType.REDIS_CONNECTION_FAILURE], // Different error type
					},
				],
			};

			mockRedis.get.mockResolvedValue(null);

			await alertManager.processAlert(sampleCriticalError, filteredConfig);

			expect(mockTransportService.send).not.toHaveBeenCalled();
		});
	});

	describe("resolveAlert", () => {
		it("should resolve existing alert", async () => {
			const alert = { ...sampleCriticalError, resolved: false };
			alertManager["alerts"].set(alert.id, alert);

			const result = await alertManager.resolveAlert(alert.id, "test-user");

			expect(result).toBe(true);
			expect(alert.resolved).toBe(true);
			expect(alert.resolvedBy).toBe("test-user");
			expect(alert.resolvedAt).toBeInstanceOf(Date);
		});

		it("should return false for non-existent alert", async () => {
			const result = await alertManager.resolveAlert(
				"non-existent-id",
				"test-user",
			);

			expect(result).toBe(false);
		});
	});

	describe("getActiveAlerts", () => {
		it("should return only unresolved alerts", async () => {
			const resolvedAlert = {
				...sampleCriticalError,
				id: "resolved",
				resolved: true,
			};
			const activeAlert = {
				...sampleCriticalError,
				id: "active",
				resolved: false,
			};

			alertManager["alerts"].set("resolved", resolvedAlert);
			alertManager["alerts"].set("active", activeAlert);

			const activeAlerts = await alertManager.getActiveAlerts();

			expect(activeAlerts).toHaveLength(1);
			expect(activeAlerts[0].id).toBe("active");
		});
	});

	describe("getAlertHistory", () => {
		it("should return alert history from Redis", async () => {
			const alertIds = ["alert-1", "alert-2"];
			const alertData = JSON.stringify(sampleCriticalError);

			mockRedis.zrevrange.mockResolvedValue(alertIds);
			mockRedis.get.mockResolvedValue(alertData);

			const history = await alertManager.getAlertHistory(10);

			expect(mockRedis.zrevrange).toHaveBeenCalledWith("alert_timeline", 0, 9);
			expect(history).toHaveLength(2);
		});

		it("should handle missing alert data gracefully", async () => {
			const alertIds = ["alert-1", "alert-2"];

			mockRedis.zrevrange.mockResolvedValue(alertIds);
			mockRedis.get.mockResolvedValueOnce(JSON.stringify(sampleCriticalError));
			mockRedis.get.mockResolvedValueOnce(null); // Missing alert data

			const history = await alertManager.getAlertHistory(10);

			expect(history).toHaveLength(1);
		});
	});
});<|MERGE_RESOLUTION|>--- conflicted
+++ resolved
@@ -1,7 +1,3 @@
-<<<<<<< HEAD
-import type Redis from "ioredis";
-import { CriticalErrorType } from "@/lib/alerts/types";
-=======
 import { describe, it, expect, beforeEach, vi, afterEach } from 'vitest'
 import { AlertManager } from '../../lib/alerts/alert-manager'
 import { AlertTransportService } from '../../lib/alerts/transport/alert-transport-service'
@@ -12,258 +8,244 @@
   AlertChannelType,
 } from '../../lib/alerts/types'
 import Redis from 'ioredis'
->>>>>>> fff2b04a
 
 // Mock Redis
 const mockRedis = {
-	get: vi.fn(),
-	set: vi.fn(),
-	setex: vi.fn(),
-	incr: vi.fn(),
-	expire: vi.fn(),
-	multi: vi.fn(() => ({
-		incr: vi.fn().mockReturnThis(),
-		expire: vi.fn().mockReturnThis(),
-		setex: vi.fn().mockReturnThis(),
-		zadd: vi.fn().mockReturnThis(),
-		zrem: vi.fn().mockReturnThis(),
-		exec: vi.fn().mockResolvedValue([]),
-	})),
-	zadd: vi.fn(),
-	zrevrange: vi.fn(),
-} as unknown as Redis;
+  get: vi.fn(),
+  set: vi.fn(),
+  setex: vi.fn(),
+  incr: vi.fn(),
+  expire: vi.fn(),
+  multi: vi.fn(() => ({
+    incr: vi.fn().mockReturnThis(),
+    expire: vi.fn().mockReturnThis(),
+    setex: vi.fn().mockReturnThis(),
+    zadd: vi.fn().mockReturnThis(),
+    zrem: vi.fn().mockReturnThis(),
+    exec: vi.fn().mockResolvedValue([]),
+  })),
+  zadd: vi.fn(),
+  zrevrange: vi.fn(),
+} as unknown as Redis
 
 // Mock transport service
 const mockTransportService = {
-	send: vi.fn().mockResolvedValue(undefined),
-	validateChannelConfig: vi.fn().mockReturnValue(true),
-	getSupportedChannelTypes: vi.fn().mockReturnValue([AlertChannelType.LOG]),
-	registerTransport: vi.fn(),
-} as unknown as AlertTransportService;
-
-describe("AlertManager", () => {
-	let alertManager: AlertManager;
-	let sampleCriticalError: CriticalError;
-	let sampleConfig: AlertConfig;
-
-	beforeEach(() => {
-		vi.clearAllMocks();
-
-		alertManager = new AlertManager(mockRedis, mockTransportService);
-
-		sampleCriticalError = {
-			id: "test-alert-123",
-			timestamp: new Date(),
-			severity: "critical",
-			type: CriticalErrorType.DATABASE_CONNECTION_FAILURE,
-			message: "Test database connection failure",
-			source: "test-service",
-			metadata: { test: true },
-			environment: "test",
-			resolved: false,
-			occurrenceCount: 1,
-			lastOccurrence: new Date(),
-			firstOccurrence: new Date(),
-		};
-
-		sampleConfig = {
-			enabled: true,
-			channels: [
-				{
-					type: AlertChannelType.LOG,
-					name: "test-log",
-					enabled: true,
-					config: {},
-					errorTypes: [CriticalErrorType.DATABASE_CONNECTION_FAILURE],
-					priority: "medium",
-				},
-			],
-			rateLimiting: {
-				maxAlertsPerHour: 10,
-				cooldownMinutes: 15,
-			},
-			deduplication: {
-				enabled: true,
-				windowMinutes: 60,
-			},
-			escalation: {
-				enabled: false,
-				escalateAfterMinutes: 30,
-				escalationChannels: [],
-			},
-		};
-	});
-
-	afterEach(() => {
-		vi.restoreAllMocks();
-	});
-
-	describe("processAlert", () => {
-		it("should process alert successfully when enabled", async () => {
-			mockRedis.get.mockResolvedValue(null); // No existing alert
-			mockRedis.get.mockResolvedValueOnce(null); // No rate limiting
-
-			await alertManager.processAlert(sampleCriticalError, sampleConfig);
-
-			expect(mockTransportService.send).toHaveBeenCalledWith(
-				sampleConfig.channels[0],
-				sampleCriticalError,
-				expect.any(Object),
-			);
-		});
-
-		it("should skip processing when alerts are disabled", async () => {
-			const disabledConfig = { ...sampleConfig, enabled: false };
-
-			await alertManager.processAlert(sampleCriticalError, disabledConfig);
-
-			expect(mockTransportService.send).not.toHaveBeenCalled();
-		});
-
-		it("should deduplicate similar alerts", async () => {
-			// Mock existing alert found
-			const existingAlert = { ...sampleCriticalError, occurrenceCount: 1 };
-			alertManager["alerts"].set("existing-alert-id", existingAlert);
-
-			await alertManager.processAlert(sampleCriticalError, sampleConfig);
-
-			// Should update existing alert instead of creating new one
-			expect(mockTransportService.send).not.toHaveBeenCalled();
-		});
-
-		it("should respect rate limiting", async () => {
-			// Mock rate limit exceeded
-			mockRedis.get.mockResolvedValueOnce("15"); // Rate limit count
-
-			await alertManager.processAlert(sampleCriticalError, sampleConfig);
-
-			expect(mockTransportService.send).not.toHaveBeenCalled();
-		});
-
-		it("should handle transport failures gracefully", async () => {
-			mockRedis.get.mockResolvedValue(null);
-			mockTransportService.send.mockRejectedValue(
-				new Error("Transport failed"),
-			);
-
-			// Should not throw
-			await expect(
-				alertManager.processAlert(sampleCriticalError, sampleConfig),
-			).resolves.not.toThrow();
-		});
-
-		it("should send notifications to multiple channels", async () => {
-			const multiChannelConfig = {
-				...sampleConfig,
-				channels: [
-					...sampleConfig.channels,
-					{
-						type: AlertChannelType.SLACK,
-						name: "test-slack",
-						enabled: true,
-						config: { webhookUrl: "https://hooks.slack.com/test" },
-						errorTypes: [CriticalErrorType.DATABASE_CONNECTION_FAILURE],
-						priority: "high",
-					},
-				],
-			};
-
-			mockRedis.get.mockResolvedValue(null);
-
-			await alertManager.processAlert(sampleCriticalError, multiChannelConfig);
-
-			expect(mockTransportService.send).toHaveBeenCalledTimes(2);
-		});
-
-		it("should filter channels by error type", async () => {
-			const filteredConfig = {
-				...sampleConfig,
-				channels: [
-					{
-						...sampleConfig.channels[0],
-						errorTypes: [CriticalErrorType.REDIS_CONNECTION_FAILURE], // Different error type
-					},
-				],
-			};
-
-			mockRedis.get.mockResolvedValue(null);
-
-			await alertManager.processAlert(sampleCriticalError, filteredConfig);
-
-			expect(mockTransportService.send).not.toHaveBeenCalled();
-		});
-	});
-
-	describe("resolveAlert", () => {
-		it("should resolve existing alert", async () => {
-			const alert = { ...sampleCriticalError, resolved: false };
-			alertManager["alerts"].set(alert.id, alert);
-
-			const result = await alertManager.resolveAlert(alert.id, "test-user");
-
-			expect(result).toBe(true);
-			expect(alert.resolved).toBe(true);
-			expect(alert.resolvedBy).toBe("test-user");
-			expect(alert.resolvedAt).toBeInstanceOf(Date);
-		});
-
-		it("should return false for non-existent alert", async () => {
-			const result = await alertManager.resolveAlert(
-				"non-existent-id",
-				"test-user",
-			);
-
-			expect(result).toBe(false);
-		});
-	});
-
-	describe("getActiveAlerts", () => {
-		it("should return only unresolved alerts", async () => {
-			const resolvedAlert = {
-				...sampleCriticalError,
-				id: "resolved",
-				resolved: true,
-			};
-			const activeAlert = {
-				...sampleCriticalError,
-				id: "active",
-				resolved: false,
-			};
-
-			alertManager["alerts"].set("resolved", resolvedAlert);
-			alertManager["alerts"].set("active", activeAlert);
-
-			const activeAlerts = await alertManager.getActiveAlerts();
-
-			expect(activeAlerts).toHaveLength(1);
-			expect(activeAlerts[0].id).toBe("active");
-		});
-	});
-
-	describe("getAlertHistory", () => {
-		it("should return alert history from Redis", async () => {
-			const alertIds = ["alert-1", "alert-2"];
-			const alertData = JSON.stringify(sampleCriticalError);
-
-			mockRedis.zrevrange.mockResolvedValue(alertIds);
-			mockRedis.get.mockResolvedValue(alertData);
-
-			const history = await alertManager.getAlertHistory(10);
-
-			expect(mockRedis.zrevrange).toHaveBeenCalledWith("alert_timeline", 0, 9);
-			expect(history).toHaveLength(2);
-		});
-
-		it("should handle missing alert data gracefully", async () => {
-			const alertIds = ["alert-1", "alert-2"];
-
-			mockRedis.zrevrange.mockResolvedValue(alertIds);
-			mockRedis.get.mockResolvedValueOnce(JSON.stringify(sampleCriticalError));
-			mockRedis.get.mockResolvedValueOnce(null); // Missing alert data
-
-			const history = await alertManager.getAlertHistory(10);
-
-			expect(history).toHaveLength(1);
-		});
-	});
-});+  send: vi.fn().mockResolvedValue(undefined),
+  validateChannelConfig: vi.fn().mockReturnValue(true),
+  getSupportedChannelTypes: vi.fn().mockReturnValue([AlertChannelType.LOG]),
+  registerTransport: vi.fn(),
+} as unknown as AlertTransportService
+
+describe('AlertManager', () => {
+  let alertManager: AlertManager
+  let sampleCriticalError: CriticalError
+  let sampleConfig: AlertConfig
+
+  beforeEach(() => {
+    vi.clearAllMocks()
+
+    alertManager = new AlertManager(mockRedis, mockTransportService)
+
+    sampleCriticalError = {
+      id: 'test-alert-123',
+      timestamp: new Date(),
+      severity: 'critical',
+      type: CriticalErrorType.DATABASE_CONNECTION_FAILURE,
+      message: 'Test database connection failure',
+      source: 'test-service',
+      metadata: { test: true },
+      environment: 'test',
+      resolved: false,
+      occurrenceCount: 1,
+      lastOccurrence: new Date(),
+      firstOccurrence: new Date(),
+    }
+
+    sampleConfig = {
+      enabled: true,
+      channels: [
+        {
+          type: AlertChannelType.LOG,
+          name: 'test-log',
+          enabled: true,
+          config: {},
+          errorTypes: [CriticalErrorType.DATABASE_CONNECTION_FAILURE],
+          priority: 'medium',
+        },
+      ],
+      rateLimiting: {
+        maxAlertsPerHour: 10,
+        cooldownMinutes: 15,
+      },
+      deduplication: {
+        enabled: true,
+        windowMinutes: 60,
+      },
+      escalation: {
+        enabled: false,
+        escalateAfterMinutes: 30,
+        escalationChannels: [],
+      },
+    }
+  })
+
+  afterEach(() => {
+    vi.restoreAllMocks()
+  })
+
+  describe('processAlert', () => {
+    it('should process alert successfully when enabled', async () => {
+      mockRedis.get.mockResolvedValue(null) // No existing alert
+      mockRedis.get.mockResolvedValueOnce(null) // No rate limiting
+
+      await alertManager.processAlert(sampleCriticalError, sampleConfig)
+
+      expect(mockTransportService.send).toHaveBeenCalledWith(
+        sampleConfig.channels[0],
+        sampleCriticalError,
+        expect.any(Object)
+      )
+    })
+
+    it('should skip processing when alerts are disabled', async () => {
+      const disabledConfig = { ...sampleConfig, enabled: false }
+
+      await alertManager.processAlert(sampleCriticalError, disabledConfig)
+
+      expect(mockTransportService.send).not.toHaveBeenCalled()
+    })
+
+    it('should deduplicate similar alerts', async () => {
+      // Mock existing alert found
+      const existingAlert = { ...sampleCriticalError, occurrenceCount: 1 }
+      alertManager['alerts'].set('existing-alert-id', existingAlert)
+
+      await alertManager.processAlert(sampleCriticalError, sampleConfig)
+
+      // Should update existing alert instead of creating new one
+      expect(mockTransportService.send).not.toHaveBeenCalled()
+    })
+
+    it('should respect rate limiting', async () => {
+      // Mock rate limit exceeded
+      mockRedis.get.mockResolvedValueOnce('15') // Rate limit count
+
+      await alertManager.processAlert(sampleCriticalError, sampleConfig)
+
+      expect(mockTransportService.send).not.toHaveBeenCalled()
+    })
+
+    it('should handle transport failures gracefully', async () => {
+      mockRedis.get.mockResolvedValue(null)
+      mockTransportService.send.mockRejectedValue(new Error('Transport failed'))
+
+      // Should not throw
+      await expect(
+        alertManager.processAlert(sampleCriticalError, sampleConfig)
+      ).resolves.not.toThrow()
+    })
+
+    it('should send notifications to multiple channels', async () => {
+      const multiChannelConfig = {
+        ...sampleConfig,
+        channels: [
+          ...sampleConfig.channels,
+          {
+            type: AlertChannelType.SLACK,
+            name: 'test-slack',
+            enabled: true,
+            config: { webhookUrl: 'https://hooks.slack.com/test' },
+            errorTypes: [CriticalErrorType.DATABASE_CONNECTION_FAILURE],
+            priority: 'high',
+          },
+        ],
+      }
+
+      mockRedis.get.mockResolvedValue(null)
+
+      await alertManager.processAlert(sampleCriticalError, multiChannelConfig)
+
+      expect(mockTransportService.send).toHaveBeenCalledTimes(2)
+    })
+
+    it('should filter channels by error type', async () => {
+      const filteredConfig = {
+        ...sampleConfig,
+        channels: [
+          {
+            ...sampleConfig.channels[0],
+            errorTypes: [CriticalErrorType.REDIS_CONNECTION_FAILURE], // Different error type
+          },
+        ],
+      }
+
+      mockRedis.get.mockResolvedValue(null)
+
+      await alertManager.processAlert(sampleCriticalError, filteredConfig)
+
+      expect(mockTransportService.send).not.toHaveBeenCalled()
+    })
+  })
+
+  describe('resolveAlert', () => {
+    it('should resolve existing alert', async () => {
+      const alert = { ...sampleCriticalError, resolved: false }
+      alertManager['alerts'].set(alert.id, alert)
+
+      const result = await alertManager.resolveAlert(alert.id, 'test-user')
+
+      expect(result).toBe(true)
+      expect(alert.resolved).toBe(true)
+      expect(alert.resolvedBy).toBe('test-user')
+      expect(alert.resolvedAt).toBeInstanceOf(Date)
+    })
+
+    it('should return false for non-existent alert', async () => {
+      const result = await alertManager.resolveAlert('non-existent-id', 'test-user')
+
+      expect(result).toBe(false)
+    })
+  })
+
+  describe('getActiveAlerts', () => {
+    it('should return only unresolved alerts', async () => {
+      const resolvedAlert = { ...sampleCriticalError, id: 'resolved', resolved: true }
+      const activeAlert = { ...sampleCriticalError, id: 'active', resolved: false }
+
+      alertManager['alerts'].set('resolved', resolvedAlert)
+      alertManager['alerts'].set('active', activeAlert)
+
+      const activeAlerts = await alertManager.getActiveAlerts()
+
+      expect(activeAlerts).toHaveLength(1)
+      expect(activeAlerts[0].id).toBe('active')
+    })
+  })
+
+  describe('getAlertHistory', () => {
+    it('should return alert history from Redis', async () => {
+      const alertIds = ['alert-1', 'alert-2']
+      const alertData = JSON.stringify(sampleCriticalError)
+
+      mockRedis.zrevrange.mockResolvedValue(alertIds)
+      mockRedis.get.mockResolvedValue(alertData)
+
+      const history = await alertManager.getAlertHistory(10)
+
+      expect(mockRedis.zrevrange).toHaveBeenCalledWith('alert_timeline', 0, 9)
+      expect(history).toHaveLength(2)
+    })
+
+    it('should handle missing alert data gracefully', async () => {
+      const alertIds = ['alert-1', 'alert-2']
+
+      mockRedis.zrevrange.mockResolvedValue(alertIds)
+      mockRedis.get.mockResolvedValueOnce(JSON.stringify(sampleCriticalError))
+      mockRedis.get.mockResolvedValueOnce(null) // Missing alert data
+
+      const history = await alertManager.getAlertHistory(10)
+
+      expect(history).toHaveLength(1)
+    })
+  })
+})