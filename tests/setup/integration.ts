// Mock Redis before any imports
import { vi } from 'vitest'

<<<<<<< HEAD
vi.mock('redis', () => ({
  createClient: vi.fn(() => ({
    connect: vi.fn().mockResolvedValue(undefined),
    disconnect: vi.fn().mockResolvedValue(undefined),
    get: vi.fn().mockResolvedValue(null),
    set: vi.fn().mockResolvedValue('OK'),
    del: vi.fn().mockResolvedValue(1),
    exists: vi.fn().mockResolvedValue(0),
    expire: vi.fn().mockResolvedValue(1),
    ttl: vi.fn().mockResolvedValue(-1),
    ping: vi.fn().mockResolvedValue('PONG'),
    on: vi.fn(),
    off: vi.fn(),
  })),
}))

vi.mock('ioredis', () => ({
  default: vi.fn().mockImplementation(() => ({
    connect: vi.fn().mockResolvedValue(undefined),
    disconnect: vi.fn().mockResolvedValue(undefined),
    get: vi.fn().mockResolvedValue(null),
    set: vi.fn().mockResolvedValue('OK'),
    del: vi.fn().mockResolvedValue(1),
    exists: vi.fn().mockResolvedValue(0),
    expire: vi.fn().mockResolvedValue(1),
    ttl: vi.fn().mockResolvedValue(-1),
    ping: vi.fn().mockResolvedValue('PONG'),
    on: vi.fn(),
    off: vi.fn(),
  })),
}))

import { vi } from 'vitest'

// Mock @/db/config before any other imports
vi.mock('@/db/config', () => {
  const mockSql = vi.fn().mockImplementation(async (query: any, ...params: any[]) => {
    // Handle template literal calls
    if (Array.isArray(query)) {
      const queryStr = query[0]
      if (queryStr === 'SELECT 1') {
        return [{ '?column?': 1 }]
      }
      if (queryStr === 'SELECT 1 as value') {
        return [{ value: 1 }]
      }
      if (queryStr.includes('SELECT current_timestamp')) {
        return [{ now: new Date().toISOString() }]
      }
      if (queryStr === 'BEGIN' || queryStr === 'COMMIT' || queryStr === 'ROLLBACK') {
        return []
      }
      if (queryStr === 'ANALYZE') {
        return []
      }
    }

    // Handle direct string queries
    if (typeof query === 'string') {
      // For migration-related queries
      if (
        query.includes('pg_indexes') ||
        query.includes('pg_tables') ||
        query.includes('pg_stat_') ||
        query.includes('pg_extension') ||
        query.includes('information_schema')
      ) {
        return []
      }
      // For CREATE INDEX, CREATE EXTENSION etc.
      if (
        query.toLowerCase().includes('create') ||
        query.toLowerCase().includes('drop') ||
        query.toLowerCase().includes('alter') ||
        query.toLowerCase().includes('vacuum') ||
        query.toLowerCase().includes('reindex')
      ) {
        return []
      }
    }

    return []
  })

  // Make the SQL function callable as a template literal tag
  Object.setPrototypeOf(mockSql, Function.prototype)

=======
// Create a reusable mock database object
const createMockDb = () => {
>>>>>>> 27cb7744
  const mockDb: any = {
    select: vi.fn(() => mockDb),
    where: vi.fn(() => mockDb),
    orderBy: vi.fn(() => mockDb),
    limit: vi.fn(() => mockDb),
    insert: vi.fn((table) => mockDb),
    values: vi.fn().mockImplementation(async () => {
      // Return successful insert
      return { rowCount: 1 }
    }),
    update: vi.fn((table) => mockDb),
    set: vi.fn(() => mockDb),
    delete: vi.fn((table) => mockDb),
    execute: vi.fn().mockResolvedValue([]),
<<<<<<< HEAD
    from: vi.fn().mockImplementation((table: any) => {
      // If querying migrations table, setup specific behavior
      if (table?.name === 'migrations' || table?._?.name === 'migrations') {
        mockDb.execute = vi.fn().mockResolvedValue([])
        mockDb.orderBy = vi.fn(() => mockDb)
        mockDb.limit = vi.fn().mockResolvedValue([])
      }
      return mockDb
    }),
  }

  return {
    db: mockDb,
    sql: mockSql,
    dbConfig: {
      connectionString: 'postgresql://test:test@localhost:5432/test',
      ssl: false,
      maxConnections: 20,
      idleTimeout: 30_000,
      connectionTimeout: 10_000,
    },
    checkDatabaseHealth: vi.fn().mockResolvedValue(true),
    initializeExtensions: vi.fn().mockResolvedValue(undefined),
    DatabasePool: vi.fn().mockImplementation(() => ({
      getConnection: vi.fn().mockResolvedValue(mockSql),
      releaseConnection: vi.fn(),
      getConnectionCount: vi.fn().mockReturnValue(0),
      getMaxConnections: vi.fn().mockReturnValue(20),
      isConnectionPoolHealthy: vi.fn().mockReturnValue(true),
      getLastHealthCheck: vi.fn().mockReturnValue(new Date()),
      getPoolStats: vi.fn().mockReturnValue({
        activeConnections: 0,
        maxConnections: 20,
        utilizationPercent: 0,
        isHealthy: true,
        lastHealthCheck: new Date(),
      }),
      destroy: vi.fn(),
    })),
    DatabaseMonitor: vi.fn().mockImplementation(() => ({
      recordQuery: vi.fn(),
      recordError: vi.fn(),
      getMetrics: vi.fn().mockReturnValue({
        queryCount: 0,
        errorCount: 0,
        averageResponseTime: 0,
        errorRate: 0,
        slowQueries: [],
      }),
      resetMetrics: vi.fn(),
    })),
  }
})

// Mock migration runner module
vi.mock('@/db/migrations/migration-runner', () => {
  return {
    MigrationRunner: vi.fn().mockImplementation((path) => ({
      migrate: vi.fn().mockResolvedValue({
        success: true,
        executed: [],
        errors: [],
        warnings: [],
        executionTime: 100,
      }),
      rollback: vi.fn().mockResolvedValue({
        success: true,
        rolledBack: 'test-migration',
      }),
      getStatus: vi.fn().mockResolvedValue({
        executed: [],
        pending: [],
        total: 0,
      }),
      createMigration: vi.fn().mockResolvedValue('/path/to/migration.sql'),
      validateSchema: vi.fn().mockResolvedValue({
        valid: true,
        issues: [],
        recommendations: [],
      }),
      getDatabaseStats: vi.fn().mockResolvedValue({
        tables: [],
        totalSize: '0 MB',
        connectionCount: 0,
        extensions: [],
      }),
      optimizeDatabase: vi.fn().mockResolvedValue({
        success: true,
        operations: ['Updated table statistics (ANALYZE)'],
      }),
      loadMigrationFiles: vi.fn().mockReturnValue([]),
      validateMigrations: vi.fn().mockResolvedValue({
        valid: true,
        errors: [],
        warnings: [],
      }),
    })),
    migrationRunner: {
      migrate: vi.fn().mockResolvedValue({
        success: true,
        executed: [],
        errors: [],
        warnings: [],
        executionTime: 100,
      }),
      rollback: vi.fn().mockResolvedValue({
        success: true,
        rolledBack: 'test-migration',
      }),
      getStatus: vi.fn().mockResolvedValue({
        executed: [],
        pending: [],
        total: 0,
      }),
    },
  }
})

// Mock database schema module
vi.mock('@/db/schema', () => ({
  migrations: {},
  tasks: {},
  messages: {},
  deployments: {},
  logs: {},
  users: {},
  accounts: {},
  sessions: {},
  verificationTokens: {},
  authenticators: {},
  aiChat: {},
  eventLogs: {},
  observabilityRuns: {},
  observabilityLogs: {},
  observabilityTraces: {},
  // Add any other schema exports that are used in tests
}))
=======
  }

  // Add from method with special handling for migrations table
  mockDb.from = vi.fn().mockImplementation((table: any) => {
    // If querying migrations table, setup specific behavior
    if (table?.name === 'migrations' || table?._?.name === 'migrations') {
      mockDb.execute = vi.fn().mockResolvedValue([])
      mockDb.orderBy = vi.fn(() => mockDb)
      mockDb.limit = vi.fn().mockResolvedValue([])
    }
    return mockDb
  })

  return mockDb
}
>>>>>>> 27cb7744

// Mock database modules before any other imports
vi.mock('@neondatabase/serverless', () => ({
  neon: vi.fn(() => {
    // Create a mock SQL function that handles both template literal and direct string calls
    const mockSql = vi.fn().mockImplementation(async (query: any, ...params: any[]) => {
      // Handle template literal calls
      if (Array.isArray(query)) {
        const queryStr = query[0]
        if (queryStr === 'SELECT 1') {
          return [{ '?column?': 1 }]
        }
        if (queryStr === 'SELECT 1 as value') {
          return [{ value: 1 }]
        }
        if (queryStr.includes('SELECT current_timestamp')) {
          return [{ now: new Date().toISOString() }]
        }
        if (queryStr === 'BEGIN' || queryStr === 'COMMIT' || queryStr === 'ROLLBACK') {
          return []
        }
        if (queryStr === 'ANALYZE') {
          return []
        }
      }

      // Handle direct string queries
      if (typeof query === 'string') {
        // For migration-related queries
        if (
          query.includes('pg_indexes') ||
          query.includes('pg_tables') ||
          query.includes('pg_stat_') ||
          query.includes('pg_extension') ||
          query.includes('information_schema')
        ) {
          return []
        }
        // For CREATE INDEX, CREATE EXTENSION etc.
        if (
          query.toLowerCase().includes('create') ||
          query.toLowerCase().includes('drop') ||
          query.toLowerCase().includes('alter') ||
          query.toLowerCase().includes('vacuum') ||
          query.toLowerCase().includes('reindex')
        ) {
          return []
        }
      }

      return []
    })

    // Make the SQL function callable as a template literal tag
    Object.setPrototypeOf(mockSql, Function.prototype)

    return mockSql
  }),
  neonConfig: {
    fetchConnectionCache: true,
  },
}))

// Mock drizzle-orm operators
vi.mock('drizzle-orm', () => ({
  desc: vi.fn((column) => ({ type: 'desc', column })),
  asc: vi.fn((column) => ({ type: 'asc', column })),
  eq: vi.fn((a, b) => ({ type: 'eq', a, b })),
  ne: vi.fn((a, b) => ({ type: 'ne', a, b })),
  gt: vi.fn((a, b) => ({ type: 'gt', a, b })),
  gte: vi.fn((a, b) => ({ type: 'gte', a, b })),
  lt: vi.fn((a, b) => ({ type: 'lt', a, b })),
  lte: vi.fn((a, b) => ({ type: 'lte', a, b })),
  and: vi.fn((...conditions) => ({ type: 'and', conditions })),
  or: vi.fn((...conditions) => ({ type: 'or', conditions })),
  sql: vi.fn((strings, ...values) => ({ type: 'sql', strings, values })),
  relations: vi.fn((table, relationsFn) => {
    // Mock relations function
    const mockRelations = {
      one: vi.fn(() => ({})),
      many: vi.fn(() => ({})),
    }
    const result = relationsFn(mockRelations)
    return { table, relations: result }
  }),
}))

// Mock drizzle-orm/pg-core
vi.mock('drizzle-orm/pg-core', () => {
  // Create chainable column mock
  const createColumn = (type: string, name: string) => {
    const column: any = { type, name }
    column.primaryKey = vi.fn(() => column)
    column.notNull = vi.fn(() => column)
    column.default = vi.fn(() => column)
    column.defaultNow = vi.fn(() => column)
    column.defaultRandom = vi.fn(() => column)
    column.references = vi.fn(() => column)
    column.onDelete = vi.fn(() => column)
    column.onUpdate = vi.fn(() => column)
    column.$type = vi.fn(() => column)
    column.unique = vi.fn(() => column)
    return column
  }

  return {
    pgTable: vi.fn((name, columns, config) => ({ name, columns, config, _: { name } })),
    boolean: vi.fn((name) => createColumn('boolean', name)),
    foreignKey: vi.fn((config) => ({ type: 'foreignKey', config })),
    index: vi.fn((name) => ({ type: 'index', name })),
    integer: vi.fn((name) => createColumn('integer', name)),
    jsonb: vi.fn((name) => createColumn('jsonb', name)),
    text: vi.fn((name) => createColumn('text', name)),
    timestamp: vi.fn((name) => createColumn('timestamp', name)),
    unique: vi.fn((name) => ({ type: 'unique', name })),
    uuid: vi.fn((name) => createColumn('uuid', name)),
    varchar: vi.fn((name, config) => createColumn('varchar', name)),
    vector: vi.fn((name, config) => createColumn('vector', name)),
  }
})

// Mock the db/config module directly
vi.mock('../../db/config', () => {
  const mockDb = createMockDb()
  const mockSql = vi.fn().mockImplementation(async (query: any) => {
    if (Array.isArray(query) && query[0] === 'SELECT 1') {
      return [{ '?column?': 1 }]
    }
    return []
  })

  return {
    db: mockDb,
    sql: mockSql,
    checkDatabaseHealth: vi.fn().mockResolvedValue(true),
    DatabasePool: vi.fn().mockImplementation(() => ({
      getInstance: vi.fn().mockReturnThis(),
      getConnection: vi.fn().mockResolvedValue(mockSql),
      releaseConnection: vi.fn(),
      getConnectionCount: vi.fn().mockReturnValue(0),
      getMaxConnections: vi.fn().mockReturnValue(20),
      isConnectionPoolHealthy: vi.fn().mockReturnValue(true),
      getLastHealthCheck: vi.fn().mockReturnValue(new Date()),
      getPoolStats: vi.fn().mockReturnValue({
        activeConnections: 0,
        maxConnections: 20,
        utilizationPercent: 0,
        isHealthy: true,
        lastHealthCheck: new Date(),
      }),
      destroy: vi.fn(),
    })),
    DatabaseMonitor: vi.fn().mockImplementation(() => ({
      getInstance: vi.fn().mockReturnThis(),
      recordQuery: vi.fn(),
      recordError: vi.fn(),
      getMetrics: vi.fn().mockReturnValue({
        queryCount: 0,
        errorCount: 0,
        averageResponseTime: 0,
        errorRate: 0,
        slowQueries: [],
      }),
      resetMetrics: vi.fn(),
    })),
    dbConfig: {
      connectionString: 'postgresql://test:test@localhost:5432/test',
      ssl: false,
      maxConnections: 20,
      idleTimeout: 30_000,
      connectionTimeout: 10_000,
    },
    initializeExtensions: vi.fn().mockResolvedValue(undefined),
  }
})

// Also mock at the relative path used by migration runner
vi.mock('../../../db/config', () => {
  const mockDb = createMockDb()
  const mockSql = vi.fn().mockImplementation(async (query: any) => {
    if (Array.isArray(query) && query[0] === 'SELECT 1') {
      return [{ '?column?': 1 }]
    }
<<<<<<< HEAD

    // Add from method with special handling for migrations table
    mockDb.from = vi.fn().mockImplementation((table: any) => {
      // If querying migrations table, setup specific behavior
      if (table?.name === 'migrations' || table?._?.name === 'migrations') {
        mockDb.execute = vi.fn().mockResolvedValue([])
        mockDb.orderBy = vi.fn(() => mockDb)
        mockDb.limit = vi.fn().mockResolvedValue([])
      }
      return mockDb
    })

    return mockDb
  }),
=======
    return []
  })

  return {
    db: mockDb,
    sql: mockSql,
    checkDatabaseHealth: vi.fn().mockResolvedValue(true),
    DatabasePool: vi.fn().mockImplementation(() => ({
      getInstance: vi.fn().mockReturnThis(),
      getConnection: vi.fn().mockResolvedValue(mockSql),
      releaseConnection: vi.fn(),
      getConnectionCount: vi.fn().mockReturnValue(0),
      getMaxConnections: vi.fn().mockReturnValue(20),
      isConnectionPoolHealthy: vi.fn().mockReturnValue(true),
      getLastHealthCheck: vi.fn().mockReturnValue(new Date()),
      getPoolStats: vi.fn().mockReturnValue({
        activeConnections: 0,
        maxConnections: 20,
        utilizationPercent: 0,
        isHealthy: true,
        lastHealthCheck: new Date(),
      }),
      destroy: vi.fn(),
    })),
    DatabaseMonitor: vi.fn().mockImplementation(() => ({
      getInstance: vi.fn().mockReturnThis(),
      recordQuery: vi.fn(),
      recordError: vi.fn(),
      getMetrics: vi.fn().mockReturnValue({
        queryCount: 0,
        errorCount: 0,
        averageResponseTime: 0,
        errorRate: 0,
        slowQueries: [],
      }),
      resetMetrics: vi.fn(),
    })),
    dbConfig: {
      connectionString: 'postgresql://test:test@localhost:5432/test',
      ssl: false,
      maxConnections: 20,
      idleTimeout: 30_000,
      connectionTimeout: 10_000,
    },
    initializeExtensions: vi.fn().mockResolvedValue(undefined),
  }
})

// Mock drizzle-orm
vi.mock('drizzle-orm/neon-serverless', () => ({
  drizzle: vi.fn(() => createMockDb()),
>>>>>>> 27cb7744
}))

// Mock the migration runner module
vi.mock('../../../db/migrations/migration-runner', () => {
  class MockMigrationRunner {
    constructor(public migrationsPath: string) {}

    async loadMigrations() {
      return []
    }

    async validateMigrations() {
      return { valid: true, errors: [], warnings: [] }
    }

    async executeMigrations() {
      return { success: true, executed: [], errors: [] }
    }

    async rollbackMigration() {
      return { success: true, rolledBack: 'test', error: null }
    }

    generateChecksum(content: string) {
      return 'mock-checksum'
    }
  }

  return {
    MigrationRunner: MockMigrationRunner,
    migrationRunner: new MockMigrationRunner('./db/migrations'),
  }
})

import '@testing-library/jest-dom/vitest'
import { cleanup } from '@testing-library/react'
import { afterEach, beforeEach } from 'vitest'

// Store original environment
const originalEnv = { ...process.env }

// Integration test specific cleanup
afterEach(() => {
  // Cleanup React components
  cleanup()

  // Restore environment variables
  process.env = { ...originalEnv }

  // Clear mocks but preserve some for integration testing
  vi.clearAllTimers()
  vi.clearAllMocks()

  // Reset DOM state (only if document exists)
  if (typeof document !== 'undefined') {
    document.body.innerHTML = ''
    document.head.innerHTML = ''
  }
})

// Integration test specific setup
beforeEach(() => {
  // Set test environment
  vi.stubEnv('NODE_ENV', 'test')
  vi.stubEnv('VITEST_POOL_ID', '1')

  // Set up test database URL if needed
  vi.stubEnv('DATABASE_URL', 'postgresql://test:test@localhost:5432/test')

  // Set up test API URLs
  vi.stubEnv('NEXT_PUBLIC_API_URL', 'http://localhost:3000')
  vi.stubEnv('INNGEST_SIGNING_KEY', 'test-key')
  vi.stubEnv('INNGEST_EVENT_KEY', 'test-event-key')
})

// Mock Next.js navigation with more realistic behavior
vi.mock('next/navigation', () => ({
  useRouter: () => ({
    push: vi.fn().mockImplementation((url) => {
      console.log('Router push:', url)
      return Promise.resolve()
    }),
    back: vi.fn(),
    forward: vi.fn(),
    refresh: vi.fn(),
    replace: vi.fn(),
    pathname: '/',
    query: {},
    asPath: '/',
  }),
  usePathname: () => '/',
  useSearchParams: () => new URLSearchParams(),
  useParams: () => ({}),
  notFound: vi.fn(),
  redirect: vi.fn(),
}))

// Mock Next.js Image with better implementation
vi.mock('next/image', () => ({
  default: vi.fn(({ src, alt, width, height, ...props }) => {
    // Return a mock element representation instead of JSX
    return {
      type: 'img',
      props: {
        ...props,
        src,
        alt,
        width,
        height,
        style: {
          width: typeof width === 'number' ? `${width}px` : width,
          height: typeof height === 'number' ? `${height}px` : height,
        },
      },
    }
  }),
}))

// Mock browser APIs with more realistic implementations
global.IntersectionObserver = vi.fn().mockImplementation((callback) => ({
  observe: vi.fn(),
  unobserve: vi.fn(),
  disconnect: vi.fn(),
  root: null,
  rootMargin: '0px',
  thresholds: [],
  takeRecords: vi.fn().mockReturnValue([]),
}))

global.ResizeObserver = vi.fn().mockImplementation((callback) => ({
  observe: vi.fn(),
  unobserve: vi.fn(),
  disconnect: vi.fn(),
}))

// Mock matchMedia for Node.js environment (only if window exists)
if (typeof window !== 'undefined') {
  Object.defineProperty(window, 'matchMedia', {
    writable: true,
    value: vi.fn().mockImplementation((query) => ({
      matches: query.includes('max-width: 768px') ? false : true,
      media: query,
      onchange: null,
      addListener: vi.fn(),
      removeListener: vi.fn(),
      addEventListener: vi.fn(),
      removeEventListener: vi.fn(),
      dispatchEvent: vi.fn(),
    })),
  })
}

// Mock localStorage with persistence
const localStorageData: Record<string, string> = {}
const localStorageMock = {
  getItem: vi.fn((key: string) => localStorageData[key] || null),
  setItem: vi.fn((key: string, value: string) => {
    localStorageData[key] = value
  }),
  removeItem: vi.fn((key: string) => {
    delete localStorageData[key]
  }),
  clear: vi.fn(() => {
    Object.keys(localStorageData).forEach((key) => delete localStorageData[key])
  }),
  length: 0,
  key: vi.fn(),
}
if (typeof window !== 'undefined') {
  Object.defineProperty(window, 'localStorage', {
    value: localStorageMock,
  })
}

// Mock sessionStorage with persistence
const sessionStorageData: Record<string, string> = {}
const sessionStorageMock = {
  getItem: vi.fn((key: string) => sessionStorageData[key] || null),
  setItem: vi.fn((key: string, value: string) => {
    sessionStorageData[key] = value
  }),
  removeItem: vi.fn((key: string) => {
    delete sessionStorageData[key]
  }),
  clear: vi.fn(() => {
    Object.keys(sessionStorageData).forEach((key) => delete sessionStorageData[key])
  }),
  length: 0,
  key: vi.fn(),
}
if (typeof window !== 'undefined') {
  Object.defineProperty(window, 'sessionStorage', {
    value: sessionStorageMock,
  })
}

// Mock fetch with more realistic behavior
global.fetch = vi.fn().mockImplementation(async (url, options) => {
  const response = {
    ok: true,
    status: 200,
    json: async () => ({ success: true }),
    text: async () => 'OK',
    headers: new Headers(),
    url: url as string,
  }

  // Handle different API endpoints
  if (url.toString().includes('/api/auth/')) {
    return Promise.resolve({
      ...response,
      json: async () => ({ authenticated: true, user: { id: 'test-user' } }),
    })
  }

  if (url.toString().includes('/api/tasks/')) {
    return Promise.resolve({
      ...response,
      json: async () => ({ id: 'test-task', status: 'pending' }),
    })
  }

  return Promise.resolve(response)
})

// Mock crypto with better implementations
Object.defineProperty(global, 'crypto', {
  value: {
    randomUUID: vi.fn(() => `test-uuid-${Date.now()}`),
    getRandomValues: vi.fn((arr) => {
      for (let i = 0; i < arr.length; i++) {
        arr[i] = Math.floor(Math.random() * 256)
      }
      return arr
    }),
    subtle: {
      digest: vi.fn(),
      importKey: vi.fn(),
      exportKey: vi.fn(),
      generateKey: vi.fn(),
      deriveKey: vi.fn(),
      deriveBits: vi.fn(),
      encrypt: vi.fn(),
      decrypt: vi.fn(),
      sign: vi.fn(),
      verify: vi.fn(),
    },
  },
})

// Mock WebSocket with event simulation
global.WebSocket = vi.fn().mockImplementation((url) => {
  const ws = {
    url,
    readyState: 1,
    CONNECTING: 0,
    OPEN: 1,
    CLOSING: 2,
    CLOSED: 3,
    addEventListener: vi.fn(),
    removeEventListener: vi.fn(),
    send: vi.fn(),
    close: vi.fn(),
    onopen: null,
    onmessage: null,
    onerror: null,
    onclose: null,
  }

  // Simulate connection
  setTimeout(() => {
    if (ws.onopen) ws.onopen(new Event('open'))
  }, 100)

  return ws
})

// Mock performance with realistic timing
Object.defineProperty(global, 'performance', {
  value: {
    now: vi.fn(() => Date.now()),
    mark: vi.fn(),
    measure: vi.fn(),
    getEntriesByType: vi.fn(() => []),
    getEntriesByName: vi.fn(() => []),
    clearMarks: vi.fn(),
    clearMeasures: vi.fn(),
  },
})

// Mock console with selective filtering
const originalError = console.error
const originalWarn = console.warn

beforeEach(() => {
  console.error = vi.fn((message) => {
    // Only suppress expected test errors
    if (
      typeof message === 'string' &&
      (message.includes('Warning:') || message.includes('Error:'))
    ) {
      return
    }
    originalError(message)
  })

  console.warn = vi.fn((message) => {
    // Only suppress expected test warnings
    if (typeof message === 'string' && message.includes('Warning:')) {
      return
    }
    originalWarn(message)
  })
})

afterEach(() => {
  console.error = originalError
  console.warn = originalWarn
})<|MERGE_RESOLUTION|>--- conflicted
+++ resolved
@@ -1,7 +1,6 @@
 // Mock Redis before any imports
 import { vi } from 'vitest'
 
-<<<<<<< HEAD
 vi.mock('redis', () => ({
   createClient: vi.fn(() => ({
     connect: vi.fn().mockResolvedValue(undefined),
@@ -34,65 +33,8 @@
   })),
 }))
 
-import { vi } from 'vitest'
-
-// Mock @/db/config before any other imports
-vi.mock('@/db/config', () => {
-  const mockSql = vi.fn().mockImplementation(async (query: any, ...params: any[]) => {
-    // Handle template literal calls
-    if (Array.isArray(query)) {
-      const queryStr = query[0]
-      if (queryStr === 'SELECT 1') {
-        return [{ '?column?': 1 }]
-      }
-      if (queryStr === 'SELECT 1 as value') {
-        return [{ value: 1 }]
-      }
-      if (queryStr.includes('SELECT current_timestamp')) {
-        return [{ now: new Date().toISOString() }]
-      }
-      if (queryStr === 'BEGIN' || queryStr === 'COMMIT' || queryStr === 'ROLLBACK') {
-        return []
-      }
-      if (queryStr === 'ANALYZE') {
-        return []
-      }
-    }
-
-    // Handle direct string queries
-    if (typeof query === 'string') {
-      // For migration-related queries
-      if (
-        query.includes('pg_indexes') ||
-        query.includes('pg_tables') ||
-        query.includes('pg_stat_') ||
-        query.includes('pg_extension') ||
-        query.includes('information_schema')
-      ) {
-        return []
-      }
-      // For CREATE INDEX, CREATE EXTENSION etc.
-      if (
-        query.toLowerCase().includes('create') ||
-        query.toLowerCase().includes('drop') ||
-        query.toLowerCase().includes('alter') ||
-        query.toLowerCase().includes('vacuum') ||
-        query.toLowerCase().includes('reindex')
-      ) {
-        return []
-      }
-    }
-
-    return []
-  })
-
-  // Make the SQL function callable as a template literal tag
-  Object.setPrototypeOf(mockSql, Function.prototype)
-
-=======
 // Create a reusable mock database object
 const createMockDb = () => {
->>>>>>> 27cb7744
   const mockDb: any = {
     select: vi.fn(() => mockDb),
     where: vi.fn(() => mockDb),
@@ -107,145 +49,6 @@
     set: vi.fn(() => mockDb),
     delete: vi.fn((table) => mockDb),
     execute: vi.fn().mockResolvedValue([]),
-<<<<<<< HEAD
-    from: vi.fn().mockImplementation((table: any) => {
-      // If querying migrations table, setup specific behavior
-      if (table?.name === 'migrations' || table?._?.name === 'migrations') {
-        mockDb.execute = vi.fn().mockResolvedValue([])
-        mockDb.orderBy = vi.fn(() => mockDb)
-        mockDb.limit = vi.fn().mockResolvedValue([])
-      }
-      return mockDb
-    }),
-  }
-
-  return {
-    db: mockDb,
-    sql: mockSql,
-    dbConfig: {
-      connectionString: 'postgresql://test:test@localhost:5432/test',
-      ssl: false,
-      maxConnections: 20,
-      idleTimeout: 30_000,
-      connectionTimeout: 10_000,
-    },
-    checkDatabaseHealth: vi.fn().mockResolvedValue(true),
-    initializeExtensions: vi.fn().mockResolvedValue(undefined),
-    DatabasePool: vi.fn().mockImplementation(() => ({
-      getConnection: vi.fn().mockResolvedValue(mockSql),
-      releaseConnection: vi.fn(),
-      getConnectionCount: vi.fn().mockReturnValue(0),
-      getMaxConnections: vi.fn().mockReturnValue(20),
-      isConnectionPoolHealthy: vi.fn().mockReturnValue(true),
-      getLastHealthCheck: vi.fn().mockReturnValue(new Date()),
-      getPoolStats: vi.fn().mockReturnValue({
-        activeConnections: 0,
-        maxConnections: 20,
-        utilizationPercent: 0,
-        isHealthy: true,
-        lastHealthCheck: new Date(),
-      }),
-      destroy: vi.fn(),
-    })),
-    DatabaseMonitor: vi.fn().mockImplementation(() => ({
-      recordQuery: vi.fn(),
-      recordError: vi.fn(),
-      getMetrics: vi.fn().mockReturnValue({
-        queryCount: 0,
-        errorCount: 0,
-        averageResponseTime: 0,
-        errorRate: 0,
-        slowQueries: [],
-      }),
-      resetMetrics: vi.fn(),
-    })),
-  }
-})
-
-// Mock migration runner module
-vi.mock('@/db/migrations/migration-runner', () => {
-  return {
-    MigrationRunner: vi.fn().mockImplementation((path) => ({
-      migrate: vi.fn().mockResolvedValue({
-        success: true,
-        executed: [],
-        errors: [],
-        warnings: [],
-        executionTime: 100,
-      }),
-      rollback: vi.fn().mockResolvedValue({
-        success: true,
-        rolledBack: 'test-migration',
-      }),
-      getStatus: vi.fn().mockResolvedValue({
-        executed: [],
-        pending: [],
-        total: 0,
-      }),
-      createMigration: vi.fn().mockResolvedValue('/path/to/migration.sql'),
-      validateSchema: vi.fn().mockResolvedValue({
-        valid: true,
-        issues: [],
-        recommendations: [],
-      }),
-      getDatabaseStats: vi.fn().mockResolvedValue({
-        tables: [],
-        totalSize: '0 MB',
-        connectionCount: 0,
-        extensions: [],
-      }),
-      optimizeDatabase: vi.fn().mockResolvedValue({
-        success: true,
-        operations: ['Updated table statistics (ANALYZE)'],
-      }),
-      loadMigrationFiles: vi.fn().mockReturnValue([]),
-      validateMigrations: vi.fn().mockResolvedValue({
-        valid: true,
-        errors: [],
-        warnings: [],
-      }),
-    })),
-    migrationRunner: {
-      migrate: vi.fn().mockResolvedValue({
-        success: true,
-        executed: [],
-        errors: [],
-        warnings: [],
-        executionTime: 100,
-      }),
-      rollback: vi.fn().mockResolvedValue({
-        success: true,
-        rolledBack: 'test-migration',
-      }),
-      getStatus: vi.fn().mockResolvedValue({
-        executed: [],
-        pending: [],
-        total: 0,
-      }),
-    },
-  }
-})
-
-// Mock database schema module
-vi.mock('@/db/schema', () => ({
-  migrations: {},
-  tasks: {},
-  messages: {},
-  deployments: {},
-  logs: {},
-  users: {},
-  accounts: {},
-  sessions: {},
-  verificationTokens: {},
-  authenticators: {},
-  aiChat: {},
-  eventLogs: {},
-  observabilityRuns: {},
-  observabilityLogs: {},
-  observabilityTraces: {},
-  // Add any other schema exports that are used in tests
-}))
-=======
   }
 
   // Add from method with special handling for migrations table
@@ -261,7 +64,6 @@
 
   return mockDb
 }
->>>>>>> 27cb7744
 
 // Mock database modules before any other imports
 vi.mock('@neondatabase/serverless', () => ({
@@ -445,22 +247,6 @@
     if (Array.isArray(query) && query[0] === 'SELECT 1') {
       return [{ '?column?': 1 }]
     }
-<<<<<<< HEAD
-
-    // Add from method with special handling for migrations table
-    mockDb.from = vi.fn().mockImplementation((table: any) => {
-      // If querying migrations table, setup specific behavior
-      if (table?.name === 'migrations' || table?._?.name === 'migrations') {
-        mockDb.execute = vi.fn().mockResolvedValue([])
-        mockDb.orderBy = vi.fn(() => mockDb)
-        mockDb.limit = vi.fn().mockResolvedValue([])
-      }
-      return mockDb
-    })
-
-    return mockDb
-  }),
-=======
     return []
   })
 
@@ -512,7 +298,6 @@
 // Mock drizzle-orm
 vi.mock('drizzle-orm/neon-serverless', () => ({
   drizzle: vi.fn(() => createMockDb()),
->>>>>>> 27cb7744
 }))
 
 // Mock the migration runner module
