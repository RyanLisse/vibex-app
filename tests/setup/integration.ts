--- conflicted
+++ resolved
@@ -1,38 +1,36 @@
-import { vi } from "vitest";
-
-// Integration test setup for Node.js environment
-// For API, database, and system integration tests
-
-// Mock external services for integration tests
-vi.mock("@sentry/nextjs", () => ({
-  captureException: vi.fn(),
-  captureMessage: vi.fn(),
-  withScope: vi.fn((callback) => callback({ setTag: vi.fn(), setContext: vi.fn() })),
-}));
-
-// Mock Inngest for integration testing
-vi.mock("inngest", () => ({
-  Inngest: vi.fn().mockImplementation(() => ({
-    createFunction: vi.fn(),
-    send: vi.fn(),
+// Mock Redis before any imports
+import { vi } from 'vitest'
+
+vi.mock('redis', () => ({
+  createClient: vi.fn(() => ({
+    connect: vi.fn().mockResolvedValue(undefined),
+    disconnect: vi.fn().mockResolvedValue(undefined),
+    get: vi.fn().mockResolvedValue(null),
+    set: vi.fn().mockResolvedValue('OK'),
+    del: vi.fn().mockResolvedValue(1),
+    exists: vi.fn().mockResolvedValue(0),
+    expire: vi.fn().mockResolvedValue(1),
+    ttl: vi.fn().mockResolvedValue(-1),
+    ping: vi.fn().mockResolvedValue('PONG'),
+    on: vi.fn(),
+    off: vi.fn(),
   })),
-<<<<<<< HEAD
-  serve: vi.fn(),
-}));
-
-// Mock Redis/IORedis
-vi.mock("ioredis", () => {
-  return vi.fn().mockImplementation(() => ({
-    get: vi.fn(),
-    set: vi.fn(),
-    del: vi.fn(),
-    exists: vi.fn(),
-    expire: vi.fn(),
-    pipeline: vi.fn(() => ({
-      get: vi.fn(),
-      set: vi.fn(),
-      exec: vi.fn(),
-=======
+}))
+
+vi.mock('ioredis', () => ({
+  default: vi.fn().mockImplementation(() => ({
+    connect: vi.fn().mockResolvedValue(undefined),
+    disconnect: vi.fn().mockResolvedValue(undefined),
+    get: vi.fn().mockResolvedValue(null),
+    set: vi.fn().mockResolvedValue('OK'),
+    del: vi.fn().mockResolvedValue(1),
+    exists: vi.fn().mockResolvedValue(0),
+    expire: vi.fn().mockResolvedValue(1),
+    ttl: vi.fn().mockResolvedValue(-1),
+    ping: vi.fn().mockResolvedValue('PONG'),
+    on: vi.fn(),
+    off: vi.fn(),
+  })),
 }))
 // Create a reusable mock database object
 const createMockDb = () => {
@@ -447,52 +445,174 @@
       addEventListener: vi.fn(),
       removeEventListener: vi.fn(),
       dispatchEvent: vi.fn(),
->>>>>>> fff2b04a
     })),
-    disconnect: vi.fn(),
-  }));
-});
-
-// Mock database connections
-vi.mock("@neondatabase/serverless", () => ({
-  Pool: vi.fn().mockImplementation(() => ({
-    query: vi.fn(),
-    end: vi.fn(),
-  })),
-  neon: vi.fn(),
-}));
-
-// Mock Electric SQL
-vi.mock("@electric-sql/client", () => ({
-  Electric: vi.fn().mockImplementation(() => ({
-    connect: vi.fn(),
-    disconnect: vi.fn(),
-    sync: vi.fn(),
-  })),
-}));
-
-// Mock environment variables for integration tests
-process.env.NODE_ENV = 'test';
-process.env.DATABASE_URL = 'postgresql://test:test@localhost:5432/test';
-process.env.REDIS_URL = 'redis://localhost:6379';
-process.env.INNGEST_EVENT_KEY = 'test-key';
-process.env.INNGEST_SIGNING_KEY = 'test-signing-key';
-
-// Mock fetch for API integration tests
-global.fetch = vi.fn();
-
-// Setup and cleanup for integration tests
+  })
+}
+
+// Mock localStorage with persistence
+const localStorageData: Record<string, string> = {}
+const localStorageMock = {
+  getItem: vi.fn((key: string) => localStorageData[key] || null),
+  setItem: vi.fn((key: string, value: string) => {
+    localStorageData[key] = value
+  }),
+  removeItem: vi.fn((key: string) => {
+    delete localStorageData[key]
+  }),
+  clear: vi.fn(() => {
+    Object.keys(localStorageData).forEach((key) => delete localStorageData[key])
+  }),
+  length: 0,
+  key: vi.fn(),
+}
+if (typeof window !== 'undefined') {
+  Object.defineProperty(window, 'localStorage', {
+    value: localStorageMock,
+  })
+}
+
+// Mock sessionStorage with persistence
+const sessionStorageData: Record<string, string> = {}
+const sessionStorageMock = {
+  getItem: vi.fn((key: string) => sessionStorageData[key] || null),
+  setItem: vi.fn((key: string, value: string) => {
+    sessionStorageData[key] = value
+  }),
+  removeItem: vi.fn((key: string) => {
+    delete sessionStorageData[key]
+  }),
+  clear: vi.fn(() => {
+    Object.keys(sessionStorageData).forEach((key) => delete sessionStorageData[key])
+  }),
+  length: 0,
+  key: vi.fn(),
+}
+if (typeof window !== 'undefined') {
+  Object.defineProperty(window, 'sessionStorage', {
+    value: sessionStorageMock,
+  })
+}
+
+// Mock fetch with more realistic behavior
+global.fetch = vi.fn().mockImplementation(async (url, options) => {
+  const response = {
+    ok: true,
+    status: 200,
+    json: async () => ({ success: true }),
+    text: async () => 'OK',
+    headers: new Headers(),
+    url: url as string,
+  }
+
+  // Handle different API endpoints
+  if (url.toString().includes('/api/auth/')) {
+    return Promise.resolve({
+      ...response,
+      json: async () => ({ authenticated: true, user: { id: 'test-user' } }),
+    })
+  }
+
+  if (url.toString().includes('/api/tasks/')) {
+    return Promise.resolve({
+      ...response,
+      json: async () => ({ id: 'test-task', status: 'pending' }),
+    })
+  }
+
+  return Promise.resolve(response)
+})
+
+// Mock crypto with better implementations
+Object.defineProperty(global, 'crypto', {
+  value: {
+    randomUUID: vi.fn(() => `test-uuid-${Date.now()}`),
+    getRandomValues: vi.fn((arr) => {
+      for (let i = 0; i < arr.length; i++) {
+        arr[i] = Math.floor(Math.random() * 256)
+      }
+      return arr
+    }),
+    subtle: {
+      digest: vi.fn(),
+      importKey: vi.fn(),
+      exportKey: vi.fn(),
+      generateKey: vi.fn(),
+      deriveKey: vi.fn(),
+      deriveBits: vi.fn(),
+      encrypt: vi.fn(),
+      decrypt: vi.fn(),
+      sign: vi.fn(),
+      verify: vi.fn(),
+    },
+  },
+})
+
+// Mock WebSocket with event simulation
+global.WebSocket = vi.fn().mockImplementation((url) => {
+  const ws = {
+    url,
+    readyState: 1,
+    CONNECTING: 0,
+    OPEN: 1,
+    CLOSING: 2,
+    CLOSED: 3,
+    addEventListener: vi.fn(),
+    removeEventListener: vi.fn(),
+    send: vi.fn(),
+    close: vi.fn(),
+    onopen: null,
+    onmessage: null,
+    onerror: null,
+    onclose: null,
+  }
+
+  // Simulate connection
+  setTimeout(() => {
+    if (ws.onopen) ws.onopen(new Event('open'))
+  }, 100)
+
+  return ws
+})
+
+// Mock performance with realistic timing
+Object.defineProperty(global, 'performance', {
+  value: {
+    now: vi.fn(() => Date.now()),
+    mark: vi.fn(),
+    measure: vi.fn(),
+    getEntriesByType: vi.fn(() => []),
+    getEntriesByName: vi.fn(() => []),
+    clearMarks: vi.fn(),
+    clearMeasures: vi.fn(),
+  },
+})
+
+// Mock console with selective filtering
+const originalError = console.error
+const originalWarn = console.warn
+
 beforeEach(() => {
-  vi.clearAllMocks();
-  vi.resetModules();
-});
+  console.error = vi.fn((message) => {
+    // Only suppress expected test errors
+    if (
+      typeof message === 'string' &&
+      (message.includes('Warning:') || message.includes('Error:'))
+    ) {
+      return
+    }
+    originalError(message)
+  })
+
+  console.warn = vi.fn((message) => {
+    // Only suppress expected test warnings
+    if (typeof message === 'string' && message.includes('Warning:')) {
+      return
+    }
+    originalWarn(message)
+  })
+})
 
 afterEach(() => {
-  vi.restoreAllMocks();
-});
-
-// Global test timeout for integration tests
-vi.setConfig({
-  testTimeout: 30000,
-  hookTimeout: 30000,
-});+  console.error = originalError
+  console.warn = originalWarn
+})