--- conflicted
+++ resolved
@@ -1,8 +1,6 @@
 // Mock Redis before any imports
 import { vi } from 'vitest'
 
-<<<<<<< HEAD
-=======
 vi.mock('redis', () => ({
   createClient: vi.fn(() => ({
     connect: vi.fn().mockResolvedValue(undefined),
@@ -34,8 +32,6 @@
     off: vi.fn(),
   })),
 }))
-
->>>>>>> c143ef15
 // Create a reusable mock database object
 const createMockDb = () => {
   const mockDb: any = {
@@ -190,63 +186,6 @@
 
 // Mock the db/config module directly
 vi.mock('../../db/config', () => {
-  const mockDb = createMockDb()
-  const mockSql = vi.fn().mockImplementation(async (query: any) => {
-    if (Array.isArray(query) && query[0] === 'SELECT 1') {
-      return [{ '?column?': 1 }]
-    }
-    return []
-  })
-
-  return {
-    db: mockDb,
-    sql: mockSql,
-    checkDatabaseHealth: vi.fn().mockResolvedValue(true),
-    DatabasePool: vi.fn().mockImplementation(() => ({
-      getInstance: vi.fn().mockReturnThis(),
-      getConnection: vi.fn().mockResolvedValue(mockSql),
-      releaseConnection: vi.fn(),
-      getConnectionCount: vi.fn().mockReturnValue(0),
-      getMaxConnections: vi.fn().mockReturnValue(20),
-      isConnectionPoolHealthy: vi.fn().mockReturnValue(true),
-      getLastHealthCheck: vi.fn().mockReturnValue(new Date()),
-      getPoolStats: vi.fn().mockReturnValue({
-        activeConnections: 0,
-        maxConnections: 20,
-        utilizationPercent: 0,
-        isHealthy: true,
-        lastHealthCheck: new Date(),
-<<<<<<< HEAD
-=======
-      }),
-      destroy: vi.fn(),
-    })),
-    DatabaseMonitor: vi.fn().mockImplementation(() => ({
-      getInstance: vi.fn().mockReturnThis(),
-      recordQuery: vi.fn(),
-      recordError: vi.fn(),
-      getMetrics: vi.fn().mockReturnValue({
-        queryCount: 0,
-        errorCount: 0,
-        averageResponseTime: 0,
-        errorRate: 0,
-        slowQueries: [],
-      }),
-      resetMetrics: vi.fn(),
-    })),
-    dbConfig: {
-      connectionString: 'postgresql://test:test@localhost:5432/test',
-      ssl: false,
-      maxConnections: 20,
-      idleTimeout: 30_000,
-      connectionTimeout: 10_000,
-    },
-    initializeExtensions: vi.fn().mockResolvedValue(undefined),
-  }
-})
-
-// Also mock at the relative path used by migration runner
-vi.mock('../../../db/config', () => {
   const mockDb = createMockDb()
   const mockSql = vi.fn().mockImplementation(async (query: any) => {
     if (Array.isArray(query) && query[0] === 'SELECT 1') {
@@ -300,46 +239,6 @@
   }
 })
 
-// Mock drizzle-orm
-vi.mock('drizzle-orm/neon-serverless', () => ({
-  drizzle: vi.fn(() => {
-    const mockDb: any = {
-      select: vi.fn(() => mockDb),
-      where: vi.fn(() => mockDb),
-      orderBy: vi.fn(() => mockDb),
-      limit: vi.fn(() => mockDb),
-      insert: vi.fn((table) => mockDb),
-      values: vi.fn().mockImplementation(async () => {
-        // Return successful insert
-        return { rowCount: 1 }
->>>>>>> c143ef15
-      }),
-      destroy: vi.fn(),
-    })),
-    DatabaseMonitor: vi.fn().mockImplementation(() => ({
-      getInstance: vi.fn().mockReturnThis(),
-      recordQuery: vi.fn(),
-      recordError: vi.fn(),
-      getMetrics: vi.fn().mockReturnValue({
-        queryCount: 0,
-        errorCount: 0,
-        averageResponseTime: 0,
-        errorRate: 0,
-        slowQueries: [],
-      }),
-      resetMetrics: vi.fn(),
-    })),
-    dbConfig: {
-      connectionString: 'postgresql://test:test@localhost:5432/test',
-      ssl: false,
-      maxConnections: 20,
-      idleTimeout: 30_000,
-      connectionTimeout: 10_000,
-    },
-    initializeExtensions: vi.fn().mockResolvedValue(undefined),
-  }
-})
-
 // Also mock at the relative path used by migration runner
 vi.mock('../../../db/config', () => {
   const mockDb = createMockDb()
@@ -347,7 +246,6 @@
     if (Array.isArray(query) && query[0] === 'SELECT 1') {
       return [{ '?column?': 1 }]
     }
-<<<<<<< HEAD
     return []
   })
 
@@ -399,22 +297,6 @@
 // Mock drizzle-orm
 vi.mock('drizzle-orm/neon-serverless', () => ({
   drizzle: vi.fn(() => createMockDb()),
-=======
-
-    // Add from method with special handling for migrations table
-    mockDb.from = vi.fn().mockImplementation((table: any) => {
-      // If querying migrations table, setup specific behavior
-      if (table?.name === 'migrations' || table?._?.name === 'migrations') {
-        mockDb.execute = vi.fn().mockResolvedValue([])
-        mockDb.orderBy = vi.fn(() => mockDb)
-        mockDb.limit = vi.fn().mockResolvedValue([])
-      }
-      return mockDb
-    })
-
-    return mockDb
-  }),
->>>>>>> c143ef15
 }))
 
 // Mock the migration runner module
