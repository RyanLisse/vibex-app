--- conflicted
+++ resolved
@@ -247,7 +247,6 @@
     if (Array.isArray(query) && query[0] === 'SELECT 1') {
       return [{ '?column?': 1 }]
     }
-<<<<<<< HEAD
     return []
   })
 
@@ -298,8 +297,22 @@
 
 // Mock drizzle-orm
 vi.mock('drizzle-orm/neon-serverless', () => ({
-  drizzle: vi.fn(() => createMockDb()),
-=======
+  drizzle: vi.fn(() => {
+    const mockDb: any = {
+      select: vi.fn(() => mockDb),
+      where: vi.fn(() => mockDb),
+      orderBy: vi.fn(() => mockDb),
+      limit: vi.fn(() => mockDb),
+      insert: vi.fn((table) => mockDb),
+      values: vi.fn().mockImplementation(async () => {
+        // Return successful insert
+        return { rowCount: 1 }
+      }),
+      update: vi.fn((table) => mockDb),
+      set: vi.fn(() => mockDb),
+      delete: vi.fn((table) => mockDb),
+      execute: vi.fn().mockResolvedValue([]),
+    }
 
     // Add from method with special handling for migrations table
     mockDb.from = vi.fn().mockImplementation((table: any) => {
@@ -314,7 +327,6 @@
 
     return mockDb
   }),
->>>>>>> 412e7592
 }))
 
 // Mock the migration runner module
