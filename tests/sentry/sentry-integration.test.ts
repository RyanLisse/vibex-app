import * as Sentry from "@sentry/nextjs";
import { afterEach, beforeEach, describe, expect, test, vi } from "vitest";
import {
<<<<<<< HEAD
	addBreadcrumb,
	clearSentryUser,
	instrumentApiRoute,
	instrumentDatabaseOperation,
	instrumentInngestFunction,
	instrumentServerAction,
	setSentryUser,
} from "@/lib/sentry/instrumentation";
=======
  addBreadcrumb,
  clearSentryUser,
  instrumentApiRoute,
  instrumentDatabaseOperation,
  instrumentInngestFunction,
  instrumentServerAction,
  setSentryUser,
} from '../../lib/sentry/instrumentation'
>>>>>>> fff2b04a

// Mock Sentry
vi.mock("@sentry/nextjs", () => ({
	startSpan: vi.fn((options, callback) => callback()),
	captureException: vi.fn(),
	addBreadcrumb: vi.fn(),
	setUser: vi.fn(),
	setContext: vi.fn(),
	setTags: vi.fn(),
	metrics: {
		gauge: vi.fn(),
		increment: vi.fn(),
		distribution: vi.fn(),
		set: vi.fn(),
	},
}));

// Mock OpenTelemetry
vi.mock("@opentelemetry/api", () => ({
	trace: {
		getTracer: vi.fn(() => ({
			startSpan: vi.fn(() => ({
				end: vi.fn(),
				recordException: vi.fn(),
				setAttributes: vi.fn(),
			})),
		})),
	},
}));

describe("Sentry Integration", () => {
	beforeEach(() => {
		vi.clearAllMocks();
	});

	describe("instrumentApiRoute", () => {
		test("should instrument successful API route", async () => {
			const handler = vi.fn().mockResolvedValue({ data: "test" });

			const result = await instrumentApiRoute("GET", "/api/test", handler);

			expect(result).toEqual({ data: "test" });
			expect(handler).toHaveBeenCalled();
			expect(Sentry.startSpan).toHaveBeenCalledWith(
				expect.objectContaining({
					op: "http.server",
					name: "GET /api/test",
				}),
				expect.any(Function),
			);
		});

		test("should handle API route errors", async () => {
			const error = new Error("API Error");
			const handler = vi.fn().mockRejectedValue(error);

			await expect(
				instrumentApiRoute("POST", "/api/test", handler),
			).rejects.toThrow("API Error");
			expect(Sentry.captureException).toHaveBeenCalledWith(error);
		});
	});

	describe("instrumentDatabaseOperation", () => {
		test("should instrument successful database operation", async () => {
			const operation = vi.fn().mockResolvedValue([{ id: 1, name: "Test" }]);

			const result = await instrumentDatabaseOperation(
				"select",
				"SELECT * FROM users",
				operation,
			);

			expect(result).toEqual([{ id: 1, name: "Test" }]);
			expect(operation).toHaveBeenCalled();
			expect(Sentry.startSpan).toHaveBeenCalledWith(
				expect.objectContaining({
					op: "db.select",
					name: expect.stringContaining("SELECT * FROM users"),
				}),
				expect.any(Function),
			);
		});

		test("should handle database errors", async () => {
			const error = new Error("Database Error");
			const operation = vi.fn().mockRejectedValue(error);

			await expect(
				instrumentDatabaseOperation("insert", "INSERT INTO users", operation),
			).rejects.toThrow("Database Error");
			expect(Sentry.captureException).toHaveBeenCalledWith(error);
		});
	});

	describe("instrumentServerAction", () => {
		test("should instrument successful server action", async () => {
			const action = vi.fn().mockResolvedValue({ success: true });

			const result = await instrumentServerAction("createTask", action);

			expect(result).toEqual({ success: true });
			expect(action).toHaveBeenCalled();
			expect(Sentry.startSpan).toHaveBeenCalledWith(
				expect.objectContaining({
					op: "action.createTask",
					name: "Server Action: createTask",
				}),
				expect.any(Function),
			);
		});

		test("should handle server action errors", async () => {
			const error = new Error("Action Error");
			const action = vi.fn().mockRejectedValue(error);

			await expect(
				instrumentServerAction("failedAction", action),
			).rejects.toThrow("Action Error");
			expect(Sentry.captureException).toHaveBeenCalledWith(error);
		});
	});

	describe("instrumentInngestFunction", () => {
		test("should instrument Inngest function", async () => {
			const handler = vi.fn().mockResolvedValue({ processed: true });
			const instrumentedHandler = instrumentInngestFunction(
				"processJob",
				handler,
			);

			const result = await instrumentedHandler("arg1", "arg2");

			expect(result).toEqual({ processed: true });
			expect(handler).toHaveBeenCalledWith("arg1", "arg2");
			expect(Sentry.startSpan).toHaveBeenCalledWith(
				expect.objectContaining({
					op: "job.processJob",
					name: "Background Job: processJob",
				}),
				expect.any(Function),
			);
		});
	});

	describe("Sentry utilities", () => {
		test("should add breadcrumb", () => {
			const data = { userId: "123" };
			addBreadcrumb("Test breadcrumb", "test", "info", data);

			expect(Sentry.addBreadcrumb).toHaveBeenCalledWith({
				message: "Test breadcrumb",
				category: "test",
				level: "info",
				data,
				timestamp: expect.any(Number),
			});
		});

		test("should set user context", () => {
			const user = { id: "123", email: "test@example.com" };
			setSentryUser(user);

			expect(Sentry.setUser).toHaveBeenCalledWith(user);
		});

		test("should clear user context", () => {
			clearSentryUser();

			expect(Sentry.setUser).toHaveBeenCalledWith(null);
		});
	});
});<|MERGE_RESOLUTION|>--- conflicted
+++ resolved
@@ -1,16 +1,6 @@
-import * as Sentry from "@sentry/nextjs";
-import { afterEach, beforeEach, describe, expect, test, vi } from "vitest";
+import * as Sentry from '@sentry/nextjs'
+import { afterEach, beforeEach, describe, expect, test, vi } from 'vitest'
 import {
-<<<<<<< HEAD
-	addBreadcrumb,
-	clearSentryUser,
-	instrumentApiRoute,
-	instrumentDatabaseOperation,
-	instrumentInngestFunction,
-	instrumentServerAction,
-	setSentryUser,
-} from "@/lib/sentry/instrumentation";
-=======
   addBreadcrumb,
   clearSentryUser,
   instrumentApiRoute,
@@ -19,177 +9,165 @@
   instrumentServerAction,
   setSentryUser,
 } from '../../lib/sentry/instrumentation'
->>>>>>> fff2b04a
 
 // Mock Sentry
-vi.mock("@sentry/nextjs", () => ({
-	startSpan: vi.fn((options, callback) => callback()),
-	captureException: vi.fn(),
-	addBreadcrumb: vi.fn(),
-	setUser: vi.fn(),
-	setContext: vi.fn(),
-	setTags: vi.fn(),
-	metrics: {
-		gauge: vi.fn(),
-		increment: vi.fn(),
-		distribution: vi.fn(),
-		set: vi.fn(),
-	},
-}));
+vi.mock('@sentry/nextjs', () => ({
+  startSpan: vi.fn((options, callback) => callback()),
+  captureException: vi.fn(),
+  addBreadcrumb: vi.fn(),
+  setUser: vi.fn(),
+  setContext: vi.fn(),
+  setTags: vi.fn(),
+  metrics: {
+    gauge: vi.fn(),
+    increment: vi.fn(),
+    distribution: vi.fn(),
+    set: vi.fn(),
+  },
+}))
 
 // Mock OpenTelemetry
-vi.mock("@opentelemetry/api", () => ({
-	trace: {
-		getTracer: vi.fn(() => ({
-			startSpan: vi.fn(() => ({
-				end: vi.fn(),
-				recordException: vi.fn(),
-				setAttributes: vi.fn(),
-			})),
-		})),
-	},
-}));
+vi.mock('@opentelemetry/api', () => ({
+  trace: {
+    getTracer: vi.fn(() => ({
+      startSpan: vi.fn(() => ({
+        end: vi.fn(),
+        recordException: vi.fn(),
+        setAttributes: vi.fn(),
+      })),
+    })),
+  },
+}))
 
-describe("Sentry Integration", () => {
-	beforeEach(() => {
-		vi.clearAllMocks();
-	});
+describe('Sentry Integration', () => {
+  beforeEach(() => {
+    vi.clearAllMocks()
+  })
 
-	describe("instrumentApiRoute", () => {
-		test("should instrument successful API route", async () => {
-			const handler = vi.fn().mockResolvedValue({ data: "test" });
+  describe('instrumentApiRoute', () => {
+    test('should instrument successful API route', async () => {
+      const handler = vi.fn().mockResolvedValue({ data: 'test' })
 
-			const result = await instrumentApiRoute("GET", "/api/test", handler);
+      const result = await instrumentApiRoute('GET', '/api/test', handler)
 
-			expect(result).toEqual({ data: "test" });
-			expect(handler).toHaveBeenCalled();
-			expect(Sentry.startSpan).toHaveBeenCalledWith(
-				expect.objectContaining({
-					op: "http.server",
-					name: "GET /api/test",
-				}),
-				expect.any(Function),
-			);
-		});
+      expect(result).toEqual({ data: 'test' })
+      expect(handler).toHaveBeenCalled()
+      expect(Sentry.startSpan).toHaveBeenCalledWith(
+        expect.objectContaining({
+          op: 'http.server',
+          name: 'GET /api/test',
+        }),
+        expect.any(Function)
+      )
+    })
 
-		test("should handle API route errors", async () => {
-			const error = new Error("API Error");
-			const handler = vi.fn().mockRejectedValue(error);
+    test('should handle API route errors', async () => {
+      const error = new Error('API Error')
+      const handler = vi.fn().mockRejectedValue(error)
 
-			await expect(
-				instrumentApiRoute("POST", "/api/test", handler),
-			).rejects.toThrow("API Error");
-			expect(Sentry.captureException).toHaveBeenCalledWith(error);
-		});
-	});
+      await expect(instrumentApiRoute('POST', '/api/test', handler)).rejects.toThrow('API Error')
+      expect(Sentry.captureException).toHaveBeenCalledWith(error)
+    })
+  })
 
-	describe("instrumentDatabaseOperation", () => {
-		test("should instrument successful database operation", async () => {
-			const operation = vi.fn().mockResolvedValue([{ id: 1, name: "Test" }]);
+  describe('instrumentDatabaseOperation', () => {
+    test('should instrument successful database operation', async () => {
+      const operation = vi.fn().mockResolvedValue([{ id: 1, name: 'Test' }])
 
-			const result = await instrumentDatabaseOperation(
-				"select",
-				"SELECT * FROM users",
-				operation,
-			);
+      const result = await instrumentDatabaseOperation('select', 'SELECT * FROM users', operation)
 
-			expect(result).toEqual([{ id: 1, name: "Test" }]);
-			expect(operation).toHaveBeenCalled();
-			expect(Sentry.startSpan).toHaveBeenCalledWith(
-				expect.objectContaining({
-					op: "db.select",
-					name: expect.stringContaining("SELECT * FROM users"),
-				}),
-				expect.any(Function),
-			);
-		});
+      expect(result).toEqual([{ id: 1, name: 'Test' }])
+      expect(operation).toHaveBeenCalled()
+      expect(Sentry.startSpan).toHaveBeenCalledWith(
+        expect.objectContaining({
+          op: 'db.select',
+          name: expect.stringContaining('SELECT * FROM users'),
+        }),
+        expect.any(Function)
+      )
+    })
 
-		test("should handle database errors", async () => {
-			const error = new Error("Database Error");
-			const operation = vi.fn().mockRejectedValue(error);
+    test('should handle database errors', async () => {
+      const error = new Error('Database Error')
+      const operation = vi.fn().mockRejectedValue(error)
 
-			await expect(
-				instrumentDatabaseOperation("insert", "INSERT INTO users", operation),
-			).rejects.toThrow("Database Error");
-			expect(Sentry.captureException).toHaveBeenCalledWith(error);
-		});
-	});
+      await expect(
+        instrumentDatabaseOperation('insert', 'INSERT INTO users', operation)
+      ).rejects.toThrow('Database Error')
+      expect(Sentry.captureException).toHaveBeenCalledWith(error)
+    })
+  })
 
-	describe("instrumentServerAction", () => {
-		test("should instrument successful server action", async () => {
-			const action = vi.fn().mockResolvedValue({ success: true });
+  describe('instrumentServerAction', () => {
+    test('should instrument successful server action', async () => {
+      const action = vi.fn().mockResolvedValue({ success: true })
 
-			const result = await instrumentServerAction("createTask", action);
+      const result = await instrumentServerAction('createTask', action)
 
-			expect(result).toEqual({ success: true });
-			expect(action).toHaveBeenCalled();
-			expect(Sentry.startSpan).toHaveBeenCalledWith(
-				expect.objectContaining({
-					op: "action.createTask",
-					name: "Server Action: createTask",
-				}),
-				expect.any(Function),
-			);
-		});
+      expect(result).toEqual({ success: true })
+      expect(action).toHaveBeenCalled()
+      expect(Sentry.startSpan).toHaveBeenCalledWith(
+        expect.objectContaining({
+          op: 'action.createTask',
+          name: 'Server Action: createTask',
+        }),
+        expect.any(Function)
+      )
+    })
 
-		test("should handle server action errors", async () => {
-			const error = new Error("Action Error");
-			const action = vi.fn().mockRejectedValue(error);
+    test('should handle server action errors', async () => {
+      const error = new Error('Action Error')
+      const action = vi.fn().mockRejectedValue(error)
 
-			await expect(
-				instrumentServerAction("failedAction", action),
-			).rejects.toThrow("Action Error");
-			expect(Sentry.captureException).toHaveBeenCalledWith(error);
-		});
-	});
+      await expect(instrumentServerAction('failedAction', action)).rejects.toThrow('Action Error')
+      expect(Sentry.captureException).toHaveBeenCalledWith(error)
+    })
+  })
 
-	describe("instrumentInngestFunction", () => {
-		test("should instrument Inngest function", async () => {
-			const handler = vi.fn().mockResolvedValue({ processed: true });
-			const instrumentedHandler = instrumentInngestFunction(
-				"processJob",
-				handler,
-			);
+  describe('instrumentInngestFunction', () => {
+    test('should instrument Inngest function', async () => {
+      const handler = vi.fn().mockResolvedValue({ processed: true })
+      const instrumentedHandler = instrumentInngestFunction('processJob', handler)
 
-			const result = await instrumentedHandler("arg1", "arg2");
+      const result = await instrumentedHandler('arg1', 'arg2')
 
-			expect(result).toEqual({ processed: true });
-			expect(handler).toHaveBeenCalledWith("arg1", "arg2");
-			expect(Sentry.startSpan).toHaveBeenCalledWith(
-				expect.objectContaining({
-					op: "job.processJob",
-					name: "Background Job: processJob",
-				}),
-				expect.any(Function),
-			);
-		});
-	});
+      expect(result).toEqual({ processed: true })
+      expect(handler).toHaveBeenCalledWith('arg1', 'arg2')
+      expect(Sentry.startSpan).toHaveBeenCalledWith(
+        expect.objectContaining({
+          op: 'job.processJob',
+          name: 'Background Job: processJob',
+        }),
+        expect.any(Function)
+      )
+    })
+  })
 
-	describe("Sentry utilities", () => {
-		test("should add breadcrumb", () => {
-			const data = { userId: "123" };
-			addBreadcrumb("Test breadcrumb", "test", "info", data);
+  describe('Sentry utilities', () => {
+    test('should add breadcrumb', () => {
+      const data = { userId: '123' }
+      addBreadcrumb('Test breadcrumb', 'test', 'info', data)
 
-			expect(Sentry.addBreadcrumb).toHaveBeenCalledWith({
-				message: "Test breadcrumb",
-				category: "test",
-				level: "info",
-				data,
-				timestamp: expect.any(Number),
-			});
-		});
+      expect(Sentry.addBreadcrumb).toHaveBeenCalledWith({
+        message: 'Test breadcrumb',
+        category: 'test',
+        level: 'info',
+        data,
+        timestamp: expect.any(Number),
+      })
+    })
 
-		test("should set user context", () => {
-			const user = { id: "123", email: "test@example.com" };
-			setSentryUser(user);
+    test('should set user context', () => {
+      const user = { id: '123', email: 'test@example.com' }
+      setSentryUser(user)
 
-			expect(Sentry.setUser).toHaveBeenCalledWith(user);
-		});
+      expect(Sentry.setUser).toHaveBeenCalledWith(user)
+    })
 
-		test("should clear user context", () => {
-			clearSentryUser();
+    test('should clear user context', () => {
+      clearSentryUser()
 
-			expect(Sentry.setUser).toHaveBeenCalledWith(null);
-		});
-	});
-});+      expect(Sentry.setUser).toHaveBeenCalledWith(null)
+    })
+  })
+})