--- conflicted
+++ resolved
@@ -1,5 +1,3 @@
-<<<<<<< HEAD
-=======
 import { fireEvent, render, waitFor } from '@testing-library/react'
 import { describe, expect, it, vi } from 'vitest'
 import NewTaskForm from '../../../components/forms/new-task-form'
@@ -98,5 +96,4 @@
   it('handles task submission with Ask button', async () => {
     await testTaskSubmission('Ask')
   })
-})
->>>>>>> fff2b04a
+})