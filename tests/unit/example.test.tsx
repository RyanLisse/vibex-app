--- conflicted
+++ resolved
@@ -1,58 +1,37 @@
-<<<<<<< HEAD
-import { render } from '@testing-library/react'
-import { describe, expect, it, vi } from 'vitest'
-import { Button } from '../../components/ui/button'
+import { describe, it, expect, vi } from "vitest";
+import { render, screen } from "@testing-library/react";
+import userEvent from "@testing-library/user-event";
+import { Button } from "@/components/ui/button";
 
-describe('Button Component', () => {
-  it('renders button with text', () => {
-    const { getByRole } = render(<Button>Click me</Button>)
-    expect(getByRole('button')).toHaveTextContent('Click me')
-  })
+describe("Button Component", () => {
+	it("renders button with text", () => {
+		const { container } = render(<Button>Click me</Button>);
 
-  it('applies variant styles correctly', () => {
-    const { getByRole } = render(<Button variant="destructive">Delete</Button>)
-    const button = getByRole('button')
-=======
-import { describe, it, expect, vi } from 'vitest'
-import { render, screen } from '@testing-library/react'
-import userEvent from '@testing-library/user-event'
-import { Button } from '@/components/ui/button'
+		// Use querySelector since the button is rendering correctly
+		const button = container.querySelector("button");
+		expect(button).toBeInTheDocument();
+		expect(button).toHaveTextContent("Click me");
+	});
 
-describe('Button Component', () => {
-  it('renders button with text', () => {
-    const { container } = render(<Button>Click me</Button>)
+	it("applies variant styles correctly", () => {
+		const { container } = render(<Button variant="destructive">Delete</Button>);
+		const button = container.querySelector("button");
+		expect(button).toBeInTheDocument();
+		expect(button).toHaveTextContent("Delete");
+		expect(button).toHaveClass("bg-destructive");
+	});
 
-    // Use querySelector since the button is rendering correctly
-    const button = container.querySelector('button')
-    expect(button).toBeInTheDocument()
-    expect(button).toHaveTextContent('Click me')
-  })
+	it("handles click events", async () => {
+		const user = userEvent.setup();
+		const handleClick = vi.fn();
+		const { container } = render(
+			<Button onClick={handleClick}>Click me</Button>,
+		);
 
-  it('applies variant styles correctly', () => {
-    const { container } = render(<Button variant="destructive">Delete</Button>)
-    const button = container.querySelector('button')
-    expect(button).toBeInTheDocument()
-    expect(button).toHaveTextContent('Delete')
->>>>>>> cfbf3943
-    expect(button).toHaveClass('bg-destructive')
-  })
+		const button = container.querySelector("button");
+		expect(button).toBeInTheDocument();
+		await user.click(button);
 
-  it('handles click events', async () => {
-    const user = userEvent.setup()
-    const handleClick = vi.fn()
-<<<<<<< HEAD
-    const { getByRole } = render(<Button onClick={handleClick}>Click me</Button>)
-
-    const button = getByRole('button')
-    await button.click()
-=======
-    const { container } = render(<Button onClick={handleClick}>Click me</Button>)
-
-    const button = container.querySelector('button')
-    expect(button).toBeInTheDocument()
-    await user.click(button)
->>>>>>> cfbf3943
-
-    expect(handleClick).toHaveBeenCalledTimes(1)
-  })
-})+		expect(handleClick).toHaveBeenCalledTimes(1);
+	});
+});