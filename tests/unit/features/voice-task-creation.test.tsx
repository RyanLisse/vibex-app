--- conflicted
+++ resolved
@@ -2,9 +2,6 @@
  * @vitest-environment jsdom
  */
 
-<<<<<<< HEAD
-import { VoiceTask } from "@/src/schemas/enhanced-task-schemas";
-=======
 import { describe, expect, it, vi, beforeEach, afterEach } from 'vitest'
 import { render, screen, fireEvent, waitFor } from '@testing-library/react'
 import userEvent from '@testing-library/user-event'
@@ -21,489 +18,419 @@
   TranscriptionResult,
   VoiceTask,
 } from '../../../src/schemas/enhanced-task-schemas'
->>>>>>> fff2b04a
 
 // Mock Web Speech API
 const mockSpeechRecognition = {
-	start: vi.fn(),
-	stop: vi.fn(),
-	abort: vi.fn(),
-	addEventListener: vi.fn(),
-	removeEventListener: vi.fn(),
-	continuous: false,
-	interimResults: false,
-	lang: "en-US",
-	onstart: null,
-	onend: null,
-	onresult: null,
-	onerror: null,
-};
+  start: vi.fn(),
+  stop: vi.fn(),
+  abort: vi.fn(),
+  addEventListener: vi.fn(),
+  removeEventListener: vi.fn(),
+  continuous: false,
+  interimResults: false,
+  lang: 'en-US',
+  onstart: null,
+  onend: null,
+  onresult: null,
+  onerror: null,
+}
 
 // Mock MediaRecorder
 const mockMediaRecorder = {
-	start: vi.fn(),
-	stop: vi.fn(),
-	pause: vi.fn(),
-	resume: vi.fn(),
-	requestData: vi.fn(),
-	addEventListener: vi.fn(),
-	removeEventListener: vi.fn(),
-	state: "inactive",
-	stream: null,
-	mimeType: "audio/webm",
-	ondataavailable: null,
-	onstart: null,
-	onstop: null,
-	onerror: null,
-};
-
-global.SpeechRecognition = vi.fn(() => mockSpeechRecognition) as any;
-global.webkitSpeechRecognition = vi.fn(() => mockSpeechRecognition) as any;
-global.MediaRecorder = vi.fn(() => mockMediaRecorder) as any;
+  start: vi.fn(),
+  stop: vi.fn(),
+  pause: vi.fn(),
+  resume: vi.fn(),
+  requestData: vi.fn(),
+  addEventListener: vi.fn(),
+  removeEventListener: vi.fn(),
+  state: 'inactive',
+  stream: null,
+  mimeType: 'audio/webm',
+  ondataavailable: null,
+  onstart: null,
+  onstop: null,
+  onerror: null,
+}
+
+global.SpeechRecognition = vi.fn(() => mockSpeechRecognition) as any
+global.webkitSpeechRecognition = vi.fn(() => mockSpeechRecognition) as any
+global.MediaRecorder = vi.fn(() => mockMediaRecorder) as any
 
 // Mock getUserMedia
-const mockGetUserMedia = vi.fn();
-Object.defineProperty(global.navigator, "mediaDevices", {
-	value: {
-		getUserMedia: mockGetUserMedia,
-	},
-	writable: true,
-});
-
-describe("Voice-Dictated Task Creation Feature", () => {
-	beforeEach(() => {
-		vi.clearAllMocks();
-	});
-
-	afterEach(() => {
-		vi.restoreAllMocks();
-	});
-
-	describe("VoiceInputButton", () => {
-		it("should render voice input button", () => {
-			render(<VoiceInputButton onStartRecording={vi.fn()} />);
-
-			expect(screen.getByRole("button")).toBeInTheDocument();
-			expect(screen.getByTestId("microphone-icon")).toBeInTheDocument();
-		});
-
-		it("should start recording when clicked", async () => {
-			const mockOnStartRecording = vi.fn();
-
-			render(<VoiceInputButton onStartRecording={mockOnStartRecording} />);
-
-			const button = screen.getByRole("button");
-			await userEvent.click(button);
-
-			expect(mockOnStartRecording).toHaveBeenCalled();
-		});
-
-		it("should show recording state with visual feedback", async () => {
-			render(
-				<VoiceInputButton isRecording={true} onStartRecording={vi.fn()} />,
-			);
-
-			expect(screen.getByTestId("recording-indicator")).toBeInTheDocument();
-			expect(screen.getByText(/recording/i)).toBeInTheDocument();
-		});
-
-		it("should handle microphone permission denied", async () => {
-			const mockOnError = vi.fn();
-			mockGetUserMedia.mockRejectedValue(new Error("Permission denied"));
-
-			render(
-				<VoiceInputButton onError={mockOnError} onStartRecording={vi.fn()} />,
-			);
-
-			const button = screen.getByRole("button");
-			await userEvent.click(button);
-
-			await waitFor(() => {
-				expect(mockOnError).toHaveBeenCalledWith(
-					expect.stringContaining("Permission denied"),
-				);
-			});
-		});
-	});
-
-	describe("VoiceRecorder", () => {
-		it("should start audio recording", async () => {
-			const mockStream = { getTracks: () => [{ stop: vi.fn() }] };
-			mockGetUserMedia.mockResolvedValue(mockStream);
-
-			const mockOnRecordingComplete = vi.fn();
-
-			render(
-				<VoiceRecorder
-					isRecording={true}
-					onRecordingComplete={mockOnRecordingComplete}
-				/>,
-			);
-
-			expect(mockGetUserMedia).toHaveBeenCalledWith({ audio: true });
-			expect(global.MediaRecorder).toHaveBeenCalledWith(mockStream);
-		});
-
-		it("should stop recording and return audio data", async () => {
-			const mockStream = { getTracks: () => [{ stop: vi.fn() }] };
-			mockGetUserMedia.mockResolvedValue(mockStream);
-
-			const mockOnRecordingComplete = vi.fn();
-
-			const { rerender } = render(
-				<VoiceRecorder
-					isRecording={true}
-					onRecordingComplete={mockOnRecordingComplete}
-				/>,
-			);
-
-			// Simulate stop recording
-			rerender(
-				<VoiceRecorder
-					isRecording={false}
-					onRecordingComplete={mockOnRecordingComplete}
-				/>,
-			);
-
-			// Simulate MediaRecorder ondataavailable event
-			const audioBlob = new Blob(["audio-data"], { type: "audio/webm" });
-			mockMediaRecorder.ondataavailable({ data: audioBlob });
-			mockMediaRecorder.onstop();
-
-			await waitFor(() => {
-				expect(mockOnRecordingComplete).toHaveBeenCalledWith(
-					expect.objectContaining({
-						id: expect.any(String),
-						audioBlob,
-						duration: expect.any(Number),
-						timestamp: expect.any(Date),
-					}),
-				);
-			});
-		});
-
-		it("should show recording duration", async () => {
-			vi.useFakeTimers();
-
-			render(
-				<VoiceRecorder isRecording={true} onRecordingComplete={vi.fn()} />,
-			);
-
-			// Advance timer
-			vi.advanceTimersByTime(5000);
-
-			expect(screen.getByText(/00:05/)).toBeInTheDocument();
-
-			vi.useRealTimers();
-		});
-
-		it("should handle recording errors", async () => {
-			const mockOnError = vi.fn();
-			mockGetUserMedia.mockRejectedValue(new Error("Microphone not available"));
-
-			render(
-				<VoiceRecorder
-					isRecording={true}
-					onError={mockOnError}
-					onRecordingComplete={vi.fn()}
-				/>,
-			);
-
-			await waitFor(() => {
-				expect(mockOnError).toHaveBeenCalledWith(
-					expect.stringContaining("Microphone not available"),
-				);
-			});
-		});
-	});
-
-	describe("TranscriptionProcessor", () => {
-		const mockVoiceRecording: VoiceRecording = {
-			id: "test-recording",
-			audioBlob: new Blob(["audio-data"], { type: "audio/webm" }),
-			duration: 5000,
-			timestamp: new Date(),
-		};
-
-		it("should transcribe audio using Speech Recognition API", async () => {
-			const mockOnTranscriptionComplete = vi.fn();
-
-			render(
-				<TranscriptionProcessor
-					onTranscriptionComplete={mockOnTranscriptionComplete}
-					recording={mockVoiceRecording}
-				/>,
-			);
-
-			expect(global.SpeechRecognition).toHaveBeenCalled();
-			expect(mockSpeechRecognition.start).toHaveBeenCalled();
-
-			// Simulate successful transcription
-			const mockResult = {
-				results: [
-					{
-						0: {
-							transcript:
-								"Create a new task to fix the login bug with high priority",
-							confidence: 0.95,
-						},
-						isFinal: true,
-					},
-				],
-			};
-
-			mockSpeechRecognition.onresult(mockResult);
-
-			await waitFor(() => {
-				expect(mockOnTranscriptionComplete).toHaveBeenCalledWith(
-					expect.objectContaining({
-						text: "Create a new task to fix the login bug with high priority",
-						confidence: 0.95,
-						language: "en-US",
-						segments: expect.any(Array),
-					}),
-				);
-			});
-		});
-
-		it("should handle transcription errors gracefully", async () => {
-			const mockOnError = vi.fn();
-
-			render(
-				<TranscriptionProcessor
-					onError={mockOnError}
-					onTranscriptionComplete={vi.fn()}
-					recording={mockVoiceRecording}
-				/>,
-			);
-
-			// Simulate error
-			const mockError = { error: "network" };
-			mockSpeechRecognition.onerror(mockError);
-
-			await waitFor(() => {
-				expect(mockOnError).toHaveBeenCalledWith(
-					expect.stringContaining("transcription failed"),
-				);
-			});
-		});
-
-		it("should show transcription progress", () => {
-			render(
-				<TranscriptionProcessor
-					onTranscriptionComplete={vi.fn()}
-					recording={mockVoiceRecording}
-				/>,
-			);
-
-			expect(screen.getByText(/transcribing/i)).toBeInTheDocument();
-			expect(screen.getByRole("progressbar")).toBeInTheDocument();
-		});
-
-		it("should support different languages", async () => {
-			render(
-				<TranscriptionProcessor
-					language="es-ES"
-					onTranscriptionComplete={vi.fn()}
-					recording={mockVoiceRecording}
-				/>,
-			);
-
-			expect(mockSpeechRecognition.lang).toBe("es-ES");
-		});
-	});
-
-	describe("VoiceTaskForm", () => {
-		const mockTranscriptionResult: TranscriptionResult = {
-			text: "Create a new task to fix the login bug with high priority and assign it to John",
-			confidence: 0.95,
-			language: "en-US",
-			segments: [
-				{
-					text: "Create a new task to fix the login bug",
-					start: 0,
-					end: 2.5,
-					confidence: 0.96,
-				},
-				{
-					text: "with high priority and assign it to John",
-					start: 2.5,
-					end: 5,
-					confidence: 0.94,
-				},
-			],
-		};
-
-		it("should extract task data from transcription", () => {
-			render(
-				<VoiceTaskForm
-					onSubmit={vi.fn()}
-					transcription={mockTranscriptionResult}
-				/>,
-			);
-
-			// Should auto-populate fields based on transcription
-			expect(
-				screen.getByDisplayValue(/fix the login bug/i),
-			).toBeInTheDocument();
-			expect(screen.getByDisplayValue(/high/i)).toBeInTheDocument();
-			expect(screen.getByDisplayValue(/john/i)).toBeInTheDocument();
-		});
-
-		it("should allow manual editing of extracted data", async () => {
-			render(
-				<VoiceTaskForm
-					onSubmit={vi.fn()}
-					transcription={mockTranscriptionResult}
-				/>,
-			);
-
-			const titleField = screen.getByLabelText(/title/i);
-			await userEvent.clear(titleField);
-			await userEvent.type(titleField, "Updated task title");
-
-			expect(
-				screen.getByDisplayValue("Updated task title"),
-			).toBeInTheDocument();
-		});
-
-		it("should show confidence indicators for extracted data", () => {
-			render(
-				<VoiceTaskForm
-					onSubmit={vi.fn()}
-					transcription={mockTranscriptionResult}
-				/>,
-			);
-
-			expect(screen.getByText(/confidence: 95%/i)).toBeInTheDocument();
-		});
-
-		it("should handle poor transcription quality", () => {
-			const poorTranscription: TranscriptionResult = {
-				text: "create task something something",
-				confidence: 0.3,
-				language: "en-US",
-				segments: [],
-			};
-
-			render(
-				<VoiceTaskForm onSubmit={vi.fn()} transcription={poorTranscription} />,
-			);
-
-			expect(screen.getByText(/low confidence/i)).toBeInTheDocument();
-			expect(screen.getByText(/please review/i)).toBeInTheDocument();
-		});
-
-		it("should submit voice task with correct metadata", async () => {
-			const mockOnSubmit = vi.fn();
-
-			render(
-				<VoiceTaskForm
-					onSubmit={mockOnSubmit}
-					transcription={mockTranscriptionResult}
-				/>,
-			);
-
-			const submitButton = screen.getByText(/create task/i);
-			await userEvent.click(submitButton);
-
-			expect(mockOnSubmit).toHaveBeenCalledWith(
-				expect.objectContaining({
-					title: expect.stringContaining("fix the login bug"),
-					priority: "high",
-					assignee: "John",
-					creationMethod: "voice",
-					metadata: expect.objectContaining({
-						transcription: mockTranscriptionResult,
-						voiceCreated: true,
-					}),
-					tags: expect.arrayContaining(["voice-created"]),
-				}),
-			);
-		});
-	});
-
-	describe("AI-Powered Text Extraction", () => {
-		it("should extract title from natural language", () => {
-			const transcription =
-				"I need to create a task for fixing the broken navigation menu";
-
-			// This would use AI/NLP to extract task components
-			const extracted = extractTaskFromTranscription(transcription);
-
-			expect(extracted.title).toBe("Fix broken navigation menu");
-			expect(extracted.description).toContain("navigation menu");
-		});
-
-		it("should detect priority keywords", () => {
-			const transcription =
-				"urgent task to fix critical security vulnerability";
-
-			const extracted = extractTaskFromTranscription(transcription);
-
-			expect(extracted.priority).toBe("urgent");
-		});
-
-		it("should detect assignee mentions", () => {
-			const transcription = "assign this to Sarah or maybe John can handle it";
-
-			const extracted = extractTaskFromTranscription(transcription);
-
-			expect(extracted.assignee).toBe("Sarah");
-		});
-	});
-
-	describe("Integration Tests", () => {
-		it("should complete full voice task creation workflow", async () => {
-			const mockCreateTask = vi.fn();
-
-			// Mock successful recording
-			const mockStream = { getTracks: () => [{ stop: vi.fn() }] };
-			mockGetUserMedia.mockResolvedValue(mockStream);
-
-			// This would be a full page component combining all voice features
-			const VoiceTaskWorkflow = () => (
-				<div>
-					<VoiceInputButton
-						onStartRecording={async () => {
-							// Would trigger recording -> transcription -> form workflow
-							const mockTask = {
-								title: "Voice-created task",
-								description: "Created via voice input",
-								creationMethod: "voice",
-								tags: ["voice-created"],
-							};
-							mockCreateTask(mockTask);
-						}}
-					/>
-				</div>
-			);
-
-			render(<VoiceTaskWorkflow />);
-
-			const voiceButton = screen.getByRole("button");
-			await userEvent.click(voiceButton);
-
-			await waitFor(() => {
-				expect(mockCreateTask).toHaveBeenCalledWith(
-					expect.objectContaining({
-						creationMethod: "voice",
-						tags: expect.arrayContaining(["voice-created"]),
-					}),
-				);
-			});
-		});
-	});
-});
+const mockGetUserMedia = vi.fn()
+Object.defineProperty(global.navigator, 'mediaDevices', {
+  value: {
+    getUserMedia: mockGetUserMedia,
+  },
+  writable: true,
+})
+
+describe('Voice-Dictated Task Creation Feature', () => {
+  beforeEach(() => {
+    vi.clearAllMocks()
+  })
+
+  afterEach(() => {
+    vi.restoreAllMocks()
+  })
+
+  describe('VoiceInputButton', () => {
+    it('should render voice input button', () => {
+      render(<VoiceInputButton onStartRecording={vi.fn()} />)
+
+      expect(screen.getByRole('button')).toBeInTheDocument()
+      expect(screen.getByTestId('microphone-icon')).toBeInTheDocument()
+    })
+
+    it('should start recording when clicked', async () => {
+      const mockOnStartRecording = vi.fn()
+
+      render(<VoiceInputButton onStartRecording={mockOnStartRecording} />)
+
+      const button = screen.getByRole('button')
+      await userEvent.click(button)
+
+      expect(mockOnStartRecording).toHaveBeenCalled()
+    })
+
+    it('should show recording state with visual feedback', async () => {
+      render(<VoiceInputButton onStartRecording={vi.fn()} isRecording={true} />)
+
+      expect(screen.getByTestId('recording-indicator')).toBeInTheDocument()
+      expect(screen.getByText(/recording/i)).toBeInTheDocument()
+    })
+
+    it('should handle microphone permission denied', async () => {
+      const mockOnError = vi.fn()
+      mockGetUserMedia.mockRejectedValue(new Error('Permission denied'))
+
+      render(<VoiceInputButton onStartRecording={vi.fn()} onError={mockOnError} />)
+
+      const button = screen.getByRole('button')
+      await userEvent.click(button)
+
+      await waitFor(() => {
+        expect(mockOnError).toHaveBeenCalledWith(expect.stringContaining('Permission denied'))
+      })
+    })
+  })
+
+  describe('VoiceRecorder', () => {
+    it('should start audio recording', async () => {
+      const mockStream = { getTracks: () => [{ stop: vi.fn() }] }
+      mockGetUserMedia.mockResolvedValue(mockStream)
+
+      const mockOnRecordingComplete = vi.fn()
+
+      render(<VoiceRecorder onRecordingComplete={mockOnRecordingComplete} isRecording={true} />)
+
+      expect(mockGetUserMedia).toHaveBeenCalledWith({ audio: true })
+      expect(global.MediaRecorder).toHaveBeenCalledWith(mockStream)
+    })
+
+    it('should stop recording and return audio data', async () => {
+      const mockStream = { getTracks: () => [{ stop: vi.fn() }] }
+      mockGetUserMedia.mockResolvedValue(mockStream)
+
+      const mockOnRecordingComplete = vi.fn()
+
+      const { rerender } = render(
+        <VoiceRecorder onRecordingComplete={mockOnRecordingComplete} isRecording={true} />
+      )
+
+      // Simulate stop recording
+      rerender(<VoiceRecorder onRecordingComplete={mockOnRecordingComplete} isRecording={false} />)
+
+      // Simulate MediaRecorder ondataavailable event
+      const audioBlob = new Blob(['audio-data'], { type: 'audio/webm' })
+      mockMediaRecorder.ondataavailable({ data: audioBlob })
+      mockMediaRecorder.onstop()
+
+      await waitFor(() => {
+        expect(mockOnRecordingComplete).toHaveBeenCalledWith(
+          expect.objectContaining({
+            id: expect.any(String),
+            audioBlob,
+            duration: expect.any(Number),
+            timestamp: expect.any(Date),
+          })
+        )
+      })
+    })
+
+    it('should show recording duration', async () => {
+      vi.useFakeTimers()
+
+      render(<VoiceRecorder onRecordingComplete={vi.fn()} isRecording={true} />)
+
+      // Advance timer
+      vi.advanceTimersByTime(5000)
+
+      expect(screen.getByText(/00:05/)).toBeInTheDocument()
+
+      vi.useRealTimers()
+    })
+
+    it('should handle recording errors', async () => {
+      const mockOnError = vi.fn()
+      mockGetUserMedia.mockRejectedValue(new Error('Microphone not available'))
+
+      render(
+        <VoiceRecorder onRecordingComplete={vi.fn()} onError={mockOnError} isRecording={true} />
+      )
+
+      await waitFor(() => {
+        expect(mockOnError).toHaveBeenCalledWith(
+          expect.stringContaining('Microphone not available')
+        )
+      })
+    })
+  })
+
+  describe('TranscriptionProcessor', () => {
+    const mockVoiceRecording: VoiceRecording = {
+      id: 'test-recording',
+      audioBlob: new Blob(['audio-data'], { type: 'audio/webm' }),
+      duration: 5000,
+      timestamp: new Date(),
+    }
+
+    it('should transcribe audio using Speech Recognition API', async () => {
+      const mockOnTranscriptionComplete = vi.fn()
+
+      render(
+        <TranscriptionProcessor
+          recording={mockVoiceRecording}
+          onTranscriptionComplete={mockOnTranscriptionComplete}
+        />
+      )
+
+      expect(global.SpeechRecognition).toHaveBeenCalled()
+      expect(mockSpeechRecognition.start).toHaveBeenCalled()
+
+      // Simulate successful transcription
+      const mockResult = {
+        results: [
+          {
+            0: {
+              transcript: 'Create a new task to fix the login bug with high priority',
+              confidence: 0.95,
+            },
+            isFinal: true,
+          },
+        ],
+      }
+
+      mockSpeechRecognition.onresult(mockResult)
+
+      await waitFor(() => {
+        expect(mockOnTranscriptionComplete).toHaveBeenCalledWith(
+          expect.objectContaining({
+            text: 'Create a new task to fix the login bug with high priority',
+            confidence: 0.95,
+            language: 'en-US',
+            segments: expect.any(Array),
+          })
+        )
+      })
+    })
+
+    it('should handle transcription errors gracefully', async () => {
+      const mockOnError = vi.fn()
+
+      render(
+        <TranscriptionProcessor
+          recording={mockVoiceRecording}
+          onTranscriptionComplete={vi.fn()}
+          onError={mockOnError}
+        />
+      )
+
+      // Simulate error
+      const mockError = { error: 'network' }
+      mockSpeechRecognition.onerror(mockError)
+
+      await waitFor(() => {
+        expect(mockOnError).toHaveBeenCalledWith(expect.stringContaining('transcription failed'))
+      })
+    })
+
+    it('should show transcription progress', () => {
+      render(
+        <TranscriptionProcessor recording={mockVoiceRecording} onTranscriptionComplete={vi.fn()} />
+      )
+
+      expect(screen.getByText(/transcribing/i)).toBeInTheDocument()
+      expect(screen.getByRole('progressbar')).toBeInTheDocument()
+    })
+
+    it('should support different languages', async () => {
+      render(
+        <TranscriptionProcessor
+          recording={mockVoiceRecording}
+          onTranscriptionComplete={vi.fn()}
+          language="es-ES"
+        />
+      )
+
+      expect(mockSpeechRecognition.lang).toBe('es-ES')
+    })
+  })
+
+  describe('VoiceTaskForm', () => {
+    const mockTranscriptionResult: TranscriptionResult = {
+      text: 'Create a new task to fix the login bug with high priority and assign it to John',
+      confidence: 0.95,
+      language: 'en-US',
+      segments: [
+        { text: 'Create a new task to fix the login bug', start: 0, end: 2.5, confidence: 0.96 },
+        { text: 'with high priority and assign it to John', start: 2.5, end: 5, confidence: 0.94 },
+      ],
+    }
+
+    it('should extract task data from transcription', () => {
+      render(<VoiceTaskForm transcription={mockTranscriptionResult} onSubmit={vi.fn()} />)
+
+      // Should auto-populate fields based on transcription
+      expect(screen.getByDisplayValue(/fix the login bug/i)).toBeInTheDocument()
+      expect(screen.getByDisplayValue(/high/i)).toBeInTheDocument()
+      expect(screen.getByDisplayValue(/john/i)).toBeInTheDocument()
+    })
+
+    it('should allow manual editing of extracted data', async () => {
+      render(<VoiceTaskForm transcription={mockTranscriptionResult} onSubmit={vi.fn()} />)
+
+      const titleField = screen.getByLabelText(/title/i)
+      await userEvent.clear(titleField)
+      await userEvent.type(titleField, 'Updated task title')
+
+      expect(screen.getByDisplayValue('Updated task title')).toBeInTheDocument()
+    })
+
+    it('should show confidence indicators for extracted data', () => {
+      render(<VoiceTaskForm transcription={mockTranscriptionResult} onSubmit={vi.fn()} />)
+
+      expect(screen.getByText(/confidence: 95%/i)).toBeInTheDocument()
+    })
+
+    it('should handle poor transcription quality', () => {
+      const poorTranscription: TranscriptionResult = {
+        text: 'create task something something',
+        confidence: 0.3,
+        language: 'en-US',
+        segments: [],
+      }
+
+      render(<VoiceTaskForm transcription={poorTranscription} onSubmit={vi.fn()} />)
+
+      expect(screen.getByText(/low confidence/i)).toBeInTheDocument()
+      expect(screen.getByText(/please review/i)).toBeInTheDocument()
+    })
+
+    it('should submit voice task with correct metadata', async () => {
+      const mockOnSubmit = vi.fn()
+
+      render(<VoiceTaskForm transcription={mockTranscriptionResult} onSubmit={mockOnSubmit} />)
+
+      const submitButton = screen.getByText(/create task/i)
+      await userEvent.click(submitButton)
+
+      expect(mockOnSubmit).toHaveBeenCalledWith(
+        expect.objectContaining({
+          title: expect.stringContaining('fix the login bug'),
+          priority: 'high',
+          assignee: 'John',
+          creationMethod: 'voice',
+          metadata: expect.objectContaining({
+            transcription: mockTranscriptionResult,
+            voiceCreated: true,
+          }),
+          tags: expect.arrayContaining(['voice-created']),
+        })
+      )
+    })
+  })
+
+  describe('AI-Powered Text Extraction', () => {
+    it('should extract title from natural language', () => {
+      const transcription = 'I need to create a task for fixing the broken navigation menu'
+
+      // This would use AI/NLP to extract task components
+      const extracted = extractTaskFromTranscription(transcription)
+
+      expect(extracted.title).toBe('Fix broken navigation menu')
+      expect(extracted.description).toContain('navigation menu')
+    })
+
+    it('should detect priority keywords', () => {
+      const transcription = 'urgent task to fix critical security vulnerability'
+
+      const extracted = extractTaskFromTranscription(transcription)
+
+      expect(extracted.priority).toBe('urgent')
+    })
+
+    it('should detect assignee mentions', () => {
+      const transcription = 'assign this to Sarah or maybe John can handle it'
+
+      const extracted = extractTaskFromTranscription(transcription)
+
+      expect(extracted.assignee).toBe('Sarah')
+    })
+  })
+
+  describe('Integration Tests', () => {
+    it('should complete full voice task creation workflow', async () => {
+      const mockCreateTask = vi.fn()
+
+      // Mock successful recording
+      const mockStream = { getTracks: () => [{ stop: vi.fn() }] }
+      mockGetUserMedia.mockResolvedValue(mockStream)
+
+      // This would be a full page component combining all voice features
+      const VoiceTaskWorkflow = () => (
+        <div>
+          <VoiceInputButton
+            onStartRecording={async () => {
+              // Would trigger recording -> transcription -> form workflow
+              const mockTask = {
+                title: 'Voice-created task',
+                description: 'Created via voice input',
+                creationMethod: 'voice',
+                tags: ['voice-created'],
+              }
+              mockCreateTask(mockTask)
+            }}
+          />
+        </div>
+      )
+
+      render(<VoiceTaskWorkflow />)
+
+      const voiceButton = screen.getByRole('button')
+      await userEvent.click(voiceButton)
+
+      await waitFor(() => {
+        expect(mockCreateTask).toHaveBeenCalledWith(
+          expect.objectContaining({
+            creationMethod: 'voice',
+            tags: expect.arrayContaining(['voice-created']),
+          })
+        )
+      })
+    })
+  })
+})
 
 // Helper function that would be implemented
 function extractTaskFromTranscription(text: string) {
-	// This would contain AI/NLP logic to extract task components
-	// For now, return mock data for testing
-	return {
-		title: "Extracted title",
-		description: text,
-		priority: "medium",
-		assignee: "",
-	};
+  // This would contain AI/NLP logic to extract task components
+  // For now, return mock data for testing
+  return {
+    title: 'Extracted title',
+    description: text,
+    priority: 'medium',
+    assignee: '',
+  }
 }