--- conflicted
+++ resolved
@@ -1,527 +1,615 @@
-import { beforeEach, describe, expect, it, vi } from "vitest";
-import { ValidationError } from "@/lib/api/base/errors";
+import { describe, it, expect, vi, beforeEach } from 'vitest'
 import {
-<<<<<<< HEAD
-	type ErrorResponse,
-	type PaginatedResponse,
-	ResponseBuilder,
-	type SuccessResponse,
-} from "@/lib/api/base/response-builder";
-=======
   ResponseBuilder,
   type SuccessResponse,
   type ErrorResponse,
   type PaginatedResponse,
 } from '../../../lib/api/base/response-builder'
 import { BaseAPIError, ValidationError, NotFoundError } from '../../../lib/api/base/errors'
->>>>>>> fff2b04a
 
 // Mock crypto.randomUUID
-const mockUUID = "test-uuid-1234-5678-90ab-cdef";
-vi.stubGlobal("crypto", {
-	randomUUID: vi.fn(() => mockUUID),
-});
-
-describe("ResponseBuilder Integration Tests", () => {
-	beforeEach(() => {
-		vi.clearAllMocks();
-	});
-
-	describe("Success responses", () => {
-		it("should create basic success response", () => {
-			const data = { id: 1, name: "Test" };
-			const response = ResponseBuilder.success(data);
-
-			expect(response).toMatchObject({
-				success: true,
-				data,
-				message: undefined,
-				meta: {
-					timestamp: expect.stringMatching(/^\d{4}-\d{2}-\d{2}T/),
-					version: "1.0.0",
-					requestId: mockUUID,
-				},
-			});
-		});
-
-		it("should create success response with message", () => {
-			const data = { created: true };
-			const message = "Operation completed successfully";
-			const response = ResponseBuilder.success(data, message);
-
-			expect(response).toMatchObject({
-				success: true,
-				data,
-				message,
-				meta: {
-					timestamp: expect.any(String),
-					version: "1.0.0",
-					requestId: mockUUID,
-				},
-			});
-		});
-
-		it("should create success response with custom requestId", () => {
-			const customRequestId = "custom-request-id";
-			const response = ResponseBuilder.success(
-				{ test: true },
-				undefined,
-				customRequestId,
-			);
-
-			expect(response.meta.requestId).toBe(customRequestId);
-		});
-
-		it("should handle null data", () => {
-			const response = ResponseBuilder.success(null);
-
-			expect(response.success).toBe(true);
-			expect(response.data).toBeNull();
-		});
-
-		it("should handle array data", () => {
-			const data = [{ id: 1 }, { id: 2 }, { id: 3 }];
-			const response = ResponseBuilder.success(data);
-
-			expect(response.data).toEqual(data);
-		});
-
-		it("should handle nested object data", () => {
-			const data = {
-				user: {
-					id: 1,
-					profile: {
-						name: "John",
-						settings: {
-							theme: "dark",
-							notifications: true,
-						},
-					},
-				},
-			};
-			const response = ResponseBuilder.success(data);
-
-			expect(response.data).toEqual(data);
-		});
-	});
-
-	describe("Error responses", () => {
-		it("should create error response from BaseAPIError", () => {
-			const error = new BaseAPIError("Something went wrong", {
-				statusCode: 500,
-				code: "INTERNAL_ERROR",
-				details: { reason: "Database connection failed" },
-			});
-
-			const response = ResponseBuilder.error(error);
-
-			expect(response).toMatchObject({
-				success: false,
-				error: "Something went wrong",
-				code: "INTERNAL_ERROR",
-				statusCode: 500,
-				details: { reason: "Database connection failed" },
-				timestamp: error.timestamp.toISOString(),
-				meta: {
-					requestId: mockUUID,
-					version: "1.0.0",
-				},
-			});
-		});
-
-		it("should create error response from ValidationError", () => {
-			const validationDetails = [
-				{ field: "email", message: "Invalid email format" },
-				{ field: "password", message: "Too short" },
-			];
-			const error = new ValidationError("Validation failed", validationDetails);
-
-			const response = ResponseBuilder.error(error);
-
-			expect(response).toMatchObject({
-				success: false,
-				error: "Validation failed",
-				code: "VALIDATION_ERROR",
-				statusCode: 400,
-				details: validationDetails,
-			});
-		});
-
-		it("should create error response from NotFoundError", () => {
-			const error = new NotFoundError("User", "123");
-			const response = ResponseBuilder.error(error);
-
-			expect(response).toMatchObject({
-				success: false,
-				error: "User with id 123 not found",
-				code: "NOT_FOUND",
-				statusCode: 404,
-			});
-		});
-
-		it("should use custom requestId for error", () => {
-			const error = new BaseAPIError("Error");
-			const customRequestId = "error-request-id";
-			const response = ResponseBuilder.error(error, customRequestId);
-
-			expect(response.meta.requestId).toBe(customRequestId);
-		});
-	});
-
-	describe("Paginated responses", () => {
-		it("should create paginated response", () => {
-			const items = [
-				{ id: 1, name: "Item 1" },
-				{ id: 2, name: "Item 2" },
-				{ id: 3, name: "Item 3" },
-			];
-			const pagination = {
-				page: 2,
-				limit: 10,
-				total: 25,
-				totalPages: 3,
-				hasNext: true,
-				hasPrev: true,
-			};
-
-			const response = ResponseBuilder.paginated(items, pagination);
-
-			expect(response).toMatchObject({
-				success: true,
-				data: items,
-				message: undefined,
-				pagination,
-				meta: {
-					timestamp: expect.any(String),
-					version: "1.0.0",
-					requestId: mockUUID,
-				},
-			});
-		});
-
-		it("should create paginated response with message", () => {
-			const items: any[] = [];
-			const pagination = {
-				page: 1,
-				limit: 20,
-				total: 0,
-				totalPages: 0,
-				hasNext: false,
-				hasPrev: false,
-			};
-			const message = "No results found";
-
-			const response = ResponseBuilder.paginated(items, pagination, message);
-
-			expect(response.message).toBe(message);
-			expect(response.data).toEqual([]);
-			expect(response.pagination).toEqual(pagination);
-		});
-
-		it("should handle first page pagination", () => {
-			const items = Array(10).fill({ id: 1 });
-			const pagination = {
-				page: 1,
-				limit: 10,
-				total: 50,
-				totalPages: 5,
-				hasNext: true,
-				hasPrev: false,
-			};
-
-			const response = ResponseBuilder.paginated(items, pagination);
-
-			expect(response.pagination.hasPrev).toBe(false);
-			expect(response.pagination.hasNext).toBe(true);
-		});
-
-		it("should handle last page pagination", () => {
-			const items = Array(5).fill({ id: 1 });
-			const pagination = {
-				page: 5,
-				limit: 10,
-				total: 45,
-				totalPages: 5,
-				hasNext: false,
-				hasPrev: true,
-			};
-
-			const response = ResponseBuilder.paginated(items, pagination);
-
-			expect(response.pagination.hasPrev).toBe(true);
-			expect(response.pagination.hasNext).toBe(false);
-		});
-	});
-
-	describe("fromQueryResult", () => {
-		it("should create paginated response from query result", () => {
-			const queryResult = {
-				items: [
-					{ id: 1, title: "Post 1" },
-					{ id: 2, title: "Post 2" },
-				],
-				pagination: {
-					page: 1,
-					limit: 10,
-					total: 2,
-					totalPages: 1,
-					hasNext: false,
-					hasPrev: false,
-				},
-			};
-
-			const response = ResponseBuilder.fromQueryResult(queryResult);
-
-			expect(response).toMatchObject({
-				success: true,
-				data: queryResult.items,
-				pagination: queryResult.pagination,
-				meta: {
-					timestamp: expect.any(String),
-					version: "1.0.0",
-					requestId: mockUUID,
-				},
-			});
-		});
-
-		it("should pass message and requestId through", () => {
-			const queryResult = {
-				items: [],
-				pagination: {
-					page: 1,
-					limit: 10,
-					total: 0,
-					totalPages: 0,
-					hasNext: false,
-					hasPrev: false,
-				},
-			};
-			const message = "Query returned no results";
-			const requestId = "query-request-id";
-
-			const response = ResponseBuilder.fromQueryResult(
-				queryResult,
-				message,
-				requestId,
-			);
-
-			expect(response.message).toBe(message);
-			expect(response.meta.requestId).toBe(requestId);
-		});
-	});
-
-	describe("Specialized response methods", () => {
-		it("should create created response (201)", () => {
-			const newResource = { id: 123, name: "New Resource" };
-			const response = ResponseBuilder.created(newResource);
-
-			expect(response).toMatchObject({
-				success: true,
-				data: newResource,
-				message: "Resource created successfully",
-			});
-		});
-
-		it("should create created response with custom message", () => {
-			const response = ResponseBuilder.created(
-				{ id: 1 },
-				"User account created",
-			);
-
-			expect(response.message).toBe("User account created");
-		});
-
-		it("should create updated response", () => {
-			const updatedResource = { id: 123, name: "Updated Resource" };
-			const response = ResponseBuilder.updated(updatedResource);
-
-			expect(response).toMatchObject({
-				success: true,
-				data: updatedResource,
-				message: "Resource updated successfully",
-			});
-		});
-
-		it("should create deleted response", () => {
-			const response = ResponseBuilder.deleted();
-
-			expect(response).toMatchObject({
-				success: true,
-				data: null,
-				message: "Resource deleted successfully",
-			});
-		});
-
-		it("should create deleted response with custom message", () => {
-			const response = ResponseBuilder.deleted("User permanently removed");
-
-			expect(response.message).toBe("User permanently removed");
-		});
-
-		it("should create no content response (204)", () => {
-			const response = ResponseBuilder.noContent();
-
-			expect(response).toMatchObject({
-				success: true,
-				data: null,
-				message: undefined,
-			});
-		});
-
-		it("should create accepted response (202)", () => {
-			const jobData = { jobId: "job-123", status: "queued" };
-			const response = ResponseBuilder.accepted(jobData);
-
-			expect(response).toMatchObject({
-				success: true,
-				data: jobData,
-				message: "Request accepted for processing",
-			});
-		});
-
-		it("should create accepted response with custom message", () => {
-			const response = ResponseBuilder.accepted(
-				{ taskId: "task-456" },
-				"Export job queued",
-			);
-
-			expect(response.message).toBe("Export job queued");
-		});
-	});
-
-	describe("Batch response", () => {
-		it("should create batch response with all successful results", () => {
-			const results = [
-				{ success: true, data: { id: 1, processed: true } },
-				{ success: true, data: { id: 2, processed: true } },
-				{ success: true, data: { id: 3, processed: true } },
-			];
-
-			const response = ResponseBuilder.batch(results);
-
-			expect(response).toMatchObject({
-				success: true,
-				data: {
-					succeeded: 3,
-					failed: 0,
-					results,
-				},
-			});
-		});
-
-		it("should create batch response with mixed results", () => {
-			const results = [
-				{ success: true, data: { id: 1 } },
-				{ success: false, error: "Validation failed" },
-				{ success: true, data: { id: 3 } },
-				{ success: false, error: "Not found" },
-			];
-
-			const response = ResponseBuilder.batch(results);
-
-			expect(response).toMatchObject({
-				success: true,
-				data: {
-					succeeded: 2,
-					failed: 2,
-					results,
-				},
-			});
-		});
-
-		it("should create batch response with all failed results", () => {
-			const results = [
-				{ success: false, error: "Error 1" },
-				{ success: false, error: "Error 2" },
-			];
-
-			const response = ResponseBuilder.batch(results);
-
-			expect(response.data.succeeded).toBe(0);
-			expect(response.data.failed).toBe(2);
-		});
-
-		it("should handle empty batch", () => {
-			const response = ResponseBuilder.batch([]);
-
-			expect(response).toMatchObject({
-				success: true,
-				data: {
-					succeeded: 0,
-					failed: 0,
-					results: [],
-				},
-			});
-		});
-
-		it("should include custom message for batch", () => {
-			const results = [{ success: true, data: { processed: true } }];
-			const response = ResponseBuilder.batch(
-				results,
-				"Batch processing complete",
-			);
-
-			expect(response.message).toBe("Batch processing complete");
-		});
-	});
-
-	describe("Type safety", () => {
-		it("should maintain type safety for success response", () => {
-			interface User {
-				id: number;
-				name: string;
-				email: string;
-			}
-
-			const user: User = { id: 1, name: "John", email: "john@example.com" };
-			const response: SuccessResponse<User> = ResponseBuilder.success(user);
-
-			// TypeScript should enforce these types
-			expect(response.data.id).toBe(1);
-			expect(response.data.name).toBe("John");
-			expect(response.data.email).toBe("john@example.com");
-		});
-
-		it("should maintain type safety for paginated response", () => {
-			interface Product {
-				id: number;
-				name: string;
-				price: number;
-			}
-
-			const products: Product[] = [
-				{ id: 1, name: "Product 1", price: 10.99 },
-				{ id: 2, name: "Product 2", price: 20.99 },
-			];
-
-			const response: PaginatedResponse<Product> = ResponseBuilder.paginated(
-				products,
-				{
-					page: 1,
-					limit: 10,
-					total: 2,
-					totalPages: 1,
-					hasNext: false,
-					hasPrev: false,
-				},
-			);
-
-			expect(response.data[0].price).toBe(10.99);
-			expect(response.data[1].price).toBe(20.99);
-		});
-	});
-
-	describe("Response metadata", () => {
-		it("should include consistent API version", () => {
-			const responses = [
-				ResponseBuilder.success({}),
-				ResponseBuilder.error(new Error("test")),
-				ResponseBuilder.paginated([], { page: 1, pageSize: 10, total: 0 }),
-			];
-			responses.forEach((response) => {
-				expect(response).toHaveProperty("meta");
-				expect(response.meta).toHaveProperty("version", "v1");
-			});
-		});
-	});
-});+const mockUUID = 'test-uuid-1234-5678-90ab-cdef'
+vi.stubGlobal('crypto', {
+  randomUUID: vi.fn(() => mockUUID),
+})
+
+describe('ResponseBuilder Integration Tests', () => {
+  beforeEach(() => {
+    vi.clearAllMocks()
+  })
+
+  describe('Success responses', () => {
+    it('should create basic success response', () => {
+      const data = { id: 1, name: 'Test' }
+      const response = ResponseBuilder.success(data)
+
+      expect(response).toMatchObject({
+        success: true,
+        data,
+        message: undefined,
+        meta: {
+          timestamp: expect.stringMatching(/^\d{4}-\d{2}-\d{2}T/),
+          version: '1.0.0',
+          requestId: mockUUID,
+        },
+      })
+    })
+
+    it('should create success response with message', () => {
+      const data = { created: true }
+      const message = 'Operation completed successfully'
+      const response = ResponseBuilder.success(data, message)
+
+      expect(response).toMatchObject({
+        success: true,
+        data,
+        message,
+        meta: {
+          timestamp: expect.any(String),
+          version: '1.0.0',
+          requestId: mockUUID,
+        },
+      })
+    })
+
+    it('should create success response with custom requestId', () => {
+      const customRequestId = 'custom-request-id'
+      const response = ResponseBuilder.success({ test: true }, undefined, customRequestId)
+
+      expect(response.meta.requestId).toBe(customRequestId)
+    })
+
+    it('should handle null data', () => {
+      const response = ResponseBuilder.success(null)
+
+      expect(response.success).toBe(true)
+      expect(response.data).toBeNull()
+    })
+
+    it('should handle array data', () => {
+      const data = [{ id: 1 }, { id: 2 }, { id: 3 }]
+      const response = ResponseBuilder.success(data)
+
+      expect(response.data).toEqual(data)
+    })
+
+    it('should handle nested object data', () => {
+      const data = {
+        user: {
+          id: 1,
+          profile: {
+            name: 'John',
+            settings: {
+              theme: 'dark',
+              notifications: true,
+            },
+          },
+        },
+      }
+      const response = ResponseBuilder.success(data)
+
+      expect(response.data).toEqual(data)
+    })
+  })
+
+  describe('Error responses', () => {
+    it('should create error response from BaseAPIError', () => {
+      const error = new BaseAPIError('Something went wrong', {
+        statusCode: 500,
+        code: 'INTERNAL_ERROR',
+        details: { reason: 'Database connection failed' },
+      })
+
+      const response = ResponseBuilder.error(error)
+
+      expect(response).toMatchObject({
+        success: false,
+        error: 'Something went wrong',
+        code: 'INTERNAL_ERROR',
+        statusCode: 500,
+        details: { reason: 'Database connection failed' },
+        timestamp: error.timestamp.toISOString(),
+        meta: {
+          requestId: mockUUID,
+          version: '1.0.0',
+        },
+      })
+    })
+
+    it('should create error response from ValidationError', () => {
+      const validationDetails = [
+        { field: 'email', message: 'Invalid email format' },
+        { field: 'password', message: 'Too short' },
+      ]
+      const error = new ValidationError('Validation failed', validationDetails)
+
+      const response = ResponseBuilder.error(error)
+
+      expect(response).toMatchObject({
+        success: false,
+        error: 'Validation failed',
+        code: 'VALIDATION_ERROR',
+        statusCode: 400,
+        details: validationDetails,
+      })
+    })
+
+    it('should create error response from NotFoundError', () => {
+      const error = new NotFoundError('User', '123')
+      const response = ResponseBuilder.error(error)
+
+      expect(response).toMatchObject({
+        success: false,
+        error: 'User with id 123 not found',
+        code: 'NOT_FOUND',
+        statusCode: 404,
+      })
+    })
+
+    it('should use custom requestId for error', () => {
+      const error = new BaseAPIError('Error')
+      const customRequestId = 'error-request-id'
+      const response = ResponseBuilder.error(error, customRequestId)
+
+      expect(response.meta.requestId).toBe(customRequestId)
+    })
+  })
+
+  describe('Paginated responses', () => {
+    it('should create paginated response', () => {
+      const items = [
+        { id: 1, name: 'Item 1' },
+        { id: 2, name: 'Item 2' },
+        { id: 3, name: 'Item 3' },
+      ]
+      const pagination = {
+        page: 2,
+        limit: 10,
+        total: 25,
+        totalPages: 3,
+        hasNext: true,
+        hasPrev: true,
+      }
+
+      const response = ResponseBuilder.paginated(items, pagination)
+
+      expect(response).toMatchObject({
+        success: true,
+        data: items,
+        message: undefined,
+        pagination,
+        meta: {
+          timestamp: expect.any(String),
+          version: '1.0.0',
+          requestId: mockUUID,
+        },
+      })
+    })
+
+    it('should create paginated response with message', () => {
+      const items: any[] = []
+      const pagination = {
+        page: 1,
+        limit: 20,
+        total: 0,
+        totalPages: 0,
+        hasNext: false,
+        hasPrev: false,
+      }
+      const message = 'No results found'
+
+      const response = ResponseBuilder.paginated(items, pagination, message)
+
+      expect(response.message).toBe(message)
+      expect(response.data).toEqual([])
+      expect(response.pagination).toEqual(pagination)
+    })
+
+    it('should handle first page pagination', () => {
+      const items = Array(10).fill({ id: 1 })
+      const pagination = {
+        page: 1,
+        limit: 10,
+        total: 50,
+        totalPages: 5,
+        hasNext: true,
+        hasPrev: false,
+      }
+
+      const response = ResponseBuilder.paginated(items, pagination)
+
+      expect(response.pagination.hasPrev).toBe(false)
+      expect(response.pagination.hasNext).toBe(true)
+    })
+
+    it('should handle last page pagination', () => {
+      const items = Array(5).fill({ id: 1 })
+      const pagination = {
+        page: 5,
+        limit: 10,
+        total: 45,
+        totalPages: 5,
+        hasNext: false,
+        hasPrev: true,
+      }
+
+      const response = ResponseBuilder.paginated(items, pagination)
+
+      expect(response.pagination.hasPrev).toBe(true)
+      expect(response.pagination.hasNext).toBe(false)
+    })
+  })
+
+  describe('fromQueryResult', () => {
+    it('should create paginated response from query result', () => {
+      const queryResult = {
+        items: [
+          { id: 1, title: 'Post 1' },
+          { id: 2, title: 'Post 2' },
+        ],
+        pagination: {
+          page: 1,
+          limit: 10,
+          total: 2,
+          totalPages: 1,
+          hasNext: false,
+          hasPrev: false,
+        },
+      }
+
+      const response = ResponseBuilder.fromQueryResult(queryResult)
+
+      expect(response).toMatchObject({
+        success: true,
+        data: queryResult.items,
+        pagination: queryResult.pagination,
+        meta: {
+          timestamp: expect.any(String),
+          version: '1.0.0',
+          requestId: mockUUID,
+        },
+      })
+    })
+
+    it('should pass message and requestId through', () => {
+      const queryResult = {
+        items: [],
+        pagination: {
+          page: 1,
+          limit: 10,
+          total: 0,
+          totalPages: 0,
+          hasNext: false,
+          hasPrev: false,
+        },
+      }
+      const message = 'Query returned no results'
+      const requestId = 'query-request-id'
+
+      const response = ResponseBuilder.fromQueryResult(queryResult, message, requestId)
+
+      expect(response.message).toBe(message)
+      expect(response.meta.requestId).toBe(requestId)
+    })
+  })
+
+  describe('Specialized response methods', () => {
+    it('should create created response (201)', () => {
+      const newResource = { id: 123, name: 'New Resource' }
+      const response = ResponseBuilder.created(newResource)
+
+      expect(response).toMatchObject({
+        success: true,
+        data: newResource,
+        message: 'Resource created successfully',
+      })
+    })
+
+    it('should create created response with custom message', () => {
+      const response = ResponseBuilder.created({ id: 1 }, 'User account created')
+
+      expect(response.message).toBe('User account created')
+    })
+
+    it('should create updated response', () => {
+      const updatedResource = { id: 123, name: 'Updated Resource' }
+      const response = ResponseBuilder.updated(updatedResource)
+
+      expect(response).toMatchObject({
+        success: true,
+        data: updatedResource,
+        message: 'Resource updated successfully',
+      })
+    })
+
+    it('should create deleted response', () => {
+      const response = ResponseBuilder.deleted()
+
+      expect(response).toMatchObject({
+        success: true,
+        data: null,
+        message: 'Resource deleted successfully',
+      })
+    })
+
+    it('should create deleted response with custom message', () => {
+      const response = ResponseBuilder.deleted('User permanently removed')
+
+      expect(response.message).toBe('User permanently removed')
+    })
+
+    it('should create no content response (204)', () => {
+      const response = ResponseBuilder.noContent()
+
+      expect(response).toMatchObject({
+        success: true,
+        data: null,
+        message: undefined,
+      })
+    })
+
+    it('should create accepted response (202)', () => {
+      const jobData = { jobId: 'job-123', status: 'queued' }
+      const response = ResponseBuilder.accepted(jobData)
+
+      expect(response).toMatchObject({
+        success: true,
+        data: jobData,
+        message: 'Request accepted for processing',
+      })
+    })
+
+    it('should create accepted response with custom message', () => {
+      const response = ResponseBuilder.accepted({ taskId: 'task-456' }, 'Export job queued')
+
+      expect(response.message).toBe('Export job queued')
+    })
+  })
+
+  describe('Batch response', () => {
+    it('should create batch response with all successful results', () => {
+      const results = [
+        { success: true, data: { id: 1, processed: true } },
+        { success: true, data: { id: 2, processed: true } },
+        { success: true, data: { id: 3, processed: true } },
+      ]
+
+      const response = ResponseBuilder.batch(results)
+
+      expect(response).toMatchObject({
+        success: true,
+        data: {
+          succeeded: 3,
+          failed: 0,
+          results,
+        },
+      })
+    })
+
+    it('should create batch response with mixed results', () => {
+      const results = [
+        { success: true, data: { id: 1 } },
+        { success: false, error: 'Validation failed' },
+        { success: true, data: { id: 3 } },
+        { success: false, error: 'Not found' },
+      ]
+
+      const response = ResponseBuilder.batch(results)
+
+      expect(response).toMatchObject({
+        success: true,
+        data: {
+          succeeded: 2,
+          failed: 2,
+          results,
+        },
+      })
+    })
+
+    it('should create batch response with all failed results', () => {
+      const results = [
+        { success: false, error: 'Error 1' },
+        { success: false, error: 'Error 2' },
+      ]
+
+      const response = ResponseBuilder.batch(results)
+
+      expect(response.data.succeeded).toBe(0)
+      expect(response.data.failed).toBe(2)
+    })
+
+    it('should handle empty batch', () => {
+      const response = ResponseBuilder.batch([])
+
+      expect(response).toMatchObject({
+        success: true,
+        data: {
+          succeeded: 0,
+          failed: 0,
+          results: [],
+        },
+      })
+    })
+
+    it('should include custom message for batch', () => {
+      const results = [{ success: true, data: { processed: true } }]
+      const response = ResponseBuilder.batch(results, 'Batch processing complete')
+
+      expect(response.message).toBe('Batch processing complete')
+    })
+  })
+
+  describe('Type safety', () => {
+    it('should maintain type safety for success response', () => {
+      interface User {
+        id: number
+        name: string
+        email: string
+      }
+
+      const user: User = { id: 1, name: 'John', email: 'john@example.com' }
+      const response: SuccessResponse<User> = ResponseBuilder.success(user)
+
+      // TypeScript should enforce these types
+      expect(response.data.id).toBe(1)
+      expect(response.data.name).toBe('John')
+      expect(response.data.email).toBe('john@example.com')
+    })
+
+    it('should maintain type safety for paginated response', () => {
+      interface Product {
+        id: number
+        name: string
+        price: number
+      }
+
+      const products: Product[] = [
+        { id: 1, name: 'Product 1', price: 10.99 },
+        { id: 2, name: 'Product 2', price: 20.99 },
+      ]
+
+      const response: PaginatedResponse<Product> = ResponseBuilder.paginated(products, {
+        page: 1,
+        limit: 10,
+        total: 2,
+        totalPages: 1,
+        hasNext: false,
+        hasPrev: false,
+      })
+
+      expect(response.data[0].price).toBe(10.99)
+      expect(response.data[1].price).toBe(20.99)
+    })
+  })
+
+  describe('Response metadata', () => {
+    it('should include consistent API version', () => {
+      const responses = [
+        ResponseBuilder.success({}),
+        ResponseBuilder.created({}),
+        ResponseBuilder.updated({}),
+        ResponseBuilder.deleted(),
+        ResponseBuilder.paginated([], {
+          page: 1,
+          limit: 10,
+          total: 0,
+          totalPages: 0,
+          hasNext: false,
+          hasPrev: false,
+        }),
+      ]
+
+      responses.forEach((response) => {
+        expect(response.meta.version).toBe('1.0.0')
+      })
+    })
+
+    it('should generate valid ISO timestamps', () => {
+      const response = ResponseBuilder.success({})
+      const timestamp = new Date(response.meta.timestamp)
+
+      expect(timestamp.toISOString()).toBe(response.meta.timestamp)
+      expect(timestamp.getTime()).toBeLessThanOrEqual(Date.now())
+    })
+
+    it('should use provided requestId consistently', () => {
+      const requestId = 'consistent-request-id'
+
+      const successResponse = ResponseBuilder.success({}, undefined, requestId)
+      const errorResponse = ResponseBuilder.error(new BaseAPIError('Error'), requestId)
+      const paginatedResponse = ResponseBuilder.paginated(
+        [],
+        {
+          page: 1,
+          limit: 10,
+          total: 0,
+          totalPages: 0,
+          hasNext: false,
+          hasPrev: false,
+        },
+        undefined,
+        requestId
+      )
+
+      expect(successResponse.meta.requestId).toBe(requestId)
+      expect(errorResponse.meta.requestId).toBe(requestId)
+      expect(paginatedResponse.meta.requestId).toBe(requestId)
+    })
+  })
+
+  describe('Real-world scenarios', () => {
+    it('should handle user registration response', () => {
+      const newUser = {
+        id: 'user-123',
+        email: 'newuser@example.com',
+        createdAt: new Date().toISOString(),
+      }
+
+      const response = ResponseBuilder.created(
+        newUser,
+        'User registration successful. Please check your email for verification.'
+      )
+
+      expect(response.success).toBe(true)
+      expect(response.data).toEqual(newUser)
+      expect(response.message).toContain('verification')
+    })
+
+    it('should handle search results response', () => {
+      const searchResults = {
+        items: [
+          { id: 1, title: 'Result 1', score: 0.95 },
+          { id: 2, title: 'Result 2', score: 0.87 },
+        ],
+        pagination: {
+          page: 1,
+          limit: 20,
+          total: 2,
+          totalPages: 1,
+          hasNext: false,
+          hasPrev: false,
+        },
+      }
+
+      const response = ResponseBuilder.fromQueryResult(
+        searchResults,
+        `Found ${searchResults.pagination.total} results`
+      )
+
+      expect(response.message).toBe('Found 2 results')
+      expect(response.data).toHaveLength(2)
+    })
+
+    it('should handle bulk operation response', () => {
+      const bulkResults = [
+        { success: true, data: { id: 1, status: 'imported' } },
+        { success: true, data: { id: 2, status: 'imported' } },
+        { success: false, error: 'Duplicate entry' },
+        { success: true, data: { id: 4, status: 'imported' } },
+        { success: false, error: 'Invalid data format' },
+      ]
+
+      const response = ResponseBuilder.batch(bulkResults, 'Bulk import completed with errors')
+
+      expect(response.data.succeeded).toBe(3)
+      expect(response.data.failed).toBe(2)
+      expect(response.message).toContain('errors')
+    })
+
+    it('should handle async job submission', () => {
+      const jobInfo = {
+        jobId: 'export-job-456',
+        estimatedTime: 300, // seconds
+        queuePosition: 5,
+      }
+
+      const response = ResponseBuilder.accepted(
+        jobInfo,
+        'Export job submitted. You will receive an email when complete.'
+      )
+
+      expect(response.data.jobId).toBe('export-job-456')
+      expect(response.message).toContain('email')
+    })
+  })
+})