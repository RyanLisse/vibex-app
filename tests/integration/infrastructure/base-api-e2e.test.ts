<<<<<<< HEAD
import { ValidationError } from "@/lib/api/base/errors";
import { type ServiceContext } from "@/lib/api/base/service";
=======
import { describe, it, expect, vi, beforeEach, afterEach } from 'vitest'
import { NextRequest } from 'next/server'
import { z } from 'zod'
import { BaseAPIHandler } from '../../../lib/api/base/handler'
import { BaseAPIService, BaseCRUDService, type ServiceContext } from '../../../lib/api/base/service'
import { QueryBuilder, createQueryBuilder } from '../../../lib/api/base/query-builder'
import { ResponseBuilder } from '../../../lib/api/base/response-builder'
import {
  BaseAPIError,
  ValidationError,
  NotFoundError,
  DatabaseError,
} from '../../../lib/api/base/errors'
import { db } from '../../../db/config'
import { observability } from '../../../lib/observability'

// Mock dependencies
vi.mock('@/lib/observability', () => ({
  observability: {
    metrics: {
      errorRate: vi.fn(),
      queryDuration: vi.fn(),
      httpRequestDuration: vi.fn(),
    },
    events: {
      collector: {
        collectEvent: vi.fn().mockResolvedValue(undefined),
      },
    },
  },
}))

vi.mock('@/db/config', () => ({
  db: {
    select: vi.fn(),
    insert: vi.fn(),
    update: vi.fn(),
    delete: vi.fn(),
  },
}))

// Mock OpenTelemetry
const mockSpan = {
  setAttributes: vi.fn(),
  recordException: vi.fn(),
  setStatus: vi.fn(),
  end: vi.fn(),
}

const mockTracer = {
  startSpan: vi.fn().mockReturnValue(mockSpan),
}

vi.mock('@opentelemetry/api', async () => {
  const actual = await vi.importActual('@opentelemetry/api')
  return {
    ...actual,
    trace: {
      getTracer: vi.fn().mockReturnValue(mockTracer),
    },
  }
})

// Define our domain model
interface Task {
  id: string
  title: string
  description: string
  status: 'pending' | 'in_progress' | 'completed'
  priority: 'low' | 'medium' | 'high'
  userId: string
  createdAt: Date
  updatedAt: Date
}

// DTOs
const CreateTaskDTO = z.object({
  title: z.string().min(3).max(100),
  description: z.string().max(500).optional(),
  priority: z.enum(['low', 'medium', 'high']).default('medium'),
})

const UpdateTaskDTO = z.object({
  title: z.string().min(3).max(100).optional(),
  description: z.string().max(500).optional(),
  status: z.enum(['pending', 'in_progress', 'completed']).optional(),
  priority: z.enum(['low', 'medium', 'high']).optional(),
})

type CreateTaskDTO = z.infer<typeof CreateTaskDTO>
type UpdateTaskDTO = z.infer<typeof UpdateTaskDTO>

// Mock table schema
const tasksTable = {
  id: 'tasks.id',
  title: 'tasks.title',
  description: 'tasks.description',
  status: 'tasks.status',
  priority: 'tasks.priority',
  userId: 'tasks.userId',
  createdAt: 'tasks.createdAt',
  updatedAt: 'tasks.updatedAt',
}

// Task Service implementation
class TaskService extends BaseCRUDService<Task, CreateTaskDTO, UpdateTaskDTO> {
  protected tableName = 'tasks'

  async getAll(
    filters: Record<string, any>,
    pagination: { page: number; limit: number },
    context: ServiceContext
  ): Promise<{ items: Task[]; total: number }> {
    return this.executeWithTracing('getAll', context, async (span) => {
      const queryBuilder = createQueryBuilder<Task>(tasksTable)
        .where(tasksTable.userId, context.userId!)
        .filter(filters)
        .orderBy(tasksTable.createdAt, 'desc')
        .paginate(pagination.page, pagination.limit)

      const result = await queryBuilder.executePaginated()

      span.setAttributes({
        'tasks.count': result.items.length,
        'tasks.total': result.pagination.total,
      })

      await this.recordEvent('tasks_listed', `Listed ${result.items.length} tasks`, {
        userId: context.userId,
        filters,
        pagination,
      })

      return {
        items: result.items,
        total: result.pagination.total,
      }
    })
  }

  async getById(id: string, context: ServiceContext): Promise<Task> {
    return this.executeWithTracing('getById', context, async (span) => {
      const task = await this.executeDatabase('select', async () => {
        const queryBuilder = createQueryBuilder<Task>(tasksTable)
          .where(tasksTable.id, id)
          .where(tasksTable.userId, context.userId!)

        return queryBuilder.first()
      })

      if (!task) {
        throw new NotFoundError('Task', id)
      }

      span.setAttributes({
        'task.id': id,
        'task.status': task.status,
        'task.priority': task.priority,
      })

      return task
    })
  }

  async create(data: CreateTaskDTO, context: ServiceContext): Promise<Task> {
    return this.executeWithTracing('create', context, async (span) => {
      const newTask: Task = {
        id: crypto.randomUUID(),
        ...data,
        description: data.description || '',
        status: 'pending',
        userId: context.userId!,
        createdAt: new Date(),
        updatedAt: new Date(),
      }

      await this.executeDatabase('insert', async () => {
        // Mock database insert
        return newTask
      })

      span.setAttributes({
        'task.id': newTask.id,
        'task.priority': newTask.priority,
      })

      await this.recordEvent('task_created', `Task created: ${newTask.title}`, {
        taskId: newTask.id,
        userId: context.userId,
      })

      return newTask
    })
  }

  async update(id: string, data: UpdateTaskDTO, context: ServiceContext): Promise<Task> {
    return this.executeWithTracing('update', context, async (span) => {
      const existingTask = await this.getById(id, context)

      const updatedTask: Task = {
        ...existingTask,
        ...data,
        updatedAt: new Date(),
      }

      await this.executeDatabase('update', async () => {
        // Mock database update
        return updatedTask
      })

      span.setAttributes({
        'task.id': id,
        'task.updated_fields': Object.keys(data).join(','),
      })

      await this.recordEvent('task_updated', `Task updated: ${updatedTask.title}`, {
        taskId: id,
        userId: context.userId,
        changes: data,
      })

      return updatedTask
    })
  }

  async delete(id: string, context: ServiceContext): Promise<void> {
    return this.executeWithTracing('delete', context, async (span) => {
      await this.getById(id, context) // Ensure task exists and user has access

      await this.executeDatabase('delete', async () => {
        // Mock database delete
      })

      span.setAttributes({
        'task.id': id,
      })

      await this.recordEvent('task_deleted', `Task deleted: ${id}`, {
        taskId: id,
        userId: context.userId,
      })
    })
  }

  // Additional business logic methods
  async getByStatus(status: Task['status'], context: ServiceContext): Promise<Task[]> {
    return this.executeWithTracing('getByStatus', context, async (span) => {
      const queryBuilder = createQueryBuilder<Task>(tasksTable)
        .where(tasksTable.userId, context.userId!)
        .where(tasksTable.status, status)
        .orderBy(tasksTable.priority, 'desc')

      const tasks = await queryBuilder.execute()

      span.setAttributes({
        'tasks.status': status,
        'tasks.count': tasks.length,
      })

      return tasks
    })
  }

  async getHighPriorityTasks(context: ServiceContext): Promise<Task[]> {
    return this.executeWithTracing('getHighPriorityTasks', context, async (span) => {
      const queryBuilder = createQueryBuilder<Task>(tasksTable)
        .where(tasksTable.userId, context.userId!)
        .where(tasksTable.priority, 'high')
        .where(tasksTable.status, 'pending')
        .orderBy(tasksTable.createdAt, 'asc')
        .limit(10)

      const tasks = await queryBuilder.execute()

      span.setAttributes({
        'tasks.count': tasks.length,
      })

      return tasks
    })
  }
}

// Helper to create mock NextRequest
function createRequest(
  url: string,
  options: {
    method?: string
    headers?: Record<string, string>
    body?: any
    searchParams?: Record<string, string>
  } = {}
) {
  const fullUrl = new URL(url, 'http://localhost:3000')

  if (options.searchParams) {
    Object.entries(options.searchParams).forEach(([key, value]) => {
      fullUrl.searchParams.append(key, value)
    })
  }

  const headers = new Headers(options.headers || {})

  const init: RequestInit = {
    method: options.method || 'GET',
    headers,
  }

  if (options.body) {
    init.body = JSON.stringify(options.body)
    headers.set('content-type', 'application/json')
  }

  const request = new NextRequest(fullUrl, init)

  // Mock methods
  if (options.body) {
    ;(request as any).json = vi.fn().mockResolvedValue(options.body)
  }

  ;(request as any).cookies = {
    get: vi.fn((name: string) => {
      if (name === 'auth_token' && options.headers?.['x-auth-token']) {
        return { value: options.headers['x-auth-token'] }
      }
      return undefined
    }),
  }

  return request
}

describe('Base API Infrastructure End-to-End Tests', () => {
  let taskService: TaskService
  const mockUserId = 'user-123'

  beforeEach(() => {
    vi.clearAllMocks()
    taskService = new TaskService()

    // Setup mock database responses
    const mockTasks: Task[] = [
      {
        id: 'task-1',
        title: 'Complete project documentation',
        description: 'Write comprehensive docs',
        status: 'in_progress',
        priority: 'high',
        userId: mockUserId,
        createdAt: new Date('2024-01-01'),
        updatedAt: new Date('2024-01-02'),
      },
      {
        id: 'task-2',
        title: 'Review pull requests',
        description: 'Review team PRs',
        status: 'pending',
        priority: 'medium',
        userId: mockUserId,
        createdAt: new Date('2024-01-03'),
        updatedAt: new Date('2024-01-03'),
      },
    ]

    // Mock query chain for database operations
    const mockQueryChain = {
      select: vi.fn().mockReturnThis(),
      from: vi.fn().mockReturnThis(),
      where: vi.fn().mockReturnThis(),
      orderBy: vi.fn().mockReturnThis(),
      limit: vi.fn().mockReturnThis(),
      offset: vi.fn().mockReturnThis(),
      then: vi.fn((resolve) => resolve(mockTasks)),
    }

    vi.mocked(db.select).mockReturnValue(mockQueryChain as any)
  })

  afterEach(() => {
    vi.resetAllMocks()
  })

  describe('GET /api/tasks - List all tasks', () => {
    it('should list tasks with pagination', async () => {
      const handler = BaseAPIHandler.GET(
        async (context) => {
          const queryParams = new URLSearchParams(context.query as any)
          const page = parseInt(queryParams.get('page') || '1')
          const limit = parseInt(queryParams.get('limit') || '10')

          const result = await taskService.getAll(
            {},
            { page, limit },
            { ...context, userId: mockUserId }
          )

          return ResponseBuilder.paginated(result.items, {
            page,
            limit,
            total: result.total,
            totalPages: Math.ceil(result.total / limit),
            hasNext: page < Math.ceil(result.total / limit),
            hasPrev: page > 1,
          })
        },
        { requireAuth: true }
      )

      const request = createRequest('/api/tasks', {
        headers: { 'x-auth-token': 'valid-token' },
        searchParams: { page: '1', limit: '10' },
      })

      const response = await handler(request)

      expect(response.status).toBe(200)
      expect(response.body).toMatchObject({
        success: true,
        data: expect.any(Array),
        pagination: {
          page: 1,
          limit: 10,
          total: expect.any(Number),
          totalPages: expect.any(Number),
          hasNext: expect.any(Boolean),
          hasPrev: false,
        },
      })

      expect(observability.metrics.httpRequestDuration).toHaveBeenCalled()
      expect(observability.metrics.queryDuration).toHaveBeenCalled()
    })

    it('should filter tasks by status', async () => {
      const handler = BaseAPIHandler.GET(
        async (context) => {
          const status = context.query.status as Task['status']

          const result = await taskService.getAll(
            { status },
            { page: 1, limit: 10 },
            { ...context, userId: mockUserId }
          )

          return ResponseBuilder.paginated(
            result.items,
            {
              page: 1,
              limit: 10,
              total: result.total,
              totalPages: 1,
              hasNext: false,
              hasPrev: false,
            },
            `Found ${result.total} ${status} tasks`
          )
        },
        { requireAuth: true }
      )

      const request = createRequest('/api/tasks', {
        headers: { 'x-auth-token': 'valid-token' },
        searchParams: { status: 'pending' },
      })

      const response = await handler(request)

      expect(response.status).toBe(200)
      expect(response.body.message).toContain('pending tasks')
    })
  })

  describe('POST /api/tasks - Create new task', () => {
    it('should create task with valid data', async () => {
      const handler = BaseAPIHandler.POST(
        async (context) => {
          const body = await BaseAPIHandler.validateBody(context as any, CreateTaskDTO)

          const task = await taskService.create(body, { ...context, userId: mockUserId })

          return ResponseBuilder.created(task, 'Task created successfully')
        },
        { requireAuth: true }
      )

      const newTaskData = {
        title: 'New task to complete',
        description: 'This is a new task',
        priority: 'high',
      }

      const request = createRequest('/api/tasks', {
        method: 'POST',
        headers: { 'x-auth-token': 'valid-token' },
        body: newTaskData,
      })

      const response = await handler(request)

      expect(response.status).toBe(200)
      expect(response.body).toMatchObject({
        success: true,
        data: expect.objectContaining({
          id: expect.any(String),
          title: newTaskData.title,
          description: newTaskData.description,
          priority: newTaskData.priority,
          status: 'pending',
        }),
        message: 'Task created successfully',
      })

      expect(observability.events.collector.collectEvent).toHaveBeenCalledWith(
        'task_created',
        expect.any(String),
        expect.any(Object),
        expect.any(Object),
        'api',
        expect.any(Array)
      )
    })

    it('should handle validation errors', async () => {
      const handler = BaseAPIHandler.POST(
        async (context) => {
          const body = await BaseAPIHandler.validateBody(context as any, CreateTaskDTO)

          const task = await taskService.create(body, { ...context, userId: mockUserId })

          return ResponseBuilder.created(task)
        },
        { requireAuth: true }
      )

      const invalidData = {
        title: 'x', // Too short
        priority: 'invalid', // Not in enum
      }

      const request = createRequest('/api/tasks', {
        method: 'POST',
        headers: { 'x-auth-token': 'valid-token' },
        body: invalidData,
      })

      const response = await handler(request)

      expect(response.status).toBe(400)
      expect(response.body).toMatchObject({
        success: false,
        code: 'VALIDATION_ERROR',
        statusCode: 400,
      })
    })
  })

  describe('GET /api/tasks/:id - Get task by ID', () => {
    it('should get task by ID', async () => {
      const handler = BaseAPIHandler.GET(
        async (context) => {
          const taskId = context.path.split('/').pop()!

          const task = await taskService.getById(taskId, { ...context, userId: mockUserId })

          return ResponseBuilder.success(task)
        },
        { requireAuth: true }
      )

      const request = createRequest('/api/tasks/task-1', {
        headers: { 'x-auth-token': 'valid-token' },
      })

      const response = await handler(request)

      expect(response.status).toBe(200)
      expect(response.body).toMatchObject({
        success: true,
        data: expect.objectContaining({
          id: 'task-1',
          title: expect.any(String),
        }),
      })
    })

    it('should handle not found error', async () => {
      // Mock the query to return null
      const mockQueryChain = {
        select: vi.fn().mockReturnThis(),
        from: vi.fn().mockReturnThis(),
        where: vi.fn().mockReturnThis(),
        limit: vi.fn().mockReturnThis(),
        then: vi.fn((resolve) => resolve([])),
      }
      vi.mocked(db.select).mockReturnValue(mockQueryChain as any)

      const handler = BaseAPIHandler.GET(
        async (context) => {
          const taskId = context.path.split('/').pop()!

          const task = await taskService.getById(taskId, { ...context, userId: mockUserId })

          return ResponseBuilder.success(task)
        },
        { requireAuth: true }
      )

      const request = createRequest('/api/tasks/non-existent', {
        headers: { 'x-auth-token': 'valid-token' },
      })

      const response = await handler(request)

      expect(response.status).toBe(404)
      expect(response.body).toMatchObject({
        success: false,
        code: 'NOT_FOUND',
        statusCode: 404,
        error: 'Task with id non-existent not found',
      })
    })
  })

  describe('PUT /api/tasks/:id - Update task', () => {
    it('should update task successfully', async () => {
      const handler = BaseAPIHandler.PUT(
        async (context) => {
          const taskId = context.path.split('/').pop()!
          const body = await BaseAPIHandler.validateBody(context as any, UpdateTaskDTO)

          const task = await taskService.update(taskId, body, { ...context, userId: mockUserId })

          return ResponseBuilder.updated(task)
        },
        { requireAuth: true }
      )

      const updateData = {
        status: 'completed',
        priority: 'low',
      }

      const request = createRequest('/api/tasks/task-1', {
        method: 'PUT',
        headers: { 'x-auth-token': 'valid-token' },
        body: updateData,
      })

      const response = await handler(request)

      expect(response.status).toBe(200)
      expect(response.body).toMatchObject({
        success: true,
        data: expect.objectContaining({
          id: 'task-1',
          status: 'completed',
          priority: 'low',
        }),
        message: 'Resource updated successfully',
      })
    })
  })

  describe('DELETE /api/tasks/:id - Delete task', () => {
    it('should delete task successfully', async () => {
      const handler = BaseAPIHandler.DELETE(
        async (context) => {
          const taskId = context.path.split('/').pop()!

          await taskService.delete(taskId, { ...context, userId: mockUserId })

          return ResponseBuilder.deleted('Task deleted successfully')
        },
        { requireAuth: true }
      )

      const request = createRequest('/api/tasks/task-1', {
        method: 'DELETE',
        headers: { 'x-auth-token': 'valid-token' },
      })

      const response = await handler(request)

      expect(response.status).toBe(200)
      expect(response.body).toMatchObject({
        success: true,
        data: null,
        message: 'Task deleted successfully',
      })
    })
  })

  describe('Complex scenarios', () => {
    it('should handle database errors gracefully', async () => {
      // Mock database error
      vi.mocked(db.select).mockImplementation(() => {
        throw new Error('Database connection lost')
      })

      const handler = BaseAPIHandler.GET(
        async (context) => {
          const result = await taskService.getAll(
            {},
            { page: 1, limit: 10 },
            { ...context, userId: mockUserId }
          )

          return ResponseBuilder.success(result)
        },
        { requireAuth: true }
      )

      const request = createRequest('/api/tasks', {
        headers: { 'x-auth-token': 'valid-token' },
      })

      const response = await handler(request)

      expect(response.status).toBe(500)
      expect(response.body).toMatchObject({
        success: false,
        code: 'DATABASE_ERROR',
        statusCode: 500,
      })
    })

    it('should handle concurrent requests', async () => {
      const handler = BaseAPIHandler.GET(
        async (context) => {
          const tasks = await taskService.getHighPriorityTasks({
            ...context,
            userId: mockUserId,
          })

          return ResponseBuilder.success(tasks, `Found ${tasks.length} high priority tasks`)
        },
        { requireAuth: true }
      )

      const requests = Array(5)
        .fill(null)
        .map(() =>
          createRequest('/api/tasks/high-priority', {
            headers: { 'x-auth-token': 'valid-token' },
          })
        )

      const responses = await Promise.all(requests.map((req) => handler(req)))

      responses.forEach((response) => {
        expect(response.status).toBe(200)
        expect(response.body.success).toBe(true)
      })

      // Verify metrics were recorded for all requests
      expect(observability.metrics.httpRequestDuration).toHaveBeenCalledTimes(5)
    })

    it('should maintain tracing context through service calls', async () => {
      const handler = BaseAPIHandler.POST(
        async (context) => {
          // Create multiple tasks in a batch
          const tasks = await Promise.all([
            taskService.create(
              { title: 'Task 1', priority: 'high' },
              { ...context, userId: mockUserId }
            ),
            taskService.create(
              { title: 'Task 2', priority: 'medium' },
              { ...context, userId: mockUserId }
            ),
            taskService.create(
              { title: 'Task 3', priority: 'low' },
              { ...context, userId: mockUserId }
            ),
          ])

          return ResponseBuilder.batch(
            tasks.map((task) => ({ success: true, data: task })),
            'Batch task creation completed'
          )
        },
        { requireAuth: true }
      )

      const request = createRequest('/api/tasks/batch', {
        method: 'POST',
        headers: { 'x-auth-token': 'valid-token' },
        body: {},
      })

      const response = await handler(request)

      expect(response.status).toBe(200)
      expect(response.body.data.succeeded).toBe(3)
      expect(response.body.data.failed).toBe(0)

      // Verify spans were created for each operation
      expect(mockTracer.startSpan).toHaveBeenCalledWith('tasks.create')
      expect(mockSpan.end).toHaveBeenCalled()
    })
  })

  describe('Performance and reliability', () => {
    it('should handle timeouts gracefully', async () => {
      vi.useFakeTimers()

      const handler = BaseAPIHandler.GET(
        async (context) => {
          // Simulate slow operation
          await new Promise((resolve) => setTimeout(resolve, 5000))

          const result = await taskService.getAll(
            {},
            { page: 1, limit: 10 },
            { ...context, userId: mockUserId }
          )

          return ResponseBuilder.success(result)
        },
        { requireAuth: true }
      )

      const request = createRequest('/api/tasks', {
        headers: { 'x-auth-token': 'valid-token' },
      })

      const responsePromise = handler(request)

      // Fast-forward time
      vi.advanceTimersByTime(5000)

      const response = await responsePromise

      expect(response.status).toBe(200)

      vi.useRealTimers()
    })

    it('should measure performance accurately', async () => {
      const handler = BaseAPIHandler.GET(
        async (context) => {
          // Simulate some processing time
          await new Promise((resolve) => setTimeout(resolve, 50))

          const result = await taskService.getAll(
            {},
            { page: 1, limit: 10 },
            { ...context, userId: mockUserId }
          )

          return ResponseBuilder.success(result)
        },
        { requireAuth: true }
      )

      const request = createRequest('/api/tasks', {
        headers: { 'x-auth-token': 'valid-token' },
      })

      const startTime = Date.now()
      await handler(request)
      const endTime = Date.now()

      const httpDurationCall = (observability.metrics.httpRequestDuration as any).mock.calls[0]
      const recordedDuration = httpDurationCall[0]

      expect(recordedDuration).toBeGreaterThanOrEqual(50)
      expect(recordedDuration).toBeLessThanOrEqual(endTime - startTime + 10)
    })
  })
})
>>>>>>> fff2b04a
<|MERGE_RESOLUTION|>--- conflicted
+++ resolved
@@ -1,7 +1,3 @@
-<<<<<<< HEAD
-import { ValidationError } from "@/lib/api/base/errors";
-import { type ServiceContext } from "@/lib/api/base/service";
-=======
 import { describe, it, expect, vi, beforeEach, afterEach } from 'vitest'
 import { NextRequest } from 'next/server'
 import { z } from 'zod'
@@ -873,5 +869,4 @@
       expect(recordedDuration).toBeLessThanOrEqual(endTime - startTime + 10)
     })
   })
-})
->>>>>>> fff2b04a
+})