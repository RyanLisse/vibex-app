/**
 * Performance Integration Tests
 *
 * Tests system performance under various load conditions and ensures
 * optimizations work correctly across integrated components
<<<<<<< HEAD
 */
=======
 */

import { QueryClient, QueryClientProvider } from '@tanstack/react-query'
import { act, renderHook, waitFor } from '@testing-library/react'
import { delay, HttpResponse, http } from 'msw'
// Mock server setup with timing controls
import { setupServer } from 'msw/node'
import { afterEach, beforeEach, describe, expect, it, vi } from 'vitest'
import React from 'react'
import type { Task } from '../../db/schema'
import { useCreateTask, useTasks, useUpdateTask } from '../../lib/query/hooks'

const server = setupServer()

beforeAll(() => server.listen({ onUnhandledRequest: 'error' }))
afterEach(() => server.resetHandlers())
afterAll(() => server.close())

// Performance monitoring utilities
class PerformanceMonitor {
  private metrics: { [key: string]: number[] } = {}

  startTiming(label: string): () => number {
    const start = performance.now()
    return () => {
      const duration = performance.now() - start
      if (!this.metrics[label]) {
        this.metrics[label] = []
      }
      this.metrics[label].push(duration)
      return duration
    }
  }

  getAverageTime(label: string): number {
    const times = this.metrics[label] || []
    return times.reduce((sum, time) => sum + time, 0) / times.length
  }

  getMaxTime(label: string): number {
    const times = this.metrics[label] || []
    return Math.max(...times)
  }

  getMetrics(label: string) {
    const times = this.metrics[label] || []
    return {
      count: times.length,
      average: this.getAverageTime(label),
      max: this.getMaxTime(label),
      min: Math.min(...times),
      p95: times.sort()[Math.floor(times.length * 0.95)],
    }
  }

  reset() {
    this.metrics = {}
  }
}

// Test wrapper with performance monitoring
function createWrapper() {
  const queryClient = new QueryClient({
    defaultOptions: {
      queries: {
        retry: false,
        gcTime: 0,
        staleTime: 0,
      },
      mutations: {
        retry: false,
      },
    },
  })

  return ({ children }: { children: React.ReactNode }) =>
    React.createElement(QueryClientProvider, { client: queryClient }, children)
}

// Test data factory for large datasets
function createBatchTasks(count: number): Task[] {
  return Array.from({ length: count }, (_, i) => ({
    id: `batch-task-${i}`,
    title: `Batch Task ${i}`,
    description: `Description for batch task ${i}`,
    status: i % 3 === 0 ? 'completed' : 'pending',
    priority: ['low', 'medium', 'high'][i % 3] as 'low' | 'medium' | 'high',
    createdAt: new Date(Date.now() - i * 1000),
    updatedAt: new Date(Date.now() - i * 500),
    completedAt: i % 3 === 0 ? new Date() : null,
    dueDate: null,
    assignee: null,
    tags: [`tag-${i % 5}`],
    metadata: { batchId: Math.floor(i / 10) },
    userId: 'test-user',
  }))
}

describe('Performance Integration Tests', () => {
  let monitor: PerformanceMonitor

  beforeEach(() => {
    monitor = new PerformanceMonitor()
  })

  describe('Large Dataset Handling', () => {
    it('should handle 1000+ tasks with acceptable performance', async () => {
      const largeBatch = createBatchTasks(1000)

      server.use(
        http.get('/api/tasks', async () => {
          await delay(100) // Simulate realistic server response time
          return HttpResponse.json({
            success: true,
            data: {
              tasks: largeBatch,
              total: 1000,
              hasMore: false,
            },
          })
        })
      )

      const wrapper = createWrapper()
      const { result } = renderHook(() => useTasks(), { wrapper })

      const endTiming = monitor.startTiming('large-dataset-load')

      // Wait for data to load
      await waitFor(
        () => {
          expect(result.current.isSuccess).toBe(true)
        },
        { timeout: 5000 }
      )

      const loadTime = endTiming()

      // Performance assertions
      expect(loadTime).toBeLessThan(2000) // Should load within 2 seconds
      expect(result.current.data?.tasks).toHaveLength(1000)

      // Memory usage should be reasonable
      const memoryUsage = (performance as any).memory?.usedJSHeapSize
      if (memoryUsage) {
        expect(memoryUsage).toBeLessThan(50 * 1024 * 1024) // < 50MB
      }
    })

    it('should handle pagination efficiently', async () => {
      const pageSize = 20
      const totalTasks = 200

      server.use(
        http.get('/api/tasks', ({ request }) => {
          const url = new URL(request.url)
          const page = Number.parseInt(url.searchParams.get('page') || '1')
          const limit = Number.parseInt(url.searchParams.get('limit') || '20')

          const startIndex = (page - 1) * limit
          const endIndex = startIndex + limit
          const tasks = createBatchTasks(totalTasks).slice(startIndex, endIndex)

          return HttpResponse.json({
            success: true,
            data: {
              tasks,
              total: totalTasks,
              hasMore: endIndex < totalTasks,
            },
          })
        })
      )

      const wrapper = createWrapper()

      // Test multiple page loads
      for (let page = 1; page <= 5; page++) {
        const { result } = renderHook(() => useTasks({ page, limit: pageSize }), { wrapper })

        const endTiming = monitor.startTiming(`page-${page}-load`)

        await waitFor(() => {
          expect(result.current.isSuccess).toBe(true)
        })

        endTiming()
        expect(result.current.data?.tasks).toHaveLength(pageSize)
      }

      // Each page should load quickly
      const avgPageLoad = monitor.getAverageTime('page-1-load')
      expect(avgPageLoad).toBeLessThan(500) // < 500ms per page
    })
  })

  describe('Optimistic Updates Performance', () => {
    it('should show optimistic updates within 50ms', async () => {
      const initialTasks = createBatchTasks(100)

      server.use(
        http.get('/api/tasks', () => {
          return HttpResponse.json({
            success: true,
            data: {
              tasks: initialTasks,
              total: 100,
              hasMore: false,
            },
          })
        }),
        http.post('/api/tasks', async ({ request }) => {
          const body = await request.json()
          await delay(200) // Simulate server processing time
          return HttpResponse.json(
            {
              success: true,
              data: { ...body, id: 'server-generated-id' },
            },
            { status: 201 }
          )
        })
      )

      const wrapper = createWrapper()
      const { result } = renderHook(
        () => {
          const tasks = useTasks()
          const createTask = useCreateTask()
          return { tasks, createTask }
        },
        { wrapper }
      )

      // Wait for initial load
      await waitFor(() => {
        expect(result.current.tasks.data?.tasks).toHaveLength(100)
      })

      // Measure optimistic update timing
      const endTiming = monitor.startTiming('optimistic-update')

      act(() => {
        result.current.createTask.mutate({
          title: 'Performance Test Task',
          status: 'pending',
          priority: 'medium',
        })
      })

      // Check how quickly UI updates
      await waitFor(() => {
        expect(result.current.tasks.data?.tasks).toHaveLength(101)
      })

      const optimisticTime = endTiming()

      // Optimistic update should be nearly instant
      expect(optimisticTime).toBeLessThan(50)
    })

    it('should handle rapid successive operations efficiently', async () => {
      const initialTasks = createBatchTasks(50)
      let operationCount = 0

      server.use(
        http.get('/api/tasks', () => {
          return HttpResponse.json({
            success: true,
            data: {
              tasks: initialTasks,
              total: 50,
              hasMore: false,
            },
          })
        }),
        http.patch('/api/tasks/:id', async ({ params, request }) => {
          operationCount++
          const body = await request.json()
          await delay(50) // Simulate processing
          return HttpResponse.json({
            success: true,
            data: { id: params.id, ...body },
          })
        })
      )

      const wrapper = createWrapper()
      const { result } = renderHook(
        () => {
          const tasks = useTasks()
          const updateTask = useUpdateTask()
          return { tasks, updateTask }
        },
        { wrapper }
      )

      await waitFor(() => {
        expect(result.current.tasks.data?.tasks).toHaveLength(50)
      })

      // Perform 10 rapid updates
      const endTiming = monitor.startTiming('rapid-operations')

      for (let i = 0; i < 10; i++) {
        act(() => {
          result.current.updateTask.mutate({
            id: `batch-task-${i}`,
            status: 'completed',
          })
        })
      }

      // Wait for all optimistic updates
      await waitFor(() => {
        const completedTasks = result.current.tasks.data?.tasks.filter(
          (t) => t.status === 'completed'
        )
        expect(completedTasks).toHaveLength(10)
      })

      const totalTime = endTiming()

      // All optimistic updates should complete quickly
      expect(totalTime).toBeLessThan(200)

      // Should eventually sync with server
      await waitFor(
        () => {
          expect(operationCount).toBe(10)
        },
        { timeout: 2000 }
      )
    })
  })

  describe('Cache Performance', () => {
    it('should efficiently invalidate and update cache', async () => {
      const tasks = createBatchTasks(500)
      let requestCount = 0

      server.use(
        http.get('/api/tasks', () => {
          requestCount++
          return HttpResponse.json({
            success: true,
            data: {
              tasks,
              total: 500,
              hasMore: false,
            },
          })
        }),
        http.post('/api/tasks', async ({ request }) => {
          const body = await request.json()
          tasks.push({ ...body, id: 'new-task-id' })
          return HttpResponse.json(
            {
              success: true,
              data: { ...body, id: 'new-task-id' },
            },
            { status: 201 }
          )
        })
      )

      const wrapper = createWrapper()
      const { result } = renderHook(
        () => {
          const tasks = useTasks()
          const createTask = useCreateTask()
          return { tasks, createTask }
        },
        { wrapper }
      )

      // Initial load
      await waitFor(() => {
        expect(result.current.tasks.data?.tasks).toHaveLength(500)
      })

      expect(requestCount).toBe(1)

      // Create new task (should trigger cache invalidation)
      const endTiming = monitor.startTiming('cache-invalidation')

      act(() => {
        result.current.createTask.mutate({
          title: 'Cache Test Task',
          status: 'pending',
          priority: 'medium',
        })
      })

      // Wait for cache update
      await waitFor(() => {
        expect(result.current.tasks.data?.tasks).toHaveLength(501)
      })

      const cacheUpdateTime = endTiming()

      // Cache invalidation and update should be fast
      expect(cacheUpdateTime).toBeLessThan(100)
      expect(requestCount).toBe(2) // One refetch after mutation
    })

    it('should handle concurrent cache operations', async () => {
      const tasks = createBatchTasks(100)

      server.use(
        http.get('/api/tasks', ({ request }) => {
          const url = new URL(request.url)
          const status = url.searchParams.get('status')

          if (status) {
            return HttpResponse.json({
              success: true,
              data: {
                tasks: tasks.filter((t) => t.status === status),
                total: tasks.filter((t) => t.status === status).length,
                hasMore: false,
              },
            })
          }

          return HttpResponse.json({
            success: true,
            data: {
              tasks,
              total: 100,
              hasMore: false,
            },
          })
        })
      )

      const wrapper = createWrapper()

      // Create multiple concurrent queries
      const { result: allTasks } = renderHook(() => useTasks(), { wrapper })
      const { result: pendingTasks } = renderHook(() => useTasks({ status: 'pending' }), {
        wrapper,
      })
      const { result: completedTasks } = renderHook(() => useTasks({ status: 'completed' }), {
        wrapper,
      })

      const endTiming = monitor.startTiming('concurrent-queries')

      // Wait for all queries to complete
      await waitFor(() => {
        expect(allTasks.current.isSuccess).toBe(true)
        expect(pendingTasks.current.isSuccess).toBe(true)
        expect(completedTasks.current.isSuccess).toBe(true)
      })

      const concurrentTime = endTiming()

      // Concurrent queries should not block each other
      expect(concurrentTime).toBeLessThan(1000)

      // Each query should have correct filtered data
      expect(allTasks.current.data?.tasks).toHaveLength(100)
      expect(pendingTasks.current.data?.tasks.every((t) => t.status === 'pending')).toBe(true)
      expect(completedTasks.current.data?.tasks.every((t) => t.status === 'completed')).toBe(true)
    })
  })

  describe('Memory Management', () => {
    it('should not leak memory with frequent operations', async () => {
      const tasks = createBatchTasks(50)

      server.use(
        http.get('/api/tasks', () => {
          return HttpResponse.json({
            success: true,
            data: { tasks, total: 50, hasMore: false },
          })
        }),
        http.patch('/api/tasks/:id', async ({ params, request }) => {
          const body = await request.json()
          return HttpResponse.json({
            success: true,
            data: { id: params.id, ...body },
          })
        })
      )

      const wrapper = createWrapper()

      // Perform many operations to test memory usage
      for (let round = 0; round < 10; round++) {
        const { result, unmount } = renderHook(
          () => {
            const tasks = useTasks()
            const updateTask = useUpdateTask()
            return { tasks, updateTask }
          },
          { wrapper }
        )

        await waitFor(() => {
          expect(result.current.tasks.isSuccess).toBe(true)
        })

        // Perform multiple updates
        for (let i = 0; i < 5; i++) {
          act(() => {
            result.current.updateTask.mutate({
              id: `batch-task-${i}`,
              title: `Updated in round ${round}`,
            })
          })
        }

        // Cleanup
        unmount()
      }

      // Force garbage collection if available
      if (global.gc) {
        global.gc()
      }

      // Memory should not grow excessively
      const memoryUsage = (performance as any).memory?.usedJSHeapSize
      if (memoryUsage) {
        expect(memoryUsage).toBeLessThan(20 * 1024 * 1024) // < 20MB
      }
    })
  })

  describe('Network Optimization', () => {
    it('should batch requests efficiently', async () => {
      let requestCount = 0
      const batchedRequests: any[] = []

      server.use(
        http.post('/api/tasks/batch', async ({ request }) => {
          requestCount++
          const body = await request.json()
          batchedRequests.push(body)
          await delay(100)
          return HttpResponse.json({
            success: true,
            data: {
              processed: body.operations.length,
              results: body.operations.map((op: any) => ({
                id: op.id,
                success: true,
              })),
            },
          })
        })
      )

      // This would test a batch operation hook (to be implemented)
      // For now, we simulate the batching behavior

      const endTiming = monitor.startTiming('batch-operations')

      // Simulate batching 20 operations into 2 requests
      await Promise.all([
        fetch('/api/tasks/batch', {
          method: 'POST',
          body: JSON.stringify({
            operations: Array.from({ length: 10 }, (_, i) => ({
              id: `batch-${i}`,
              type: 'update',
              data: { status: 'completed' },
            })),
          }),
        }),
        fetch('/api/tasks/batch', {
          method: 'POST',
          body: JSON.stringify({
            operations: Array.from({ length: 10 }, (_, i) => ({
              id: `batch-${i + 10}`,
              type: 'update',
              data: { status: 'completed' },
            })),
          }),
        }),
      ])

      const batchTime = endTiming()

      // Should use fewer requests than individual operations
      expect(requestCount).toBe(2)
      expect(batchTime).toBeLessThan(500)
      expect(batchedRequests).toHaveLength(2)
      expect(batchedRequests[0].operations).toHaveLength(10)
    })
  })

  afterEach(() => {
    // Log performance metrics for debugging
    const metrics = monitor.getMetrics('large-dataset-load')
    if (metrics.count > 0) {
      console.log('Performance metrics:', metrics)
    }
  })
})
>>>>>>> fff2b04a
<|MERGE_RESOLUTION|>--- conflicted
+++ resolved
@@ -3,9 +3,6 @@
  *
  * Tests system performance under various load conditions and ensures
  * optimizations work correctly across integrated components
-<<<<<<< HEAD
- */
-=======
  */
 
 import { QueryClient, QueryClientProvider } from '@tanstack/react-query'
@@ -608,5 +605,4 @@
       console.log('Performance metrics:', metrics)
     }
   })
-})
->>>>>>> fff2b04a
+})