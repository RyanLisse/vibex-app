--- conflicted
+++ resolved
@@ -4,26 +4,6 @@
  * Tests for all TanStack Query hooks with real database operations and caching behavior
  */
 
-<<<<<<< HEAD
-import { beforeEach, describe, expect, it, vi } from "vitest";
-import { QueryClient, QueryClientProvider } from "@tanstack/react-query";
-import { renderHook, waitFor } from "@testing-library/react";
-import type { Environment, Task } from "@/db/schema";
-import {
-	environmentKeys,
-	taskKeys,
-	useCreateEnvironment,
-	useCreateTask,
-	useDeleteEnvironment,
-	useDeleteTask,
-	useEnvironment,
-	useEnvironments,
-	useTask,
-	useTasks,
-	useUpdateEnvironment,
-	useUpdateTask,
-} from "@/lib/query/hooks";
-=======
 import { QueryClient, QueryClientProvider } from '@tanstack/react-query'
 import { act, renderHook, waitFor } from '@testing-library/react'
 import { afterEach, beforeEach, describe, expect, it, vi } from 'vitest'
@@ -43,561 +23,550 @@
   useUpdateEnvironment,
   useUpdateTask,
 } from '../../lib/query/hooks'
->>>>>>> fff2b04a
 
 // Mock fetch
-global.fetch = vi.fn();
+global.fetch = vi.fn()
 
 function createWrapper() {
-	const queryClient = new QueryClient({
-		defaultOptions: {
-			queries: {
-				retry: false,
-				gcTime: 0,
-				staleTime: 0,
-			},
-			mutations: {
-				retry: false,
-			},
-		},
-	});
-
-	return ({ children }: { children: React.ReactNode }) =>
-		React.createElement(QueryClientProvider, { client: queryClient }, children);
+  const queryClient = new QueryClient({
+    defaultOptions: {
+      queries: {
+        retry: false,
+        gcTime: 0,
+        staleTime: 0,
+      },
+      mutations: {
+        retry: false,
+      },
+    },
+  })
+
+  return ({ children }: { children: React.ReactNode }) =>
+    React.createElement(QueryClientProvider, { client: queryClient }, children)
 }
 
-describe("TanStack Query Hooks Integration", () => {
-	let mockFetch: ReturnType<typeof vi.fn>;
-	let queryClient: QueryClient;
-
-	beforeEach(() => {
-		mockFetch = vi.mocked(fetch);
-		queryClient = new QueryClient({
-			defaultOptions: {
-				queries: { retry: false, gcTime: 0, staleTime: 0 },
-				mutations: { retry: false },
-			},
-		});
-	});
-
-	afterEach(() => {
-		vi.clearAllMocks();
-		queryClient.clear();
-	});
-
-	describe("Task Query Hooks", () => {
-		describe("useTasks", () => {
-			it("should fetch and cache tasks list", async () => {
-				const mockTasks = [
-					{ id: "1", title: "Task 1", status: "pending", priority: "medium" },
-					{ id: "2", title: "Task 2", status: "completed", priority: "high" },
-				] as Task[];
-
-				mockFetch.mockResolvedValueOnce({
-					ok: true,
-					json: () =>
-						Promise.resolve({
-							success: true,
-							data: { tasks: mockTasks, total: 2, hasMore: false },
-						}),
-				} as Response);
-
-				const wrapper = createWrapper();
-				const { result } = renderHook(() => useTasks(), { wrapper });
-
-				// Should start loading
-				expect(result.current.isLoading).toBe(true);
-				expect(result.current.data).toBeUndefined();
-
-				// Wait for data to load
-				await waitFor(() => {
-					expect(result.current.isLoading).toBe(false);
-				});
-
-				expect(result.current.data?.tasks).toHaveLength(2);
-				expect(result.current.data?.tasks[0].title).toBe("Task 1");
-				expect(result.current.isSuccess).toBe(true);
-
-				// Verify API call
-				expect(mockFetch).toHaveBeenCalledWith(
-					"/api/tasks",
-					expect.any(Object),
-				);
-			});
-
-			it("should handle query filters", async () => {
-				const mockTasks = [
-					{ id: "1", title: "Pending Task", status: "pending" },
-				] as Task[];
-
-				mockFetch.mockResolvedValueOnce({
-					ok: true,
-					json: () =>
-						Promise.resolve({
-							success: true,
-							data: { tasks: mockTasks, total: 1, hasMore: false },
-						}),
-				} as Response);
-
-				const wrapper = createWrapper();
-				const { result } = renderHook(() => useTasks({ status: "pending" }), {
-					wrapper,
-				});
-
-				await waitFor(() => {
-					expect(result.current.isSuccess).toBe(true);
-				});
-
-				expect(result.current.data?.tasks).toHaveLength(1);
-				expect(result.current.data?.tasks[0].status).toBe("pending");
-
-				// Verify filtered API call
-				expect(mockFetch).toHaveBeenCalledWith(
-					"/api/tasks",
-					expect.objectContaining({
-						method: "GET",
-						headers: expect.objectContaining({
-							"Content-Type": "application/json",
-						}),
-					}),
-				);
-			});
-
-			it("should handle fetch errors", async () => {
-				mockFetch.mockRejectedValueOnce(new Error("Network error"));
-
-				const wrapper = createWrapper();
-				const { result } = renderHook(() => useTasks(), { wrapper });
-
-				await waitFor(() => {
-					expect(result.current.isError).toBe(true);
-				});
-
-				expect(result.current.error).toBeInstanceOf(Error);
-				expect(result.current.data).toBeUndefined();
-			});
-		});
-
-		describe("useTask", () => {
-			it("should fetch individual task", async () => {
-				const mockTask = {
-					id: "task-1",
-					title: "Individual Task",
-					status: "pending",
-					priority: "high",
-				} as Task;
-
-				mockFetch.mockResolvedValueOnce({
-					ok: true,
-					json: () =>
-						Promise.resolve({
-							success: true,
-							data: mockTask,
-						}),
-				} as Response);
-
-				const wrapper = createWrapper();
-				const { result } = renderHook(() => useTask("task-1"), { wrapper });
-
-				await waitFor(() => {
-					expect(result.current.isSuccess).toBe(true);
-				});
-
-				expect(result.current.data?.id).toBe("task-1");
-				expect(result.current.data?.title).toBe("Individual Task");
-
-				// Verify API call
-				expect(mockFetch).toHaveBeenCalledWith(
-					"/api/tasks/task-1",
-					expect.any(Object),
-				);
-			});
-
-			it("should handle 404 errors", async () => {
-				mockFetch.mockResolvedValueOnce({
-					ok: false,
-					status: 404,
-					json: () =>
-						Promise.resolve({
-							success: false,
-							error: "Task not found",
-						}),
-				} as Response);
-
-				const wrapper = createWrapper();
-				const { result } = renderHook(() => useTask("non-existent"), {
-					wrapper,
-				});
-
-				await waitFor(() => {
-					expect(result.current.isError).toBe(true);
-				});
-
-				expect(result.current.data).toBeUndefined();
-			});
-		});
-
-		describe("useCreateTask", () => {
-			it("should create task with optimistic updates", async () => {
-				const newTask = {
-					title: "New Task",
-					description: "Task description",
-					status: "pending" as const,
-					priority: "medium" as const,
-				};
-
-				const createdTask = {
-					id: "new-task-id",
-					...newTask,
-					createdAt: new Date().toISOString(),
-					updatedAt: new Date().toISOString(),
-				} as Task;
-
-				// Setup initial tasks cache
-				queryClient.setQueryData(taskKeys.list({}), {
-					tasks: [],
-					total: 0,
-					hasMore: false,
-				});
-
-				mockFetch.mockResolvedValueOnce({
-					ok: true,
-					json: () =>
-						Promise.resolve({
-							success: true,
-							data: createdTask,
-						}),
-				} as Response);
-
-				const wrapper = createWrapper();
-				const { result } = renderHook(
-					() => {
-						const createMutation = useCreateTask();
-						const tasksQuery = useTasks();
-						return { createMutation, tasksQuery };
-					},
-					{ wrapper },
-				);
-
-				// Create task
-				act(() => {
-					result.current.createMutation.mutate(newTask);
-				});
-
-				// Should show optimistic update immediately
-				await waitFor(() => {
-					expect(result.current.tasksQuery.data?.tasks).toHaveLength(1);
-				});
-
-				// Wait for mutation to complete
-				await waitFor(() => {
-					expect(result.current.createMutation.isSuccess).toBe(true);
-				});
-
-				expect(result.current.createMutation.data?.id).toBe("new-task-id");
-				expect(mockFetch).toHaveBeenCalledWith("/api/tasks", {
-					method: "POST",
-					headers: { "Content-Type": "application/json" },
-					body: JSON.stringify(newTask),
-				});
-			});
-
-			it("should rollback optimistic update on error", async () => {
-				const newTask = {
-					title: "Failed Task",
-					status: "pending" as const,
-					priority: "medium" as const,
-				};
-
-				// Setup initial tasks cache
-				queryClient.setQueryData(taskKeys.list({}), {
-					tasks: [{ id: "1", title: "Existing Task" }],
-					total: 1,
-					hasMore: false,
-				});
-
-				mockFetch.mockRejectedValueOnce(new Error("Creation failed"));
-
-				const wrapper = createWrapper();
-				const { result } = renderHook(
-					() => {
-						const createMutation = useCreateTask();
-						const tasksQuery = useTasks();
-						return { createMutation, tasksQuery };
-					},
-					{ wrapper },
-				);
-
-				act(() => {
-					result.current.createMutation.mutate(newTask);
-				});
-
-				// Should show optimistic update initially
-				await waitFor(() => {
-					expect(result.current.tasksQuery.data?.tasks).toHaveLength(2);
-				});
-
-				// Should rollback after error
-				await waitFor(() => {
-					expect(result.current.createMutation.isError).toBe(true);
-				});
-
-				await waitFor(() => {
-					expect(result.current.tasksQuery.data?.tasks).toHaveLength(1);
-				});
-			});
-		});
-
-		describe("useUpdateTask", () => {
-			it("should update task with optimistic updates", async () => {
-				const existingTask = {
-					id: "task-1",
-					title: "Original Title",
-					status: "pending",
-					priority: "medium",
-				} as Task;
-
-				const updatedTask = {
-					...existingTask,
-					title: "Updated Title",
-					status: "completed",
-				} as Task;
-
-				// Setup initial cache
-				queryClient.setQueryData(taskKeys.list({}), {
-					tasks: [existingTask],
-					total: 1,
-					hasMore: false,
-				});
-
-				mockFetch.mockResolvedValueOnce({
-					ok: true,
-					json: () =>
-						Promise.resolve({
-							success: true,
-							data: updatedTask,
-						}),
-				} as Response);
-
-				const wrapper = createWrapper();
-				const { result } = renderHook(
-					() => {
-						const updateMutation = useUpdateTask();
-						const tasksQuery = useTasks();
-						return { updateMutation, tasksQuery };
-					},
-					{ wrapper },
-				);
-
-				act(() => {
-					result.current.updateMutation.mutate({
-						id: "task-1",
-						title: "Updated Title",
-						status: "completed",
-					});
-				});
-
-				// Should show optimistic update immediately
-				await waitFor(() => {
-					const task = result.current.tasksQuery.data?.tasks.find(
-						(t) => t.id === "task-1",
-					);
-					expect(task?.title).toBe("Updated Title");
-					expect(task?.status).toBe("completed");
-				});
-
-				await waitFor(() => {
-					expect(result.current.updateMutation.isSuccess).toBe(true);
-				});
-			});
-		});
-
-		describe("useDeleteTask", () => {
-			it("should delete task with optimistic updates", async () => {
-				const tasksToDelete = [
-					{ id: "task-1", title: "Task to Delete" },
-					{ id: "task-2", title: "Task to Keep" },
-				] as Task[];
-
-				// Setup initial cache
-				queryClient.setQueryData(taskKeys.list({}), {
-					tasks: tasksToDelete,
-					total: 2,
-					hasMore: false,
-				});
-
-				mockFetch.mockResolvedValueOnce({
-					ok: true,
-					json: () =>
-						Promise.resolve({
-							success: true,
-							message: "Task deleted successfully",
-						}),
-				} as Response);
-
-				const wrapper = createWrapper();
-				const { result } = renderHook(
-					() => {
-						const deleteMutation = useDeleteTask();
-						const tasksQuery = useTasks();
-						return { deleteMutation, tasksQuery };
-					},
-					{ wrapper },
-				);
-
-				act(() => {
-					result.current.deleteMutation.mutate("task-1");
-				});
-
-				// Should remove task optimistically
-				await waitFor(() => {
-					expect(result.current.tasksQuery.data?.tasks).toHaveLength(1);
-					expect(result.current.tasksQuery.data?.tasks[0].id).toBe("task-2");
-				});
-
-				await waitFor(() => {
-					expect(result.current.deleteMutation.isSuccess).toBe(true);
-				});
-			});
-		});
-	});
-
-	describe("Environment Query Hooks", () => {
-		describe("useEnvironments", () => {
-			it("should fetch and cache environments list", async () => {
-				const mockEnvironments = [
-					{
-						id: "env-1",
-						name: "Development",
-						type: "development",
-						status: "active",
-					},
-					{
-						id: "env-2",
-						name: "Production",
-						type: "production",
-						status: "active",
-					},
-				] as Environment[];
-
-				mockFetch.mockResolvedValueOnce({
-					ok: true,
-					json: () =>
-						Promise.resolve({
-							success: true,
-							data: { environments: mockEnvironments, total: 2 },
-						}),
-				} as Response);
-
-				const wrapper = createWrapper();
-				const { result } = renderHook(() => useEnvironments(), { wrapper });
-
-				await waitFor(() => {
-					expect(result.current.isSuccess).toBe(true);
-				});
-
-				expect(result.current.data?.environments).toHaveLength(2);
-				expect(result.current.data?.environments[0].name).toBe("Development");
-			});
-		});
-
-		describe("useCreateEnvironment", () => {
-			it("should create environment with cache invalidation", async () => {
-				const newEnvironment = {
-					name: "Test Environment",
-					description: "Test description",
-					type: "development" as const,
-					status: "active" as const,
-				};
-
-				const createdEnvironment = {
-					id: "new-env-id",
-					...newEnvironment,
-					createdAt: new Date().toISOString(),
-					updatedAt: new Date().toISOString(),
-				} as Environment;
-
-				mockFetch.mockResolvedValueOnce({
-					ok: true,
-					json: () =>
-						Promise.resolve({
-							success: true,
-							data: createdEnvironment,
-						}),
-				} as Response);
-
-				const wrapper = createWrapper();
-				const { result } = renderHook(() => useCreateEnvironment(), {
-					wrapper,
-				});
-
-				act(() => {
-					result.current.mutate(newEnvironment);
-				});
-
-				await waitFor(() => {
-					expect(result.current.isSuccess).toBe(true);
-				});
-
-				expect(result.current.data?.id).toBe("new-env-id");
-			});
-		});
-	});
-
-	describe("Cache Behavior", () => {
-		it("should share cache between related queries", async () => {
-			const mockTask = {
-				id: "shared-task",
-				title: "Shared Task",
-				status: "pending",
-			} as Task;
-
-			// Set up individual task cache
-			queryClient.setQueryData(taskKeys.detail("shared-task"), mockTask);
-
-			const wrapper = createWrapper();
-			const { result } = renderHook(() => useTask("shared-task"), { wrapper });
-
-			// Should use cached data immediately
-			expect(result.current.data?.id).toBe("shared-task");
-			expect(result.current.data?.title).toBe("Shared Task");
-			expect(result.current.isLoading).toBe(false);
-
-			// Should not make API call for cached data
-			expect(mockFetch).not.toHaveBeenCalled();
-		});
-
-		it("should invalidate related caches on mutations", async () => {
-			// Setup initial cache
-			queryClient.setQueryData(taskKeys.list({}), {
-				tasks: [{ id: "task-1", title: "Original" }],
-				total: 1,
-				hasMore: false,
-			});
-
-			mockFetch.mockResolvedValueOnce({
-				ok: true,
-				json: () =>
-					Promise.resolve({
-						success: true,
-						data: { id: "task-1", title: "Updated" },
-					}),
-			} as Response);
-
-			const wrapper = createWrapper();
-			const { result } = renderHook(() => useUpdateTask(), { wrapper });
-
-			act(() => {
-				result.current.mutate({ id: "task-1", title: "Updated" });
-			});
-
-			await waitFor(() => {
-				expect(result.current.isSuccess).toBe(true);
-			});
-
-			// Cache should be invalidated
-			const cacheState = queryClient.getQueryState(taskKeys.list({}));
-			expect(cacheState?.isInvalidated).toBe(true);
-		});
-	});
-});+describe('TanStack Query Hooks Integration', () => {
+  let mockFetch: ReturnType<typeof vi.fn>
+  let queryClient: QueryClient
+
+  beforeEach(() => {
+    mockFetch = vi.mocked(fetch)
+    queryClient = new QueryClient({
+      defaultOptions: {
+        queries: { retry: false, gcTime: 0, staleTime: 0 },
+        mutations: { retry: false },
+      },
+    })
+  })
+
+  afterEach(() => {
+    vi.clearAllMocks()
+    queryClient.clear()
+  })
+
+  describe('Task Query Hooks', () => {
+    describe('useTasks', () => {
+      it('should fetch and cache tasks list', async () => {
+        const mockTasks = [
+          { id: '1', title: 'Task 1', status: 'pending', priority: 'medium' },
+          { id: '2', title: 'Task 2', status: 'completed', priority: 'high' },
+        ] as Task[]
+
+        mockFetch.mockResolvedValueOnce({
+          ok: true,
+          json: () =>
+            Promise.resolve({
+              success: true,
+              data: { tasks: mockTasks, total: 2, hasMore: false },
+            }),
+        } as Response)
+
+        const wrapper = createWrapper()
+        const { result } = renderHook(() => useTasks(), { wrapper })
+
+        // Should start loading
+        expect(result.current.isLoading).toBe(true)
+        expect(result.current.data).toBeUndefined()
+
+        // Wait for data to load
+        await waitFor(() => {
+          expect(result.current.isLoading).toBe(false)
+        })
+
+        expect(result.current.data?.tasks).toHaveLength(2)
+        expect(result.current.data?.tasks[0].title).toBe('Task 1')
+        expect(result.current.isSuccess).toBe(true)
+
+        // Verify API call
+        expect(mockFetch).toHaveBeenCalledWith('/api/tasks', expect.any(Object))
+      })
+
+      it('should handle query filters', async () => {
+        const mockTasks = [{ id: '1', title: 'Pending Task', status: 'pending' }] as Task[]
+
+        mockFetch.mockResolvedValueOnce({
+          ok: true,
+          json: () =>
+            Promise.resolve({
+              success: true,
+              data: { tasks: mockTasks, total: 1, hasMore: false },
+            }),
+        } as Response)
+
+        const wrapper = createWrapper()
+        const { result } = renderHook(() => useTasks({ status: 'pending' }), {
+          wrapper,
+        })
+
+        await waitFor(() => {
+          expect(result.current.isSuccess).toBe(true)
+        })
+
+        expect(result.current.data?.tasks).toHaveLength(1)
+        expect(result.current.data?.tasks[0].status).toBe('pending')
+
+        // Verify filtered API call
+        expect(mockFetch).toHaveBeenCalledWith(
+          '/api/tasks',
+          expect.objectContaining({
+            method: 'GET',
+            headers: expect.objectContaining({
+              'Content-Type': 'application/json',
+            }),
+          })
+        )
+      })
+
+      it('should handle fetch errors', async () => {
+        mockFetch.mockRejectedValueOnce(new Error('Network error'))
+
+        const wrapper = createWrapper()
+        const { result } = renderHook(() => useTasks(), { wrapper })
+
+        await waitFor(() => {
+          expect(result.current.isError).toBe(true)
+        })
+
+        expect(result.current.error).toBeInstanceOf(Error)
+        expect(result.current.data).toBeUndefined()
+      })
+    })
+
+    describe('useTask', () => {
+      it('should fetch individual task', async () => {
+        const mockTask = {
+          id: 'task-1',
+          title: 'Individual Task',
+          status: 'pending',
+          priority: 'high',
+        } as Task
+
+        mockFetch.mockResolvedValueOnce({
+          ok: true,
+          json: () =>
+            Promise.resolve({
+              success: true,
+              data: mockTask,
+            }),
+        } as Response)
+
+        const wrapper = createWrapper()
+        const { result } = renderHook(() => useTask('task-1'), { wrapper })
+
+        await waitFor(() => {
+          expect(result.current.isSuccess).toBe(true)
+        })
+
+        expect(result.current.data?.id).toBe('task-1')
+        expect(result.current.data?.title).toBe('Individual Task')
+
+        // Verify API call
+        expect(mockFetch).toHaveBeenCalledWith('/api/tasks/task-1', expect.any(Object))
+      })
+
+      it('should handle 404 errors', async () => {
+        mockFetch.mockResolvedValueOnce({
+          ok: false,
+          status: 404,
+          json: () =>
+            Promise.resolve({
+              success: false,
+              error: 'Task not found',
+            }),
+        } as Response)
+
+        const wrapper = createWrapper()
+        const { result } = renderHook(() => useTask('non-existent'), {
+          wrapper,
+        })
+
+        await waitFor(() => {
+          expect(result.current.isError).toBe(true)
+        })
+
+        expect(result.current.data).toBeUndefined()
+      })
+    })
+
+    describe('useCreateTask', () => {
+      it('should create task with optimistic updates', async () => {
+        const newTask = {
+          title: 'New Task',
+          description: 'Task description',
+          status: 'pending' as const,
+          priority: 'medium' as const,
+        }
+
+        const createdTask = {
+          id: 'new-task-id',
+          ...newTask,
+          createdAt: new Date().toISOString(),
+          updatedAt: new Date().toISOString(),
+        } as Task
+
+        // Setup initial tasks cache
+        queryClient.setQueryData(taskKeys.list({}), {
+          tasks: [],
+          total: 0,
+          hasMore: false,
+        })
+
+        mockFetch.mockResolvedValueOnce({
+          ok: true,
+          json: () =>
+            Promise.resolve({
+              success: true,
+              data: createdTask,
+            }),
+        } as Response)
+
+        const wrapper = createWrapper()
+        const { result } = renderHook(
+          () => {
+            const createMutation = useCreateTask()
+            const tasksQuery = useTasks()
+            return { createMutation, tasksQuery }
+          },
+          { wrapper }
+        )
+
+        // Create task
+        act(() => {
+          result.current.createMutation.mutate(newTask)
+        })
+
+        // Should show optimistic update immediately
+        await waitFor(() => {
+          expect(result.current.tasksQuery.data?.tasks).toHaveLength(1)
+        })
+
+        // Wait for mutation to complete
+        await waitFor(() => {
+          expect(result.current.createMutation.isSuccess).toBe(true)
+        })
+
+        expect(result.current.createMutation.data?.id).toBe('new-task-id')
+        expect(mockFetch).toHaveBeenCalledWith('/api/tasks', {
+          method: 'POST',
+          headers: { 'Content-Type': 'application/json' },
+          body: JSON.stringify(newTask),
+        })
+      })
+
+      it('should rollback optimistic update on error', async () => {
+        const newTask = {
+          title: 'Failed Task',
+          status: 'pending' as const,
+          priority: 'medium' as const,
+        }
+
+        // Setup initial tasks cache
+        queryClient.setQueryData(taskKeys.list({}), {
+          tasks: [{ id: '1', title: 'Existing Task' }],
+          total: 1,
+          hasMore: false,
+        })
+
+        mockFetch.mockRejectedValueOnce(new Error('Creation failed'))
+
+        const wrapper = createWrapper()
+        const { result } = renderHook(
+          () => {
+            const createMutation = useCreateTask()
+            const tasksQuery = useTasks()
+            return { createMutation, tasksQuery }
+          },
+          { wrapper }
+        )
+
+        act(() => {
+          result.current.createMutation.mutate(newTask)
+        })
+
+        // Should show optimistic update initially
+        await waitFor(() => {
+          expect(result.current.tasksQuery.data?.tasks).toHaveLength(2)
+        })
+
+        // Should rollback after error
+        await waitFor(() => {
+          expect(result.current.createMutation.isError).toBe(true)
+        })
+
+        await waitFor(() => {
+          expect(result.current.tasksQuery.data?.tasks).toHaveLength(1)
+        })
+      })
+    })
+
+    describe('useUpdateTask', () => {
+      it('should update task with optimistic updates', async () => {
+        const existingTask = {
+          id: 'task-1',
+          title: 'Original Title',
+          status: 'pending',
+          priority: 'medium',
+        } as Task
+
+        const updatedTask = {
+          ...existingTask,
+          title: 'Updated Title',
+          status: 'completed',
+        } as Task
+
+        // Setup initial cache
+        queryClient.setQueryData(taskKeys.list({}), {
+          tasks: [existingTask],
+          total: 1,
+          hasMore: false,
+        })
+
+        mockFetch.mockResolvedValueOnce({
+          ok: true,
+          json: () =>
+            Promise.resolve({
+              success: true,
+              data: updatedTask,
+            }),
+        } as Response)
+
+        const wrapper = createWrapper()
+        const { result } = renderHook(
+          () => {
+            const updateMutation = useUpdateTask()
+            const tasksQuery = useTasks()
+            return { updateMutation, tasksQuery }
+          },
+          { wrapper }
+        )
+
+        act(() => {
+          result.current.updateMutation.mutate({
+            id: 'task-1',
+            title: 'Updated Title',
+            status: 'completed',
+          })
+        })
+
+        // Should show optimistic update immediately
+        await waitFor(() => {
+          const task = result.current.tasksQuery.data?.tasks.find((t) => t.id === 'task-1')
+          expect(task?.title).toBe('Updated Title')
+          expect(task?.status).toBe('completed')
+        })
+
+        await waitFor(() => {
+          expect(result.current.updateMutation.isSuccess).toBe(true)
+        })
+      })
+    })
+
+    describe('useDeleteTask', () => {
+      it('should delete task with optimistic updates', async () => {
+        const tasksToDelete = [
+          { id: 'task-1', title: 'Task to Delete' },
+          { id: 'task-2', title: 'Task to Keep' },
+        ] as Task[]
+
+        // Setup initial cache
+        queryClient.setQueryData(taskKeys.list({}), {
+          tasks: tasksToDelete,
+          total: 2,
+          hasMore: false,
+        })
+
+        mockFetch.mockResolvedValueOnce({
+          ok: true,
+          json: () =>
+            Promise.resolve({
+              success: true,
+              message: 'Task deleted successfully',
+            }),
+        } as Response)
+
+        const wrapper = createWrapper()
+        const { result } = renderHook(
+          () => {
+            const deleteMutation = useDeleteTask()
+            const tasksQuery = useTasks()
+            return { deleteMutation, tasksQuery }
+          },
+          { wrapper }
+        )
+
+        act(() => {
+          result.current.deleteMutation.mutate('task-1')
+        })
+
+        // Should remove task optimistically
+        await waitFor(() => {
+          expect(result.current.tasksQuery.data?.tasks).toHaveLength(1)
+          expect(result.current.tasksQuery.data?.tasks[0].id).toBe('task-2')
+        })
+
+        await waitFor(() => {
+          expect(result.current.deleteMutation.isSuccess).toBe(true)
+        })
+      })
+    })
+  })
+
+  describe('Environment Query Hooks', () => {
+    describe('useEnvironments', () => {
+      it('should fetch and cache environments list', async () => {
+        const mockEnvironments = [
+          {
+            id: 'env-1',
+            name: 'Development',
+            type: 'development',
+            status: 'active',
+          },
+          {
+            id: 'env-2',
+            name: 'Production',
+            type: 'production',
+            status: 'active',
+          },
+        ] as Environment[]
+
+        mockFetch.mockResolvedValueOnce({
+          ok: true,
+          json: () =>
+            Promise.resolve({
+              success: true,
+              data: { environments: mockEnvironments, total: 2 },
+            }),
+        } as Response)
+
+        const wrapper = createWrapper()
+        const { result } = renderHook(() => useEnvironments(), { wrapper })
+
+        await waitFor(() => {
+          expect(result.current.isSuccess).toBe(true)
+        })
+
+        expect(result.current.data?.environments).toHaveLength(2)
+        expect(result.current.data?.environments[0].name).toBe('Development')
+      })
+    })
+
+    describe('useCreateEnvironment', () => {
+      it('should create environment with cache invalidation', async () => {
+        const newEnvironment = {
+          name: 'Test Environment',
+          description: 'Test description',
+          type: 'development' as const,
+          status: 'active' as const,
+        }
+
+        const createdEnvironment = {
+          id: 'new-env-id',
+          ...newEnvironment,
+          createdAt: new Date().toISOString(),
+          updatedAt: new Date().toISOString(),
+        } as Environment
+
+        mockFetch.mockResolvedValueOnce({
+          ok: true,
+          json: () =>
+            Promise.resolve({
+              success: true,
+              data: createdEnvironment,
+            }),
+        } as Response)
+
+        const wrapper = createWrapper()
+        const { result } = renderHook(() => useCreateEnvironment(), {
+          wrapper,
+        })
+
+        act(() => {
+          result.current.mutate(newEnvironment)
+        })
+
+        await waitFor(() => {
+          expect(result.current.isSuccess).toBe(true)
+        })
+
+        expect(result.current.data?.id).toBe('new-env-id')
+      })
+    })
+  })
+
+  describe('Cache Behavior', () => {
+    it('should share cache between related queries', async () => {
+      const mockTask = {
+        id: 'shared-task',
+        title: 'Shared Task',
+        status: 'pending',
+      } as Task
+
+      // Set up individual task cache
+      queryClient.setQueryData(taskKeys.detail('shared-task'), mockTask)
+
+      const wrapper = createWrapper()
+      const { result } = renderHook(() => useTask('shared-task'), { wrapper })
+
+      // Should use cached data immediately
+      expect(result.current.data?.id).toBe('shared-task')
+      expect(result.current.data?.title).toBe('Shared Task')
+      expect(result.current.isLoading).toBe(false)
+
+      // Should not make API call for cached data
+      expect(mockFetch).not.toHaveBeenCalled()
+    })
+
+    it('should invalidate related caches on mutations', async () => {
+      // Setup initial cache
+      queryClient.setQueryData(taskKeys.list({}), {
+        tasks: [{ id: 'task-1', title: 'Original' }],
+        total: 1,
+        hasMore: false,
+      })
+
+      mockFetch.mockResolvedValueOnce({
+        ok: true,
+        json: () =>
+          Promise.resolve({
+            success: true,
+            data: { id: 'task-1', title: 'Updated' },
+          }),
+      } as Response)
+
+      const wrapper = createWrapper()
+      const { result } = renderHook(() => useUpdateTask(), { wrapper })
+
+      act(() => {
+        result.current.mutate({ id: 'task-1', title: 'Updated' })
+      })
+
+      await waitFor(() => {
+        expect(result.current.isSuccess).toBe(true)
+      })
+
+      // Cache should be invalidated
+      const cacheState = queryClient.getQueryState(taskKeys.list({}))
+      expect(cacheState?.isInvalidated).toBe(true)
+    })
+  })
+})