--- conflicted
+++ resolved
@@ -4,13 +4,6 @@
  * Comprehensive tests for ElectricSQL real-time sync, conflict resolution, and offline scenarios
  */
 
-<<<<<<< HEAD
-import { useElectric } from "@/hooks/use-electric";
-import {
-	useElectricEnvironments,
-	useElectricTasks
-} from "@/hooks/use-electric-tasks";
-=======
 import { act, renderHook, waitFor } from '@testing-library/react'
 import { afterEach, beforeEach, describe, expect, it, vi } from 'vitest'
 import type { Environment, Task } from '../../db/schema'
@@ -556,5 +549,4 @@
       })
     })
   })
-})
->>>>>>> fff2b04a
+})