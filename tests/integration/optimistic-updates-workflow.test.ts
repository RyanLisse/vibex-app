/**
 * Optimistic Updates Workflow Integration Tests
 *
 * Tests complete workflows involving optimistic updates, ensuring proper
 * UI behavior, error handling, and state consistency
 */

<<<<<<< HEAD
import {
	beforeAll,
	afterAll,
	afterEach,
	beforeEach,
	describe,
	expect,
	it,
	vi,
} from "vitest";
import { QueryClient, QueryClientProvider } from "@tanstack/react-query";
import { renderHook, waitFor } from "@testing-library/react";
import { setupServer } from "msw/node";
import { http, HttpResponse } from "msw";
import type { Task } from "@/db/schema";
import {
	useBatchUpdateTasks,
	useCreateTask,
	useDeleteTask,
	useTasks,
	useUpdateTask,
} from "@/lib/query/hooks";
=======
import { QueryClient, QueryClientProvider } from '@tanstack/react-query'
import { act, renderHook, waitFor } from '@testing-library/react'
import { delay, HttpResponse, http } from 'msw'
// Mock server setup
import { setupServer } from 'msw/node'
import { afterEach, beforeEach, describe, expect, it, vi } from 'vitest'
import React from 'react'
import type { Task } from '../../db/schema'
import {
  useBatchUpdateTasks,
  useCreateTask,
  useDeleteTask,
  useTasks,
  useUpdateTask,
} from '../../lib/query/hooks'
>>>>>>> fff2b04a

const server = setupServer();

beforeAll(() => server.listen({ onUnhandledRequest: "error" }));
afterEach(() => server.resetHandlers());
afterAll(() => server.close());

// Test wrapper
function createWrapper() {
	const queryClient = new QueryClient({
		defaultOptions: {
			queries: {
				retry: false,
				gcTime: 0,
				staleTime: 0,
			},
			mutations: {
				retry: false,
			},
		},
	});

	return ({ children }: { children: React.ReactNode }) =>
		React.createElement(QueryClientProvider, { client: queryClient }, children);
}

// Test data factory
function createMockTask(overrides: Partial<Task> = {}): Task {
	return {
		id: "task-" + Math.random().toString(36).substr(2, 9),
		title: "Test Task",
		description: "Test Description",
		status: "pending",
		priority: "medium",
		createdAt: new Date(),
		updatedAt: new Date(),
		completedAt: null,
		dueDate: null,
		assignee: null,
		tags: [],
		metadata: {},
		userId: "test-user",
		...overrides,
	};
}

describe("Optimistic Updates Workflow", () => {
	describe("Task Creation Workflow", () => {
		it("should handle complete task creation workflow with instant UI feedback", async () => {
			const existingTasks = [
				createMockTask({ id: "1", title: "Existing Task" }),
			];

			const newTaskInput = {
				title: "New Optimistic Task",
				description: "This task shows immediately",
				status: "pending" as const,
				priority: "high" as const,
			};

			let requestCount = 0;
			server.use(
				http.get("/api/tasks", () => {
					requestCount++;
					return HttpResponse.json({
						success: true,
						data: {
							tasks:
								requestCount === 1
									? existingTasks
									: [
											...existingTasks,
											createMockTask({ ...newTaskInput, id: "server-id" }),
										],
							total: requestCount === 1 ? 1 : 2,
							hasMore: false,
						},
					});
				}),
				http.post("/api/tasks", async () => {
					// Simulate network delay
					await delay(100);
					return HttpResponse.json(
						{
							success: true,
							data: createMockTask({ ...newTaskInput, id: "server-id" }),
						},
						{ status: 201 },
					);
				}),
			);

			const wrapper = createWrapper();
			const { result } = renderHook(
				() => {
					const tasks = useTasks();
					const createTask = useCreateTask();
					return { tasks, createTask };
				},
				{ wrapper },
			);

			// Wait for initial load
			await waitFor(() => {
				expect(result.current.tasks.data?.tasks).toHaveLength(1);
			});

			// Track UI updates
			const uiUpdates: number[] = [];
			if (result.current.tasks.data) {
				uiUpdates.push(result.current.tasks.data.tasks.length);
			}

			// Create task
			act(() => {
				result.current.createTask.mutate(newTaskInput);
			});

			// Should show optimistic update immediately (before server response)
			await waitFor(() => {
				const tasks = result.current.tasks.data?.tasks || [];
				expect(tasks).toHaveLength(2);

				const optimisticTask = tasks.find(
					(t) => t.title === "New Optimistic Task",
				);
				expect(optimisticTask).toBeDefined();
				expect(optimisticTask?.id).toMatch(/^temp-/); // Temporary ID
			});

			// Wait for server response and cache invalidation
			await waitFor(() => {
				expect(result.current.createTask.isSuccess).toBe(true);
			});

			// Final state should have server-assigned ID
			await waitFor(() => {
				const tasks = result.current.tasks.data?.tasks || [];
				const serverTask = tasks.find((t) => t.title === "New Optimistic Task");
				expect(serverTask?.id).toBe("server-id");
			});
		});

		it("should handle task creation failure with proper rollback", async () => {
			const existingTasks = [
				createMockTask({ id: "1", title: "Existing Task" }),
			];

			server.use(
				http.get("/api/tasks", () => {
					return HttpResponse.json({
						success: true,
						data: {
							tasks: existingTasks,
							total: 1,
							hasMore: false,
						},
					});
				}),
				http.post("/api/tasks", async () => {
					await delay(50);
					return HttpResponse.json(
						{
							success: false,
							error: "Validation failed",
							code: "VALIDATION_ERROR",
						},
						{ status: 400 },
					);
				}),
			);

			const wrapper = createWrapper();
			const { result } = renderHook(
				() => {
					const tasks = useTasks();
					const createTask = useCreateTask();
					return { tasks, createTask };
				},
				{ wrapper },
			);

			await waitFor(() => {
				expect(result.current.tasks.data?.tasks).toHaveLength(1);
			});

			// Create task that will fail
			act(() => {
				result.current.createTask.mutate({
					title: "Doomed Task",
					status: "pending",
					priority: "medium",
				});
			});

			// Should show optimistic update
			await waitFor(() => {
				expect(result.current.tasks.data?.tasks).toHaveLength(2);
			});

			// Should rollback after error
			await waitFor(() => {
				expect(result.current.createTask.isError).toBe(true);
				expect(result.current.tasks.data?.tasks).toHaveLength(1);
			});

			// Original task should remain
			expect(result.current.tasks.data?.tasks[0].title).toBe("Existing Task");
		});
	});

	describe("Bulk Operations Workflow", () => {
		it("should handle bulk task updates with optimistic updates", async () => {
			const tasks = [
				createMockTask({ id: "1", title: "Task 1", status: "pending" }),
				createMockTask({ id: "2", title: "Task 2", status: "pending" }),
				createMockTask({ id: "3", title: "Task 3", status: "pending" }),
			];

			server.use(
				http.get("/api/tasks", () => {
					return HttpResponse.json({
						success: true,
						data: {
							tasks,
							total: 3,
							hasMore: false,
						},
					});
				}),
				http.post("/api/tasks/batch", async ({ request }) => {
					const body = await request.json();
					await delay(100);

					return HttpResponse.json({
						success: true,
						data: {
							updated: body.updates.length,
							tasks: tasks.map((task) => ({
								...task,
								...(body.updates.find((u: any) => u.id === task.id) || {}),
								updatedAt: new Date(),
							})),
						},
					});
				}),
			);

			const wrapper = createWrapper();
			const { result } = renderHook(
				() => {
					const tasks = useTasks();
					const batchUpdate = useBatchUpdateTasks();
					return { tasks, batchUpdate };
				},
				{ wrapper },
			);

			await waitFor(() => {
				expect(result.current.tasks.data?.tasks).toHaveLength(3);
			});

			// Perform bulk update
			act(() => {
				result.current.batchUpdate.mutate({
					updates: [
						{ id: "1", status: "completed" },
						{ id: "2", status: "completed" },
						{ id: "3", status: "completed" },
					],
				});
			});

			// Should show optimistic updates immediately
			await waitFor(() => {
				const completedTasks = result.current.tasks.data?.tasks.filter(
					(t) => t.status === "completed",
				);
				expect(completedTasks).toHaveLength(3);
			});

			// Wait for server confirmation
			await waitFor(() => {
				expect(result.current.batchUpdate.isSuccess).toBe(true);
			});
		});

		it("should handle partial bulk update failures", async () => {
			const tasks = [
				createMockTask({ id: "1", title: "Task 1", status: "pending" }),
				createMockTask({ id: "2", title: "Task 2", status: "pending" }),
				createMockTask({ id: "3", title: "Task 3", status: "pending" }),
			];

			server.use(
				http.get("/api/tasks", () => {
					return HttpResponse.json({
						success: true,
						data: {
							tasks,
							total: 3,
							hasMore: false,
						},
					});
				}),
				http.post("/api/tasks/batch", async () => {
					await delay(50);
					return HttpResponse.json(
						{
							success: false,
							error: "Partial failure",
							data: {
								succeeded: ["1"],
								failed: ["2", "3"],
								errors: {
									"2": "Permission denied",
									"3": "Task locked",
								},
							},
						},
						{ status: 207 },
					); // Multi-status
				}),
			);

			const wrapper = createWrapper();
			const { result } = renderHook(
				() => {
					const tasks = useTasks();
					const batchUpdate = useBatchUpdateTasks();
					return { tasks, batchUpdate };
				},
				{ wrapper },
			);

			await waitFor(() => {
				expect(result.current.tasks.data?.tasks).toHaveLength(3);
			});

			// Perform bulk update
			act(() => {
				result.current.batchUpdate.mutate({
					updates: [
						{ id: "1", status: "completed" },
						{ id: "2", status: "completed" },
						{ id: "3", status: "completed" },
					],
				});
			});

			// Wait for response
			await waitFor(() => {
				expect(result.current.batchUpdate.isSettled).toBe(true);
			});

			// Only task 1 should be completed
			const updatedTasksList = result.current.tasks.data?.tasks || [];
			expect(updatedTasksList.find((t) => t.id === "1")?.status).toBe(
				"completed",
			);
			expect(updatedTasksList.find((t) => t.id === "2")?.status).toBe(
				"pending",
			);
			expect(updatedTasksList.find((t) => t.id === "3")?.status).toBe(
				"pending",
			);
		});
	});

	describe("Complex Workflow Scenarios", () => {
		it("should handle rapid sequential operations correctly", async () => {
			const initialTask = createMockTask({
				id: "rapid-task",
				title: "Initial Title",
				status: "pending",
				priority: "low",
			});

			let currentTask = { ...initialTask };

			server.use(
				http.get("/api/tasks", () => {
					return HttpResponse.json({
						success: true,
						data: {
							tasks: [currentTask],
							total: 1,
							hasMore: false,
						},
					});
				}),
				http.patch("/api/tasks/:id", async ({ request }) => {
					const body = await request.json();
					currentTask = { ...currentTask, ...body, updatedAt: new Date() };
					await delay(50); // Simulate network delay

					return HttpResponse.json({
						success: true,
						data: currentTask,
					});
				}),
			);

			const wrapper = createWrapper();
			const { result } = renderHook(
				() => {
					const tasks = useTasks();
					const updateTask = useUpdateTask();
					return { tasks, updateTask };
				},
				{ wrapper },
			);

			await waitFor(() => {
				expect(result.current.tasks.data?.tasks).toHaveLength(1);
			});

			// Perform rapid updates
			act(() => {
				result.current.updateTask.mutate({
					id: "rapid-task",
					title: "Update 1",
				});
			});

			await waitFor(() => {
				expect(result.current.tasks.data?.tasks[0].title).toBe("Update 1");
			});

			act(() => {
				result.current.updateTask.mutate({
					id: "rapid-task",
					status: "in_progress",
				});
			});

			await waitFor(() => {
				expect(result.current.tasks.data?.tasks[0].status).toBe("in_progress");
			});

			act(() => {
				result.current.updateTask.mutate({
					id: "rapid-task",
					priority: "high",
				});
			});

			await waitFor(() => {
				expect(result.current.tasks.data?.tasks[0].priority).toBe("high");
			});

			// All updates should be applied
			const finalTask = result.current.tasks.data?.tasks[0];
			expect(finalTask?.title).toBe("Update 1");
			expect(finalTask?.status).toBe("in_progress");
			expect(finalTask?.priority).toBe("high");
		});

		it("should handle create -> update -> delete workflow", async () => {
			server.use(
				http.get("/api/tasks", () => {
					return HttpResponse.json({
						success: true,
						data: {
							tasks: [],
							total: 0,
							hasMore: false,
						},
					});
				}),
				http.post("/api/tasks", async ({ request }) => {
					const body = await request.json();
					await delay(50);
					return HttpResponse.json(
						{
							success: true,
							data: createMockTask({ ...body, id: "workflow-task" }),
						},
						{ status: 201 },
					);
				}),
				http.patch("/api/tasks/:id", async ({ request }) => {
					const body = await request.json();
					await delay(50);
					return HttpResponse.json({
						success: true,
						data: { id: "workflow-task", ...body },
					});
				}),
				http.delete("/api/tasks/:id", async () => {
					await delay(50);
					return HttpResponse.json({
						success: true,
						data: { id: "workflow-task" },
					});
				}),
			);

			const wrapper = createWrapper();
			const { result } = renderHook(
				() => {
					const tasks = useTasks();
					const createTask = useCreateTask();
					const updateTask = useUpdateTask();
					const deleteTask = useDeleteTask();
					return { tasks, createTask, updateTask, deleteTask };
				},
				{ wrapper },
			);

			// Start with empty list
			await waitFor(() => {
				expect(result.current.tasks.data?.tasks).toHaveLength(0);
			});

			// Create task
			act(() => {
				result.current.createTask.mutate({
					title: "Workflow Task",
					status: "pending",
					priority: "medium",
				});
			});

			await waitFor(() => {
				expect(result.current.tasks.data?.tasks).toHaveLength(1);
			});

			// Update task
			act(() => {
				result.current.updateTask.mutate({
					id: "workflow-task",
					status: "completed",
				});
			});

			await waitFor(() => {
				expect(result.current.tasks.data?.tasks[0].status).toBe("completed");
			});

			// Delete task
			act(() => {
				result.current.deleteTask.mutate("workflow-task");
			});

			await waitFor(() => {
				expect(result.current.tasks.data?.tasks).toHaveLength(0);
			});

			// Verify all operations completed
			expect(result.current.createTask.isSuccess).toBe(true);
			expect(result.current.updateTask.isSuccess).toBe(true);
			expect(result.current.deleteTask.isSuccess).toBe(true);
		});
	});

	describe("Race Condition Handling", () => {
		it("should handle overlapping mutations correctly", async () => {
			const task = createMockTask({
				id: "race-task",
				title: "Original",
				status: "pending",
			});

			let updateCount = 0;
			server.use(
				http.get("/api/tasks", () => {
					return HttpResponse.json({
						success: true,
						data: {
							tasks: [task],
							total: 1,
							hasMore: false,
						},
					});
				}),
				http.patch("/api/tasks/:id", async ({ request }) => {
					const body = await request.json();
					updateCount++;

					// Simulate varying response times
					await delay(updateCount === 1 ? 100 : 50);

					return HttpResponse.json({
						success: true,
						data: { ...task, ...body, version: updateCount },
					});
				}),
			);

			const wrapper = createWrapper();
			const { result } = renderHook(
				() => {
					const tasks = useTasks();
					const updateTask = useUpdateTask();
					return { tasks, updateTask };
				},
				{ wrapper },
			);

			await waitFor(() => {
				expect(result.current.tasks.data?.tasks).toHaveLength(1);
			});

			// Fire two overlapping updates
			act(() => {
				result.current.updateTask.mutate({
					id: "race-task",
					title: "First Update",
				});

				// Second update fires before first completes
				setTimeout(() => {
					act(() => {
						result.current.updateTask.mutate({
							id: "race-task",
							status: "completed",
						});
					});
				}, 25);
			});

			// Wait for both to complete
			await waitFor(
				() => {
					expect(updateCount).toBe(2);
				},
				{ timeout: 200 },
			);

			// Final state should reflect both updates
			const finalTask = result.current.tasks.data?.tasks[0];
			expect(finalTask).toBeDefined();
			// The exact final state depends on the mutation queue implementation
		});
	});
});<|MERGE_RESOLUTION|>--- conflicted
+++ resolved
@@ -5,30 +5,6 @@
  * UI behavior, error handling, and state consistency
  */
 
-<<<<<<< HEAD
-import {
-	beforeAll,
-	afterAll,
-	afterEach,
-	beforeEach,
-	describe,
-	expect,
-	it,
-	vi,
-} from "vitest";
-import { QueryClient, QueryClientProvider } from "@tanstack/react-query";
-import { renderHook, waitFor } from "@testing-library/react";
-import { setupServer } from "msw/node";
-import { http, HttpResponse } from "msw";
-import type { Task } from "@/db/schema";
-import {
-	useBatchUpdateTasks,
-	useCreateTask,
-	useDeleteTask,
-	useTasks,
-	useUpdateTask,
-} from "@/lib/query/hooks";
-=======
 import { QueryClient, QueryClientProvider } from '@tanstack/react-query'
 import { act, renderHook, waitFor } from '@testing-library/react'
 import { delay, HttpResponse, http } from 'msw'
@@ -44,641 +20,625 @@
   useTasks,
   useUpdateTask,
 } from '../../lib/query/hooks'
->>>>>>> fff2b04a
-
-const server = setupServer();
-
-beforeAll(() => server.listen({ onUnhandledRequest: "error" }));
-afterEach(() => server.resetHandlers());
-afterAll(() => server.close());
+
+const server = setupServer()
+
+beforeAll(() => server.listen({ onUnhandledRequest: 'error' }))
+afterEach(() => server.resetHandlers())
+afterAll(() => server.close())
 
 // Test wrapper
 function createWrapper() {
-	const queryClient = new QueryClient({
-		defaultOptions: {
-			queries: {
-				retry: false,
-				gcTime: 0,
-				staleTime: 0,
-			},
-			mutations: {
-				retry: false,
-			},
-		},
-	});
-
-	return ({ children }: { children: React.ReactNode }) =>
-		React.createElement(QueryClientProvider, { client: queryClient }, children);
+  const queryClient = new QueryClient({
+    defaultOptions: {
+      queries: {
+        retry: false,
+        gcTime: 0,
+        staleTime: 0,
+      },
+      mutations: {
+        retry: false,
+      },
+    },
+  })
+
+  return ({ children }: { children: React.ReactNode }) =>
+    React.createElement(QueryClientProvider, { client: queryClient }, children)
 }
 
 // Test data factory
 function createMockTask(overrides: Partial<Task> = {}): Task {
-	return {
-		id: "task-" + Math.random().toString(36).substr(2, 9),
-		title: "Test Task",
-		description: "Test Description",
-		status: "pending",
-		priority: "medium",
-		createdAt: new Date(),
-		updatedAt: new Date(),
-		completedAt: null,
-		dueDate: null,
-		assignee: null,
-		tags: [],
-		metadata: {},
-		userId: "test-user",
-		...overrides,
-	};
+  return {
+    id: 'task-' + Math.random().toString(36).substr(2, 9),
+    title: 'Test Task',
+    description: 'Test Description',
+    status: 'pending',
+    priority: 'medium',
+    createdAt: new Date(),
+    updatedAt: new Date(),
+    completedAt: null,
+    dueDate: null,
+    assignee: null,
+    tags: [],
+    metadata: {},
+    userId: 'test-user',
+    ...overrides,
+  }
 }
 
-describe("Optimistic Updates Workflow", () => {
-	describe("Task Creation Workflow", () => {
-		it("should handle complete task creation workflow with instant UI feedback", async () => {
-			const existingTasks = [
-				createMockTask({ id: "1", title: "Existing Task" }),
-			];
-
-			const newTaskInput = {
-				title: "New Optimistic Task",
-				description: "This task shows immediately",
-				status: "pending" as const,
-				priority: "high" as const,
-			};
-
-			let requestCount = 0;
-			server.use(
-				http.get("/api/tasks", () => {
-					requestCount++;
-					return HttpResponse.json({
-						success: true,
-						data: {
-							tasks:
-								requestCount === 1
-									? existingTasks
-									: [
-											...existingTasks,
-											createMockTask({ ...newTaskInput, id: "server-id" }),
-										],
-							total: requestCount === 1 ? 1 : 2,
-							hasMore: false,
-						},
-					});
-				}),
-				http.post("/api/tasks", async () => {
-					// Simulate network delay
-					await delay(100);
-					return HttpResponse.json(
-						{
-							success: true,
-							data: createMockTask({ ...newTaskInput, id: "server-id" }),
-						},
-						{ status: 201 },
-					);
-				}),
-			);
-
-			const wrapper = createWrapper();
-			const { result } = renderHook(
-				() => {
-					const tasks = useTasks();
-					const createTask = useCreateTask();
-					return { tasks, createTask };
-				},
-				{ wrapper },
-			);
-
-			// Wait for initial load
-			await waitFor(() => {
-				expect(result.current.tasks.data?.tasks).toHaveLength(1);
-			});
-
-			// Track UI updates
-			const uiUpdates: number[] = [];
-			if (result.current.tasks.data) {
-				uiUpdates.push(result.current.tasks.data.tasks.length);
-			}
-
-			// Create task
-			act(() => {
-				result.current.createTask.mutate(newTaskInput);
-			});
-
-			// Should show optimistic update immediately (before server response)
-			await waitFor(() => {
-				const tasks = result.current.tasks.data?.tasks || [];
-				expect(tasks).toHaveLength(2);
-
-				const optimisticTask = tasks.find(
-					(t) => t.title === "New Optimistic Task",
-				);
-				expect(optimisticTask).toBeDefined();
-				expect(optimisticTask?.id).toMatch(/^temp-/); // Temporary ID
-			});
-
-			// Wait for server response and cache invalidation
-			await waitFor(() => {
-				expect(result.current.createTask.isSuccess).toBe(true);
-			});
-
-			// Final state should have server-assigned ID
-			await waitFor(() => {
-				const tasks = result.current.tasks.data?.tasks || [];
-				const serverTask = tasks.find((t) => t.title === "New Optimistic Task");
-				expect(serverTask?.id).toBe("server-id");
-			});
-		});
-
-		it("should handle task creation failure with proper rollback", async () => {
-			const existingTasks = [
-				createMockTask({ id: "1", title: "Existing Task" }),
-			];
-
-			server.use(
-				http.get("/api/tasks", () => {
-					return HttpResponse.json({
-						success: true,
-						data: {
-							tasks: existingTasks,
-							total: 1,
-							hasMore: false,
-						},
-					});
-				}),
-				http.post("/api/tasks", async () => {
-					await delay(50);
-					return HttpResponse.json(
-						{
-							success: false,
-							error: "Validation failed",
-							code: "VALIDATION_ERROR",
-						},
-						{ status: 400 },
-					);
-				}),
-			);
-
-			const wrapper = createWrapper();
-			const { result } = renderHook(
-				() => {
-					const tasks = useTasks();
-					const createTask = useCreateTask();
-					return { tasks, createTask };
-				},
-				{ wrapper },
-			);
-
-			await waitFor(() => {
-				expect(result.current.tasks.data?.tasks).toHaveLength(1);
-			});
-
-			// Create task that will fail
-			act(() => {
-				result.current.createTask.mutate({
-					title: "Doomed Task",
-					status: "pending",
-					priority: "medium",
-				});
-			});
-
-			// Should show optimistic update
-			await waitFor(() => {
-				expect(result.current.tasks.data?.tasks).toHaveLength(2);
-			});
-
-			// Should rollback after error
-			await waitFor(() => {
-				expect(result.current.createTask.isError).toBe(true);
-				expect(result.current.tasks.data?.tasks).toHaveLength(1);
-			});
-
-			// Original task should remain
-			expect(result.current.tasks.data?.tasks[0].title).toBe("Existing Task");
-		});
-	});
-
-	describe("Bulk Operations Workflow", () => {
-		it("should handle bulk task updates with optimistic updates", async () => {
-			const tasks = [
-				createMockTask({ id: "1", title: "Task 1", status: "pending" }),
-				createMockTask({ id: "2", title: "Task 2", status: "pending" }),
-				createMockTask({ id: "3", title: "Task 3", status: "pending" }),
-			];
-
-			server.use(
-				http.get("/api/tasks", () => {
-					return HttpResponse.json({
-						success: true,
-						data: {
-							tasks,
-							total: 3,
-							hasMore: false,
-						},
-					});
-				}),
-				http.post("/api/tasks/batch", async ({ request }) => {
-					const body = await request.json();
-					await delay(100);
-
-					return HttpResponse.json({
-						success: true,
-						data: {
-							updated: body.updates.length,
-							tasks: tasks.map((task) => ({
-								...task,
-								...(body.updates.find((u: any) => u.id === task.id) || {}),
-								updatedAt: new Date(),
-							})),
-						},
-					});
-				}),
-			);
-
-			const wrapper = createWrapper();
-			const { result } = renderHook(
-				() => {
-					const tasks = useTasks();
-					const batchUpdate = useBatchUpdateTasks();
-					return { tasks, batchUpdate };
-				},
-				{ wrapper },
-			);
-
-			await waitFor(() => {
-				expect(result.current.tasks.data?.tasks).toHaveLength(3);
-			});
-
-			// Perform bulk update
-			act(() => {
-				result.current.batchUpdate.mutate({
-					updates: [
-						{ id: "1", status: "completed" },
-						{ id: "2", status: "completed" },
-						{ id: "3", status: "completed" },
-					],
-				});
-			});
-
-			// Should show optimistic updates immediately
-			await waitFor(() => {
-				const completedTasks = result.current.tasks.data?.tasks.filter(
-					(t) => t.status === "completed",
-				);
-				expect(completedTasks).toHaveLength(3);
-			});
-
-			// Wait for server confirmation
-			await waitFor(() => {
-				expect(result.current.batchUpdate.isSuccess).toBe(true);
-			});
-		});
-
-		it("should handle partial bulk update failures", async () => {
-			const tasks = [
-				createMockTask({ id: "1", title: "Task 1", status: "pending" }),
-				createMockTask({ id: "2", title: "Task 2", status: "pending" }),
-				createMockTask({ id: "3", title: "Task 3", status: "pending" }),
-			];
-
-			server.use(
-				http.get("/api/tasks", () => {
-					return HttpResponse.json({
-						success: true,
-						data: {
-							tasks,
-							total: 3,
-							hasMore: false,
-						},
-					});
-				}),
-				http.post("/api/tasks/batch", async () => {
-					await delay(50);
-					return HttpResponse.json(
-						{
-							success: false,
-							error: "Partial failure",
-							data: {
-								succeeded: ["1"],
-								failed: ["2", "3"],
-								errors: {
-									"2": "Permission denied",
-									"3": "Task locked",
-								},
-							},
-						},
-						{ status: 207 },
-					); // Multi-status
-				}),
-			);
-
-			const wrapper = createWrapper();
-			const { result } = renderHook(
-				() => {
-					const tasks = useTasks();
-					const batchUpdate = useBatchUpdateTasks();
-					return { tasks, batchUpdate };
-				},
-				{ wrapper },
-			);
-
-			await waitFor(() => {
-				expect(result.current.tasks.data?.tasks).toHaveLength(3);
-			});
-
-			// Perform bulk update
-			act(() => {
-				result.current.batchUpdate.mutate({
-					updates: [
-						{ id: "1", status: "completed" },
-						{ id: "2", status: "completed" },
-						{ id: "3", status: "completed" },
-					],
-				});
-			});
-
-			// Wait for response
-			await waitFor(() => {
-				expect(result.current.batchUpdate.isSettled).toBe(true);
-			});
-
-			// Only task 1 should be completed
-			const updatedTasksList = result.current.tasks.data?.tasks || [];
-			expect(updatedTasksList.find((t) => t.id === "1")?.status).toBe(
-				"completed",
-			);
-			expect(updatedTasksList.find((t) => t.id === "2")?.status).toBe(
-				"pending",
-			);
-			expect(updatedTasksList.find((t) => t.id === "3")?.status).toBe(
-				"pending",
-			);
-		});
-	});
-
-	describe("Complex Workflow Scenarios", () => {
-		it("should handle rapid sequential operations correctly", async () => {
-			const initialTask = createMockTask({
-				id: "rapid-task",
-				title: "Initial Title",
-				status: "pending",
-				priority: "low",
-			});
-
-			let currentTask = { ...initialTask };
-
-			server.use(
-				http.get("/api/tasks", () => {
-					return HttpResponse.json({
-						success: true,
-						data: {
-							tasks: [currentTask],
-							total: 1,
-							hasMore: false,
-						},
-					});
-				}),
-				http.patch("/api/tasks/:id", async ({ request }) => {
-					const body = await request.json();
-					currentTask = { ...currentTask, ...body, updatedAt: new Date() };
-					await delay(50); // Simulate network delay
-
-					return HttpResponse.json({
-						success: true,
-						data: currentTask,
-					});
-				}),
-			);
-
-			const wrapper = createWrapper();
-			const { result } = renderHook(
-				() => {
-					const tasks = useTasks();
-					const updateTask = useUpdateTask();
-					return { tasks, updateTask };
-				},
-				{ wrapper },
-			);
-
-			await waitFor(() => {
-				expect(result.current.tasks.data?.tasks).toHaveLength(1);
-			});
-
-			// Perform rapid updates
-			act(() => {
-				result.current.updateTask.mutate({
-					id: "rapid-task",
-					title: "Update 1",
-				});
-			});
-
-			await waitFor(() => {
-				expect(result.current.tasks.data?.tasks[0].title).toBe("Update 1");
-			});
-
-			act(() => {
-				result.current.updateTask.mutate({
-					id: "rapid-task",
-					status: "in_progress",
-				});
-			});
-
-			await waitFor(() => {
-				expect(result.current.tasks.data?.tasks[0].status).toBe("in_progress");
-			});
-
-			act(() => {
-				result.current.updateTask.mutate({
-					id: "rapid-task",
-					priority: "high",
-				});
-			});
-
-			await waitFor(() => {
-				expect(result.current.tasks.data?.tasks[0].priority).toBe("high");
-			});
-
-			// All updates should be applied
-			const finalTask = result.current.tasks.data?.tasks[0];
-			expect(finalTask?.title).toBe("Update 1");
-			expect(finalTask?.status).toBe("in_progress");
-			expect(finalTask?.priority).toBe("high");
-		});
-
-		it("should handle create -> update -> delete workflow", async () => {
-			server.use(
-				http.get("/api/tasks", () => {
-					return HttpResponse.json({
-						success: true,
-						data: {
-							tasks: [],
-							total: 0,
-							hasMore: false,
-						},
-					});
-				}),
-				http.post("/api/tasks", async ({ request }) => {
-					const body = await request.json();
-					await delay(50);
-					return HttpResponse.json(
-						{
-							success: true,
-							data: createMockTask({ ...body, id: "workflow-task" }),
-						},
-						{ status: 201 },
-					);
-				}),
-				http.patch("/api/tasks/:id", async ({ request }) => {
-					const body = await request.json();
-					await delay(50);
-					return HttpResponse.json({
-						success: true,
-						data: { id: "workflow-task", ...body },
-					});
-				}),
-				http.delete("/api/tasks/:id", async () => {
-					await delay(50);
-					return HttpResponse.json({
-						success: true,
-						data: { id: "workflow-task" },
-					});
-				}),
-			);
-
-			const wrapper = createWrapper();
-			const { result } = renderHook(
-				() => {
-					const tasks = useTasks();
-					const createTask = useCreateTask();
-					const updateTask = useUpdateTask();
-					const deleteTask = useDeleteTask();
-					return { tasks, createTask, updateTask, deleteTask };
-				},
-				{ wrapper },
-			);
-
-			// Start with empty list
-			await waitFor(() => {
-				expect(result.current.tasks.data?.tasks).toHaveLength(0);
-			});
-
-			// Create task
-			act(() => {
-				result.current.createTask.mutate({
-					title: "Workflow Task",
-					status: "pending",
-					priority: "medium",
-				});
-			});
-
-			await waitFor(() => {
-				expect(result.current.tasks.data?.tasks).toHaveLength(1);
-			});
-
-			// Update task
-			act(() => {
-				result.current.updateTask.mutate({
-					id: "workflow-task",
-					status: "completed",
-				});
-			});
-
-			await waitFor(() => {
-				expect(result.current.tasks.data?.tasks[0].status).toBe("completed");
-			});
-
-			// Delete task
-			act(() => {
-				result.current.deleteTask.mutate("workflow-task");
-			});
-
-			await waitFor(() => {
-				expect(result.current.tasks.data?.tasks).toHaveLength(0);
-			});
-
-			// Verify all operations completed
-			expect(result.current.createTask.isSuccess).toBe(true);
-			expect(result.current.updateTask.isSuccess).toBe(true);
-			expect(result.current.deleteTask.isSuccess).toBe(true);
-		});
-	});
-
-	describe("Race Condition Handling", () => {
-		it("should handle overlapping mutations correctly", async () => {
-			const task = createMockTask({
-				id: "race-task",
-				title: "Original",
-				status: "pending",
-			});
-
-			let updateCount = 0;
-			server.use(
-				http.get("/api/tasks", () => {
-					return HttpResponse.json({
-						success: true,
-						data: {
-							tasks: [task],
-							total: 1,
-							hasMore: false,
-						},
-					});
-				}),
-				http.patch("/api/tasks/:id", async ({ request }) => {
-					const body = await request.json();
-					updateCount++;
-
-					// Simulate varying response times
-					await delay(updateCount === 1 ? 100 : 50);
-
-					return HttpResponse.json({
-						success: true,
-						data: { ...task, ...body, version: updateCount },
-					});
-				}),
-			);
-
-			const wrapper = createWrapper();
-			const { result } = renderHook(
-				() => {
-					const tasks = useTasks();
-					const updateTask = useUpdateTask();
-					return { tasks, updateTask };
-				},
-				{ wrapper },
-			);
-
-			await waitFor(() => {
-				expect(result.current.tasks.data?.tasks).toHaveLength(1);
-			});
-
-			// Fire two overlapping updates
-			act(() => {
-				result.current.updateTask.mutate({
-					id: "race-task",
-					title: "First Update",
-				});
-
-				// Second update fires before first completes
-				setTimeout(() => {
-					act(() => {
-						result.current.updateTask.mutate({
-							id: "race-task",
-							status: "completed",
-						});
-					});
-				}, 25);
-			});
-
-			// Wait for both to complete
-			await waitFor(
-				() => {
-					expect(updateCount).toBe(2);
-				},
-				{ timeout: 200 },
-			);
-
-			// Final state should reflect both updates
-			const finalTask = result.current.tasks.data?.tasks[0];
-			expect(finalTask).toBeDefined();
-			// The exact final state depends on the mutation queue implementation
-		});
-	});
-});+describe('Optimistic Updates Workflow', () => {
+  describe('Task Creation Workflow', () => {
+    it('should handle complete task creation workflow with instant UI feedback', async () => {
+      const existingTasks = [createMockTask({ id: '1', title: 'Existing Task' })]
+
+      const newTaskInput = {
+        title: 'New Optimistic Task',
+        description: 'This task shows immediately',
+        status: 'pending' as const,
+        priority: 'high' as const,
+      }
+
+      let requestCount = 0
+      server.use(
+        http.get('/api/tasks', () => {
+          requestCount++
+          return HttpResponse.json({
+            success: true,
+            data: {
+              tasks:
+                requestCount === 1
+                  ? existingTasks
+                  : [...existingTasks, createMockTask({ ...newTaskInput, id: 'server-id' })],
+              total: requestCount === 1 ? 1 : 2,
+              hasMore: false,
+            },
+          })
+        }),
+        http.post('/api/tasks', async () => {
+          // Simulate network delay
+          await delay(100)
+          return HttpResponse.json(
+            {
+              success: true,
+              data: createMockTask({ ...newTaskInput, id: 'server-id' }),
+            },
+            { status: 201 }
+          )
+        })
+      )
+
+      const wrapper = createWrapper()
+      const { result } = renderHook(
+        () => {
+          const tasks = useTasks()
+          const createTask = useCreateTask()
+          return { tasks, createTask }
+        },
+        { wrapper }
+      )
+
+      // Wait for initial load
+      await waitFor(() => {
+        expect(result.current.tasks.data?.tasks).toHaveLength(1)
+      })
+
+      // Track UI updates
+      const uiUpdates: number[] = []
+      if (result.current.tasks.data) {
+        uiUpdates.push(result.current.tasks.data.tasks.length)
+      }
+
+      // Create task
+      act(() => {
+        result.current.createTask.mutate(newTaskInput)
+      })
+
+      // Should show optimistic update immediately (before server response)
+      await waitFor(() => {
+        const tasks = result.current.tasks.data?.tasks || []
+        expect(tasks).toHaveLength(2)
+
+        const optimisticTask = tasks.find((t) => t.title === 'New Optimistic Task')
+        expect(optimisticTask).toBeDefined()
+        expect(optimisticTask?.id).toMatch(/^temp-/) // Temporary ID
+      })
+
+      // Wait for server response and cache invalidation
+      await waitFor(() => {
+        expect(result.current.createTask.isSuccess).toBe(true)
+      })
+
+      // Final state should have server-assigned ID
+      await waitFor(() => {
+        const tasks = result.current.tasks.data?.tasks || []
+        const serverTask = tasks.find((t) => t.title === 'New Optimistic Task')
+        expect(serverTask?.id).toBe('server-id')
+      })
+    })
+
+    it('should handle task creation failure with proper rollback', async () => {
+      const existingTasks = [createMockTask({ id: '1', title: 'Existing Task' })]
+
+      server.use(
+        http.get('/api/tasks', () => {
+          return HttpResponse.json({
+            success: true,
+            data: {
+              tasks: existingTasks,
+              total: 1,
+              hasMore: false,
+            },
+          })
+        }),
+        http.post('/api/tasks', async () => {
+          await delay(50)
+          return HttpResponse.json(
+            {
+              success: false,
+              error: 'Validation failed',
+              code: 'VALIDATION_ERROR',
+            },
+            { status: 400 }
+          )
+        })
+      )
+
+      const wrapper = createWrapper()
+      const { result } = renderHook(
+        () => {
+          const tasks = useTasks()
+          const createTask = useCreateTask()
+          return { tasks, createTask }
+        },
+        { wrapper }
+      )
+
+      await waitFor(() => {
+        expect(result.current.tasks.data?.tasks).toHaveLength(1)
+      })
+
+      // Create task that will fail
+      act(() => {
+        result.current.createTask.mutate({
+          title: 'Doomed Task',
+          status: 'pending',
+          priority: 'medium',
+        })
+      })
+
+      // Should show optimistic update
+      await waitFor(() => {
+        expect(result.current.tasks.data?.tasks).toHaveLength(2)
+      })
+
+      // Should rollback after error
+      await waitFor(() => {
+        expect(result.current.createTask.isError).toBe(true)
+        expect(result.current.tasks.data?.tasks).toHaveLength(1)
+      })
+
+      // Original task should remain
+      expect(result.current.tasks.data?.tasks[0].title).toBe('Existing Task')
+    })
+  })
+
+  describe('Bulk Operations Workflow', () => {
+    it('should handle bulk task updates with optimistic updates', async () => {
+      const tasks = [
+        createMockTask({ id: '1', title: 'Task 1', status: 'pending' }),
+        createMockTask({ id: '2', title: 'Task 2', status: 'pending' }),
+        createMockTask({ id: '3', title: 'Task 3', status: 'pending' }),
+      ]
+
+      server.use(
+        http.get('/api/tasks', () => {
+          return HttpResponse.json({
+            success: true,
+            data: {
+              tasks,
+              total: 3,
+              hasMore: false,
+            },
+          })
+        }),
+        http.post('/api/tasks/batch', async ({ request }) => {
+          const body = await request.json()
+          await delay(100)
+
+          return HttpResponse.json({
+            success: true,
+            data: {
+              updated: body.updates.length,
+              tasks: tasks.map((task) => ({
+                ...task,
+                ...(body.updates.find((u: any) => u.id === task.id) || {}),
+                updatedAt: new Date(),
+              })),
+            },
+          })
+        })
+      )
+
+      const wrapper = createWrapper()
+      const { result } = renderHook(
+        () => {
+          const tasks = useTasks()
+          const batchUpdate = useBatchUpdateTasks()
+          return { tasks, batchUpdate }
+        },
+        { wrapper }
+      )
+
+      await waitFor(() => {
+        expect(result.current.tasks.data?.tasks).toHaveLength(3)
+      })
+
+      // Perform bulk update
+      act(() => {
+        result.current.batchUpdate.mutate({
+          updates: [
+            { id: '1', status: 'completed' },
+            { id: '2', status: 'completed' },
+            { id: '3', status: 'completed' },
+          ],
+        })
+      })
+
+      // Should show optimistic updates immediately
+      await waitFor(() => {
+        const completedTasks = result.current.tasks.data?.tasks.filter(
+          (t) => t.status === 'completed'
+        )
+        expect(completedTasks).toHaveLength(3)
+      })
+
+      // Wait for server confirmation
+      await waitFor(() => {
+        expect(result.current.batchUpdate.isSuccess).toBe(true)
+      })
+    })
+
+    it('should handle partial bulk update failures', async () => {
+      const tasks = [
+        createMockTask({ id: '1', title: 'Task 1', status: 'pending' }),
+        createMockTask({ id: '2', title: 'Task 2', status: 'pending' }),
+        createMockTask({ id: '3', title: 'Task 3', status: 'pending' }),
+      ]
+
+      server.use(
+        http.get('/api/tasks', () => {
+          return HttpResponse.json({
+            success: true,
+            data: {
+              tasks,
+              total: 3,
+              hasMore: false,
+            },
+          })
+        }),
+        http.post('/api/tasks/batch', async () => {
+          await delay(50)
+          return HttpResponse.json(
+            {
+              success: false,
+              error: 'Partial failure',
+              data: {
+                succeeded: ['1'],
+                failed: ['2', '3'],
+                errors: {
+                  '2': 'Permission denied',
+                  '3': 'Task locked',
+                },
+              },
+            },
+            { status: 207 }
+          ) // Multi-status
+        })
+      )
+
+      const wrapper = createWrapper()
+      const { result } = renderHook(
+        () => {
+          const tasks = useTasks()
+          const batchUpdate = useBatchUpdateTasks()
+          return { tasks, batchUpdate }
+        },
+        { wrapper }
+      )
+
+      await waitFor(() => {
+        expect(result.current.tasks.data?.tasks).toHaveLength(3)
+      })
+
+      // Perform bulk update
+      act(() => {
+        result.current.batchUpdate.mutate({
+          updates: [
+            { id: '1', status: 'completed' },
+            { id: '2', status: 'completed' },
+            { id: '3', status: 'completed' },
+          ],
+        })
+      })
+
+      // Wait for response
+      await waitFor(() => {
+        expect(result.current.batchUpdate.isSettled).toBe(true)
+      })
+
+      // Only task 1 should be completed
+      const updatedTasksList = result.current.tasks.data?.tasks || []
+      expect(updatedTasksList.find((t) => t.id === '1')?.status).toBe('completed')
+      expect(updatedTasksList.find((t) => t.id === '2')?.status).toBe('pending')
+      expect(updatedTasksList.find((t) => t.id === '3')?.status).toBe('pending')
+    })
+  })
+
+  describe('Complex Workflow Scenarios', () => {
+    it('should handle rapid sequential operations correctly', async () => {
+      const initialTask = createMockTask({
+        id: 'rapid-task',
+        title: 'Initial Title',
+        status: 'pending',
+        priority: 'low',
+      })
+
+      let currentTask = { ...initialTask }
+
+      server.use(
+        http.get('/api/tasks', () => {
+          return HttpResponse.json({
+            success: true,
+            data: {
+              tasks: [currentTask],
+              total: 1,
+              hasMore: false,
+            },
+          })
+        }),
+        http.patch('/api/tasks/:id', async ({ request }) => {
+          const body = await request.json()
+          currentTask = { ...currentTask, ...body, updatedAt: new Date() }
+          await delay(50) // Simulate network delay
+
+          return HttpResponse.json({
+            success: true,
+            data: currentTask,
+          })
+        })
+      )
+
+      const wrapper = createWrapper()
+      const { result } = renderHook(
+        () => {
+          const tasks = useTasks()
+          const updateTask = useUpdateTask()
+          return { tasks, updateTask }
+        },
+        { wrapper }
+      )
+
+      await waitFor(() => {
+        expect(result.current.tasks.data?.tasks).toHaveLength(1)
+      })
+
+      // Perform rapid updates
+      act(() => {
+        result.current.updateTask.mutate({
+          id: 'rapid-task',
+          title: 'Update 1',
+        })
+      })
+
+      await waitFor(() => {
+        expect(result.current.tasks.data?.tasks[0].title).toBe('Update 1')
+      })
+
+      act(() => {
+        result.current.updateTask.mutate({
+          id: 'rapid-task',
+          status: 'in_progress',
+        })
+      })
+
+      await waitFor(() => {
+        expect(result.current.tasks.data?.tasks[0].status).toBe('in_progress')
+      })
+
+      act(() => {
+        result.current.updateTask.mutate({
+          id: 'rapid-task',
+          priority: 'high',
+        })
+      })
+
+      await waitFor(() => {
+        expect(result.current.tasks.data?.tasks[0].priority).toBe('high')
+      })
+
+      // All updates should be applied
+      const finalTask = result.current.tasks.data?.tasks[0]
+      expect(finalTask?.title).toBe('Update 1')
+      expect(finalTask?.status).toBe('in_progress')
+      expect(finalTask?.priority).toBe('high')
+    })
+
+    it('should handle create -> update -> delete workflow', async () => {
+      server.use(
+        http.get('/api/tasks', () => {
+          return HttpResponse.json({
+            success: true,
+            data: {
+              tasks: [],
+              total: 0,
+              hasMore: false,
+            },
+          })
+        }),
+        http.post('/api/tasks', async ({ request }) => {
+          const body = await request.json()
+          await delay(50)
+          return HttpResponse.json(
+            {
+              success: true,
+              data: createMockTask({ ...body, id: 'workflow-task' }),
+            },
+            { status: 201 }
+          )
+        }),
+        http.patch('/api/tasks/:id', async ({ request }) => {
+          const body = await request.json()
+          await delay(50)
+          return HttpResponse.json({
+            success: true,
+            data: { id: 'workflow-task', ...body },
+          })
+        }),
+        http.delete('/api/tasks/:id', async () => {
+          await delay(50)
+          return HttpResponse.json({
+            success: true,
+            data: { id: 'workflow-task' },
+          })
+        })
+      )
+
+      const wrapper = createWrapper()
+      const { result } = renderHook(
+        () => {
+          const tasks = useTasks()
+          const createTask = useCreateTask()
+          const updateTask = useUpdateTask()
+          const deleteTask = useDeleteTask()
+          return { tasks, createTask, updateTask, deleteTask }
+        },
+        { wrapper }
+      )
+
+      // Start with empty list
+      await waitFor(() => {
+        expect(result.current.tasks.data?.tasks).toHaveLength(0)
+      })
+
+      // Create task
+      act(() => {
+        result.current.createTask.mutate({
+          title: 'Workflow Task',
+          status: 'pending',
+          priority: 'medium',
+        })
+      })
+
+      await waitFor(() => {
+        expect(result.current.tasks.data?.tasks).toHaveLength(1)
+      })
+
+      // Update task
+      act(() => {
+        result.current.updateTask.mutate({
+          id: 'workflow-task',
+          status: 'completed',
+        })
+      })
+
+      await waitFor(() => {
+        expect(result.current.tasks.data?.tasks[0].status).toBe('completed')
+      })
+
+      // Delete task
+      act(() => {
+        result.current.deleteTask.mutate('workflow-task')
+      })
+
+      await waitFor(() => {
+        expect(result.current.tasks.data?.tasks).toHaveLength(0)
+      })
+
+      // Verify all operations completed
+      expect(result.current.createTask.isSuccess).toBe(true)
+      expect(result.current.updateTask.isSuccess).toBe(true)
+      expect(result.current.deleteTask.isSuccess).toBe(true)
+    })
+  })
+
+  describe('Race Condition Handling', () => {
+    it('should handle overlapping mutations correctly', async () => {
+      const task = createMockTask({
+        id: 'race-task',
+        title: 'Original',
+        status: 'pending',
+      })
+
+      let updateCount = 0
+      server.use(
+        http.get('/api/tasks', () => {
+          return HttpResponse.json({
+            success: true,
+            data: {
+              tasks: [task],
+              total: 1,
+              hasMore: false,
+            },
+          })
+        }),
+        http.patch('/api/tasks/:id', async ({ request }) => {
+          const body = await request.json()
+          updateCount++
+
+          // Simulate varying response times
+          await delay(updateCount === 1 ? 100 : 50)
+
+          return HttpResponse.json({
+            success: true,
+            data: { ...task, ...body, version: updateCount },
+          })
+        })
+      )
+
+      const wrapper = createWrapper()
+      const { result } = renderHook(
+        () => {
+          const tasks = useTasks()
+          const updateTask = useUpdateTask()
+          return { tasks, updateTask }
+        },
+        { wrapper }
+      )
+
+      await waitFor(() => {
+        expect(result.current.tasks.data?.tasks).toHaveLength(1)
+      })
+
+      // Fire two overlapping updates
+      act(() => {
+        result.current.updateTask.mutate({
+          id: 'race-task',
+          title: 'First Update',
+        })
+
+        // Second update fires before first completes
+        setTimeout(() => {
+          act(() => {
+            result.current.updateTask.mutate({
+              id: 'race-task',
+              status: 'completed',
+            })
+          })
+        }, 25)
+      })
+
+      // Wait for both to complete
+      await waitFor(
+        () => {
+          expect(updateCount).toBe(2)
+        },
+        { timeout: 200 }
+      )
+
+      // Final state should reflect both updates
+      const finalTask = result.current.tasks.data?.tasks[0]
+      expect(finalTask).toBeDefined()
+      // The exact final state depends on the mutation queue implementation
+    })
+  })
+})