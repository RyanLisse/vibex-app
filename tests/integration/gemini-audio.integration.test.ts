--- conflicted
+++ resolved
@@ -1,5 +1,3 @@
-<<<<<<< HEAD
-=======
 import { afterEach, beforeEach, describe, expect, it, vi } from 'vitest'
 import { GeminiRealtimeSession } from '../../lib/ai/gemini-realtime'
 
@@ -415,5 +413,4 @@
       }).not.toThrow()
     })
   })
-})
->>>>>>> fff2b04a
+})