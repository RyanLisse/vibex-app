--- conflicted
+++ resolved
@@ -5,607 +5,557 @@
  * and operational, providing a comprehensive health check.
  */
 
-<<<<<<< HEAD
-import { PrometheusMetricsCollector } from "@/lib/metrics/prometheus-client";
-import {
-	getRedisConfig,
-	redisFeatures,
-	validateRedisEnvironment,
-} from "@/lib/redis/config";
-=======
 import { describe, test, expect, beforeAll, afterAll } from 'vitest'
 import { PrometheusMetricsCollector } from '../../lib/metrics/prometheus-client'
 import { GrafanaDashboardBuilder } from '../../lib/metrics/grafana-dashboards'
 import { AlertRuleBuilder } from '../../lib/metrics/alert-rules'
 import { validateRedisEnvironment, getRedisConfig, redisFeatures } from '../../lib/redis/config'
->>>>>>> fff2b04a
 
 // Integration Health Report Builder
 class IntegrationHealthReport {
-	private results: Map<
-		string,
-		{
-			status: "operational" | "degraded" | "failed";
-			checks: Array<{ name: string; passed: boolean; message?: string }>;
-			metrics?: any;
-		}
-	> = new Map();
-
-	addServiceCheck(
-		service: string,
-		status: "operational" | "degraded" | "failed",
-		checks: Array<{ name: string; passed: boolean; message?: string }>,
-	) {
-		this.results.set(service, { status, checks });
-	}
-
-	addMetrics(service: string, metrics: any) {
-		const existing = this.results.get(service);
-		if (existing) {
-			existing.metrics = metrics;
-		}
-	}
-
-	generateReport() {
-		const report = {
-			timestamp: new Date().toISOString(),
-			overall: this.calculateOverallStatus(),
-			services: {} as any,
-			summary: {
-				total: this.results.size,
-				operational: 0,
-				degraded: 0,
-				failed: 0,
-			},
-		};
-
-		for (const [service, data] of this.results) {
-			report.services[service] = {
-				status: data.status,
-				health: this.calculateServiceHealth(data.checks),
-				checks: data.checks,
-				metrics: data.metrics,
-			};
-
-			report.summary[data.status]++;
-		}
-
-		return report;
-	}
-
-	private calculateOverallStatus(): "operational" | "degraded" | "failed" {
-		const statuses = Array.from(this.results.values()).map((r) => r.status);
-		if (statuses.includes("failed")) return "failed";
-		if (statuses.includes("degraded")) return "degraded";
-		return "operational";
-	}
-
-	private calculateServiceHealth(checks: Array<{ passed: boolean }>): number {
-		const passed = checks.filter((c) => c.passed).length;
-		return (passed / checks.length) * 100;
-	}
+  private results: Map<
+    string,
+    {
+      status: 'operational' | 'degraded' | 'failed'
+      checks: Array<{ name: string; passed: boolean; message?: string }>
+      metrics?: any
+    }
+  > = new Map()
+
+  addServiceCheck(
+    service: string,
+    status: 'operational' | 'degraded' | 'failed',
+    checks: Array<{ name: string; passed: boolean; message?: string }>
+  ) {
+    this.results.set(service, { status, checks })
+  }
+
+  addMetrics(service: string, metrics: any) {
+    const existing = this.results.get(service)
+    if (existing) {
+      existing.metrics = metrics
+    }
+  }
+
+  generateReport() {
+    const report = {
+      timestamp: new Date().toISOString(),
+      overall: this.calculateOverallStatus(),
+      services: {} as any,
+      summary: {
+        total: this.results.size,
+        operational: 0,
+        degraded: 0,
+        failed: 0,
+      },
+    }
+
+    for (const [service, data] of this.results) {
+      report.services[service] = {
+        status: data.status,
+        health: this.calculateServiceHealth(data.checks),
+        checks: data.checks,
+        metrics: data.metrics,
+      }
+
+      report.summary[data.status]++
+    }
+
+    return report
+  }
+
+  private calculateOverallStatus(): 'operational' | 'degraded' | 'failed' {
+    const statuses = Array.from(this.results.values()).map((r) => r.status)
+    if (statuses.includes('failed')) return 'failed'
+    if (statuses.includes('degraded')) return 'degraded'
+    return 'operational'
+  }
+
+  private calculateServiceHealth(checks: Array<{ passed: boolean }>): number {
+    const passed = checks.filter((c) => c.passed).length
+    return (passed / checks.length) * 100
+  }
 }
 
-describe("System Integration Validation", () => {
-	let healthReport: IntegrationHealthReport;
-	let metricsCollector: PrometheusMetricsCollector;
-
-	beforeAll(() => {
-		healthReport = new IntegrationHealthReport();
-		metricsCollector = PrometheusMetricsCollector.getInstance();
-	});
-
-	afterAll(() => {
-		const report = healthReport.generateReport();
-		console.log("\n=== SYSTEM INTEGRATION HEALTH REPORT ===");
-		console.log(JSON.stringify(report, null, 2));
-		console.log("\n=== RECOMMENDATIONS ===");
-
-		// Generate recommendations based on report
-		const recommendations = [];
-
-		if (report.summary.failed > 0) {
-			recommendations.push("CRITICAL: Address failed services immediately");
-		}
-
-		if (report.summary.degraded > 0) {
-			recommendations.push("WARNING: Investigate degraded services");
-		}
-
-		if (report.services.redis?.status === "failed") {
-			recommendations.push(
-				"- Configure Redis/Valkey connection or use mock service",
-			);
-		}
-
-		if (report.services.monitoring?.health < 100) {
-			recommendations.push(
-				"- Complete monitoring setup for full observability",
-			);
-		}
-
-		if (
-			report.services.external_apis?.checks.some(
-				(c: any) => !c.passed && c.name.includes("key"),
-			)
-		) {
-			recommendations.push(
-				"- Add missing API keys to environment configuration",
-			);
-		}
-
-		recommendations.forEach((rec) => console.log(rec));
-	});
-
-	describe("1. Redis/Valkey Integration", () => {
-		test("should validate Redis configuration", () => {
-			const checks = [];
-
-			// Check environment configuration
-			const validation = validateRedisEnvironment();
-			checks.push({
-				name: "Environment Configuration",
-				passed: validation.isValid || validation.errors.length === 0,
-				message:
-					validation.errors.length > 0
-						? validation.errors.join(", ")
-						: "Valid configuration",
-			});
-
-			// Check Redis config
-			const config = getRedisConfig();
-			checks.push({
-				name: "Redis Configuration",
-				passed: !!config.primary,
-				message: config.primary
-					? "Configuration loaded"
-					: "No configuration found",
-			});
-
-			// Check feature flags
-			checks.push({
-				name: "Feature Flags",
-				passed: Object.keys(redisFeatures).length > 0,
-				message: `Features: ${Object.entries(redisFeatures)
-					.filter(([, enabled]) => enabled)
-					.map(([feature]) => feature)
-					.join(", ")}`,
-			});
-
-			// Mock service availability
-			checks.push({
-				name: "Mock Service Fallback",
-				passed: true,
-				message: "Mock Redis available for testing",
-			});
-
-			const status = validation.isValid
-				? "operational"
-				: validation.errors.length === 1
-					? "degraded"
-					: "failed";
-
-			healthReport.addServiceCheck("redis", status, checks);
-		});
-
-		test("should validate Redis services", async () => {
-			const serviceChecks = [];
-
-			// List of services to check
-			const services = [
-				"CacheService",
-				"PubSubService",
-				"LockService",
-				"RateLimitService",
-				"JobQueueService",
-				"MetricsService",
-				"SessionService",
-			];
-
-			for (const service of services) {
-				try {
-					const module = await import("@/lib/redis");
-					const ServiceClass = module[service];
-
-					serviceChecks.push({
-						name: service,
-						passed:
-							!!ServiceClass && typeof ServiceClass.getInstance === "function",
-						message: ServiceClass ? "Service available" : "Service not found",
-					});
-				} catch (error) {
-					serviceChecks.push({
-						name: service,
-						passed: false,
-						message: `Import error: ${error}`,
-					});
-				}
-			}
-
-			healthReport.addMetrics("redis", {
-				servicesAvailable: serviceChecks.filter((c) => c.passed).length,
-				totalServices: services.length,
-			});
-		});
-	});
-
-	describe("2. Database Observability", () => {
-		test("should validate observability configuration", async () => {
-			const checks = [];
-
-			// Check observability service
-			try {
-				const { observability } = await import("@/lib/observability");
-
-				checks.push({
-					name: "Observability Service",
-					passed: !!observability,
-					message: "Service initialized",
-				});
-
-				// Check database tracking
-				checks.push({
-					name: "Database Tracking",
-					passed: !!observability.database,
-					message: "Database observability available",
-				});
-
-				// Check API tracking
-				checks.push({
-					name: "API Tracking",
-					passed: !!observability.api,
-					message: "API observability available",
-				});
-
-				// Check performance tracking
-				checks.push({
-					name: "Performance Tracking",
-					passed: !!observability.performance,
-					message: "Performance observability available",
-				});
-			} catch (error) {
-				checks.push({
-					name: "Observability Import",
-					passed: false,
-					message: `Import error: ${error}`,
-				});
-			}
-
-			const status = checks.every((c) => c.passed)
-				? "operational"
-				: checks.some((c) => c.passed)
-					? "degraded"
-					: "failed";
-
-			healthReport.addServiceCheck("observability", status, checks);
-		});
-
-		test("should validate metrics collection", () => {
-			const checks = [];
-
-			// Check Prometheus collector
-			checks.push({
-				name: "Prometheus Collector",
-				passed: !!metricsCollector,
-				message: "Metrics collector available",
-			});
-
-			// Check metric methods
-			const requiredMethods = [
-				"recordAgentOperation",
-				"recordDatabaseQuery",
-				"recordHttpRequest",
-				"recordTokenUsage",
-				"getMetrics",
-			];
-
-			for (const method of requiredMethods) {
-				checks.push({
-					name: `Metric: ${method}`,
-					passed: typeof (metricsCollector as any)[method] === "function",
-					message: "Method available",
-				});
-			}
-
-			healthReport.addMetrics("observability", {
-				collectorAvailable: !!metricsCollector,
-				methodsAvailable: checks.filter(
-					(c) => c.passed && c.name.startsWith("Metric"),
-				).length,
-			});
-		});
-	});
-
-	describe("3. Monitoring Stack", () => {
-		test("should validate Grafana dashboards", () => {
-			const checks = [];
-
-			// Check dashboard builders
-			const dashboards = [
-				{
-					name: "Agent Overview",
-					builder: () => GrafanaDashboardBuilder.createAgentOverviewDashboard(),
-				},
-				{
-					name: "System Health",
-					builder: () => GrafanaDashboardBuilder.createSystemHealthDashboard(),
-				},
-				{
-					name: "Business Metrics",
-					builder: () =>
-						GrafanaDashboardBuilder.createBusinessMetricsDashboard(),
-				},
-				{
-					name: "Cost Analysis",
-					builder: () => GrafanaDashboardBuilder.createCostAnalysisDashboard(),
-				},
-			];
-
-			for (const { name, builder } of dashboards) {
-				try {
-					const dashboard = builder();
-					checks.push({
-						name: `Dashboard: ${name}`,
-						passed: !!dashboard && dashboard.panels.length > 0,
-						message: `${dashboard.panels.length} panels configured`,
-					});
-				} catch (error) {
-					checks.push({
-						name: `Dashboard: ${name}`,
-						passed: false,
-						message: `Build error: ${error}`,
-					});
-				}
-			}
-
-			const status = checks.every((c) => c.passed) ? "operational" : "degraded";
-			healthReport.addServiceCheck("monitoring", status, checks);
-		});
-
-		test("should validate alert rules", () => {
-			const checks = [];
-
-			// Check alert builders
-			const alertGroups = [
-				{
-					name: "Agent Alerts",
-					builder: () => AlertRuleBuilder.createAgentAlerts(),
-				},
-				{
-					name: "System Alerts",
-					builder: () => AlertRuleBuilder.createSystemAlerts(),
-				},
-				{
-					name: "Business Alerts",
-					builder: () => AlertRuleBuilder.createBusinessAlerts(),
-				},
-			];
-
-			for (const { name, builder } of alertGroups) {
-				try {
-					const alerts = builder();
-					checks.push({
-						name: `Alerts: ${name}`,
-						passed: Array.isArray(alerts) && alerts.length > 0,
-						message: `${alerts.length} alert rules configured`,
-					});
-				} catch (error) {
-					checks.push({
-						name: `Alerts: ${name}`,
-						passed: false,
-						message: `Build error: ${error}`,
-					});
-				}
-			}
-
-			healthReport.addMetrics("monitoring", {
-				totalDashboards: 4,
-				totalAlertGroups: alertGroups.length,
-				alertRulesConfigured: checks
-					.filter((c) => c.passed)
-					.reduce((sum, c) => {
-						const match = c.message?.match(/(\d+) alert rules/);
-						return sum + (match ? Number.parseInt(match[1]) : 0);
-					}, 0),
-			});
-		});
-	});
-
-	describe("4. External API Configuration", () => {
-		test("should validate API key configuration", () => {
-			const checks = [];
-
-			// Check for required API keys
-			const apiKeys = [
-				{ name: "OpenAI", env: "OPENAI_API_KEY", required: true },
-				{ name: "Google AI", env: "GOOGLE_AI_API_KEY", required: true },
-				{ name: "Letta", env: "LETTA_API_KEY", required: false },
-				{ name: "GitHub App", env: "GITHUB_APP_ID", required: false },
-			];
-
-			for (const { name, env, required } of apiKeys) {
-				const hasKey = !!process.env[env];
-				checks.push({
-					name: `${name} API Key`,
-					passed: hasKey || !required,
-					message: hasKey
-						? "Configured"
-						: required
-							? "Missing (Required)"
-							: "Missing (Optional)",
-				});
-			}
-
-			const requiredMissing = checks.filter(
-				(c) => !c.passed && c.message?.includes("Required"),
-			).length;
-			const status =
-				requiredMissing === 0
-					? "operational"
-					: requiredMissing < 2
-						? "degraded"
-						: "failed";
-
-			healthReport.addServiceCheck("external_apis", status, checks);
-		});
-
-		test("should validate API client libraries", async () => {
-			const checks = [];
-
-			// Check for API client libraries
-			const libraries = [
-				{ name: "OpenAI SDK", module: "openai", check: (m: any) => !!m.OpenAI },
-				{
-					name: "Google Generative AI",
-					module: "@google/generative-ai",
-					check: (m: any) => !!m.GoogleGenerativeAI,
-				},
-				{
-					name: "Octokit (GitHub)",
-					module: "@octokit/rest",
-					check: (m: any) => !!m.Octokit,
-				},
-			];
-
-			for (const { name, module, check } of libraries) {
-				try {
-					const lib = await import(module);
-					checks.push({
-						name: `Library: ${name}`,
-						passed: check(lib),
-						message: "Installed and available",
-					});
-				} catch (error) {
-					checks.push({
-						name: `Library: ${name}`,
-						passed: false,
-						message: "Not installed or import error",
-					});
-				}
-			}
-
-			healthReport.addMetrics("external_apis", {
-				librariesAvailable: checks.filter((c) => c.passed).length,
-				totalLibraries: libraries.length,
-			});
-		});
-	});
-
-	describe("5. Performance Capabilities", () => {
-		test("should validate performance monitoring", async () => {
-			const checks = [];
-
-			// Memory monitoring
-			if (typeof process !== "undefined" && process.memoryUsage) {
-				const memory = process.memoryUsage();
-				checks.push({
-					name: "Memory Monitoring",
-					passed: true,
-					message: `Heap: ${(memory.heapUsed / 1024 / 1024).toFixed(2)}MB`,
-				});
-			} else {
-				checks.push({
-					name: "Memory Monitoring",
-					passed: false,
-					message: "Not available in this environment",
-				});
-			}
-
-			// Performance API
-			checks.push({
-				name: "Performance API",
-				passed: typeof performance !== "undefined",
-				message: "High-resolution timing available",
-			});
-
-			// Metrics export
-			try {
-				const metrics = await metricsCollector.getMetrics();
-				checks.push({
-					name: "Metrics Export",
-					passed: metrics.includes("# HELP"),
-					message: "Prometheus format export working",
-				});
-			} catch (error) {
-				checks.push({
-					name: "Metrics Export",
-					passed: false,
-					message: `Export error: ${error}`,
-				});
-			}
-
-			const status =
-				checks.filter((c) => c.passed).length >= 2 ? "operational" : "degraded";
-			healthReport.addServiceCheck("performance", status, checks);
-		});
-	});
-
-	describe("6. System Resilience", () => {
-		test("should validate error handling capabilities", () => {
-			const checks = [];
-
-			// Global error handlers
-			checks.push({
-				name: "Unhandled Rejection Handler",
-				passed:
-					typeof process !== "undefined" &&
-					process.listeners("unhandledRejection").length > 0,
-				message: "Handler configured",
-			});
-
-			// Timeout handling
-			checks.push({
-				name: "Timeout Support",
-				passed: typeof AbortController !== "undefined",
-				message: "AbortController available",
-			});
-
-			// Circuit breaker pattern
-			checks.push({
-				name: "Circuit Breaker Pattern",
-				passed: true, // Implemented in external API tests
-				message: "Pattern available for API calls",
-			});
-
-			// Retry mechanisms
-			checks.push({
-				name: "Retry Mechanisms",
-				passed: true, // Implemented in external API tests
-				message: "Exponential backoff available",
-			});
-
-			const status = checks.every((c) => c.passed) ? "operational" : "degraded";
-			healthReport.addServiceCheck("resilience", status, checks);
-		});
-	});
-
-	describe("7. Integration Summary", () => {
-		test("should provide overall system readiness", () => {
-			const summary = healthReport.generateReport();
-
-			// System is considered ready if:
-			// - No failed services
-			// - Less than 50% degraded services
-			// - Core services (redis, observability, monitoring) are at least degraded
-
-			const coreServices = ["redis", "observability", "monitoring"];
-			const coreStatuses = coreServices.map(
-				(service) => summary.services[service]?.status || "failed",
-			);
-
-			const systemReady =
-				summary.summary.failed === 0 &&
-				summary.summary.degraded / summary.summary.total < 0.5 &&
-				coreStatuses.every((status) => status !== "failed");
-
-			expect(summary.overall).toBeDefined();
-			expect(summary.services).toBeDefined();
-			expect(Object.keys(summary.services).length).toBeGreaterThan(0);
-
-			console.log(
-				`\nSystem Integration Status: ${systemReady ? "✅ READY" : "❌ NOT READY"}`,
-			);
-			console.log(`Overall Status: ${summary.overall.toUpperCase()}`);
-		});
-	});
-});+describe('System Integration Validation', () => {
+  let healthReport: IntegrationHealthReport
+  let metricsCollector: PrometheusMetricsCollector
+
+  beforeAll(() => {
+    healthReport = new IntegrationHealthReport()
+    metricsCollector = PrometheusMetricsCollector.getInstance()
+  })
+
+  afterAll(() => {
+    const report = healthReport.generateReport()
+    console.log('\n=== SYSTEM INTEGRATION HEALTH REPORT ===')
+    console.log(JSON.stringify(report, null, 2))
+    console.log('\n=== RECOMMENDATIONS ===')
+
+    // Generate recommendations based on report
+    const recommendations = []
+
+    if (report.summary.failed > 0) {
+      recommendations.push('CRITICAL: Address failed services immediately')
+    }
+
+    if (report.summary.degraded > 0) {
+      recommendations.push('WARNING: Investigate degraded services')
+    }
+
+    if (report.services.redis?.status === 'failed') {
+      recommendations.push('- Configure Redis/Valkey connection or use mock service')
+    }
+
+    if (report.services.monitoring?.health < 100) {
+      recommendations.push('- Complete monitoring setup for full observability')
+    }
+
+    if (
+      report.services.external_apis?.checks.some((c: any) => !c.passed && c.name.includes('key'))
+    ) {
+      recommendations.push('- Add missing API keys to environment configuration')
+    }
+
+    recommendations.forEach((rec) => console.log(rec))
+  })
+
+  describe('1. Redis/Valkey Integration', () => {
+    test('should validate Redis configuration', () => {
+      const checks = []
+
+      // Check environment configuration
+      const validation = validateRedisEnvironment()
+      checks.push({
+        name: 'Environment Configuration',
+        passed: validation.isValid || validation.errors.length === 0,
+        message:
+          validation.errors.length > 0 ? validation.errors.join(', ') : 'Valid configuration',
+      })
+
+      // Check Redis config
+      const config = getRedisConfig()
+      checks.push({
+        name: 'Redis Configuration',
+        passed: !!config.primary,
+        message: config.primary ? 'Configuration loaded' : 'No configuration found',
+      })
+
+      // Check feature flags
+      checks.push({
+        name: 'Feature Flags',
+        passed: Object.keys(redisFeatures).length > 0,
+        message: `Features: ${Object.entries(redisFeatures)
+          .filter(([, enabled]) => enabled)
+          .map(([feature]) => feature)
+          .join(', ')}`,
+      })
+
+      // Mock service availability
+      checks.push({
+        name: 'Mock Service Fallback',
+        passed: true,
+        message: 'Mock Redis available for testing',
+      })
+
+      const status = validation.isValid
+        ? 'operational'
+        : validation.errors.length === 1
+          ? 'degraded'
+          : 'failed'
+
+      healthReport.addServiceCheck('redis', status, checks)
+    })
+
+    test('should validate Redis services', async () => {
+      const serviceChecks = []
+
+      // List of services to check
+      const services = [
+        'CacheService',
+        'PubSubService',
+        'LockService',
+        'RateLimitService',
+        'JobQueueService',
+        'MetricsService',
+        'SessionService',
+      ]
+
+      for (const service of services) {
+        try {
+          const module = await import('@/lib/redis')
+          const ServiceClass = module[service]
+
+          serviceChecks.push({
+            name: service,
+            passed: !!ServiceClass && typeof ServiceClass.getInstance === 'function',
+            message: ServiceClass ? 'Service available' : 'Service not found',
+          })
+        } catch (error) {
+          serviceChecks.push({
+            name: service,
+            passed: false,
+            message: `Import error: ${error}`,
+          })
+        }
+      }
+
+      healthReport.addMetrics('redis', {
+        servicesAvailable: serviceChecks.filter((c) => c.passed).length,
+        totalServices: services.length,
+      })
+    })
+  })
+
+  describe('2. Database Observability', () => {
+    test('should validate observability configuration', async () => {
+      const checks = []
+
+      // Check observability service
+      try {
+        const { observability } = await import('@/lib/observability')
+
+        checks.push({
+          name: 'Observability Service',
+          passed: !!observability,
+          message: 'Service initialized',
+        })
+
+        // Check database tracking
+        checks.push({
+          name: 'Database Tracking',
+          passed: !!observability.database,
+          message: 'Database observability available',
+        })
+
+        // Check API tracking
+        checks.push({
+          name: 'API Tracking',
+          passed: !!observability.api,
+          message: 'API observability available',
+        })
+
+        // Check performance tracking
+        checks.push({
+          name: 'Performance Tracking',
+          passed: !!observability.performance,
+          message: 'Performance observability available',
+        })
+      } catch (error) {
+        checks.push({
+          name: 'Observability Import',
+          passed: false,
+          message: `Import error: ${error}`,
+        })
+      }
+
+      const status = checks.every((c) => c.passed)
+        ? 'operational'
+        : checks.some((c) => c.passed)
+          ? 'degraded'
+          : 'failed'
+
+      healthReport.addServiceCheck('observability', status, checks)
+    })
+
+    test('should validate metrics collection', () => {
+      const checks = []
+
+      // Check Prometheus collector
+      checks.push({
+        name: 'Prometheus Collector',
+        passed: !!metricsCollector,
+        message: 'Metrics collector available',
+      })
+
+      // Check metric methods
+      const requiredMethods = [
+        'recordAgentOperation',
+        'recordDatabaseQuery',
+        'recordHttpRequest',
+        'recordTokenUsage',
+        'getMetrics',
+      ]
+
+      for (const method of requiredMethods) {
+        checks.push({
+          name: `Metric: ${method}`,
+          passed: typeof (metricsCollector as any)[method] === 'function',
+          message: 'Method available',
+        })
+      }
+
+      healthReport.addMetrics('observability', {
+        collectorAvailable: !!metricsCollector,
+        methodsAvailable: checks.filter((c) => c.passed && c.name.startsWith('Metric')).length,
+      })
+    })
+  })
+
+  describe('3. Monitoring Stack', () => {
+    test('should validate Grafana dashboards', () => {
+      const checks = []
+
+      // Check dashboard builders
+      const dashboards = [
+        {
+          name: 'Agent Overview',
+          builder: () => GrafanaDashboardBuilder.createAgentOverviewDashboard(),
+        },
+        {
+          name: 'System Health',
+          builder: () => GrafanaDashboardBuilder.createSystemHealthDashboard(),
+        },
+        {
+          name: 'Business Metrics',
+          builder: () => GrafanaDashboardBuilder.createBusinessMetricsDashboard(),
+        },
+        {
+          name: 'Cost Analysis',
+          builder: () => GrafanaDashboardBuilder.createCostAnalysisDashboard(),
+        },
+      ]
+
+      for (const { name, builder } of dashboards) {
+        try {
+          const dashboard = builder()
+          checks.push({
+            name: `Dashboard: ${name}`,
+            passed: !!dashboard && dashboard.panels.length > 0,
+            message: `${dashboard.panels.length} panels configured`,
+          })
+        } catch (error) {
+          checks.push({
+            name: `Dashboard: ${name}`,
+            passed: false,
+            message: `Build error: ${error}`,
+          })
+        }
+      }
+
+      const status = checks.every((c) => c.passed) ? 'operational' : 'degraded'
+      healthReport.addServiceCheck('monitoring', status, checks)
+    })
+
+    test('should validate alert rules', () => {
+      const checks = []
+
+      // Check alert builders
+      const alertGroups = [
+        { name: 'Agent Alerts', builder: () => AlertRuleBuilder.createAgentAlerts() },
+        { name: 'System Alerts', builder: () => AlertRuleBuilder.createSystemAlerts() },
+        { name: 'Business Alerts', builder: () => AlertRuleBuilder.createBusinessAlerts() },
+      ]
+
+      for (const { name, builder } of alertGroups) {
+        try {
+          const alerts = builder()
+          checks.push({
+            name: `Alerts: ${name}`,
+            passed: Array.isArray(alerts) && alerts.length > 0,
+            message: `${alerts.length} alert rules configured`,
+          })
+        } catch (error) {
+          checks.push({
+            name: `Alerts: ${name}`,
+            passed: false,
+            message: `Build error: ${error}`,
+          })
+        }
+      }
+
+      healthReport.addMetrics('monitoring', {
+        totalDashboards: 4,
+        totalAlertGroups: alertGroups.length,
+        alertRulesConfigured: checks
+          .filter((c) => c.passed)
+          .reduce((sum, c) => {
+            const match = c.message?.match(/(\d+) alert rules/)
+            return sum + (match ? parseInt(match[1]) : 0)
+          }, 0),
+      })
+    })
+  })
+
+  describe('4. External API Configuration', () => {
+    test('should validate API key configuration', () => {
+      const checks = []
+
+      // Check for required API keys
+      const apiKeys = [
+        { name: 'OpenAI', env: 'OPENAI_API_KEY', required: true },
+        { name: 'Google AI', env: 'GOOGLE_AI_API_KEY', required: true },
+        { name: 'Letta', env: 'LETTA_API_KEY', required: false },
+        { name: 'GitHub App', env: 'GITHUB_APP_ID', required: false },
+      ]
+
+      for (const { name, env, required } of apiKeys) {
+        const hasKey = !!process.env[env]
+        checks.push({
+          name: `${name} API Key`,
+          passed: hasKey || !required,
+          message: hasKey ? 'Configured' : required ? 'Missing (Required)' : 'Missing (Optional)',
+        })
+      }
+
+      const requiredMissing = checks.filter(
+        (c) => !c.passed && c.message?.includes('Required')
+      ).length
+      const status =
+        requiredMissing === 0 ? 'operational' : requiredMissing < 2 ? 'degraded' : 'failed'
+
+      healthReport.addServiceCheck('external_apis', status, checks)
+    })
+
+    test('should validate API client libraries', async () => {
+      const checks = []
+
+      // Check for API client libraries
+      const libraries = [
+        { name: 'OpenAI SDK', module: 'openai', check: (m: any) => !!m.OpenAI },
+        {
+          name: 'Google Generative AI',
+          module: '@google/generative-ai',
+          check: (m: any) => !!m.GoogleGenerativeAI,
+        },
+        { name: 'Octokit (GitHub)', module: '@octokit/rest', check: (m: any) => !!m.Octokit },
+      ]
+
+      for (const { name, module, check } of libraries) {
+        try {
+          const lib = await import(module)
+          checks.push({
+            name: `Library: ${name}`,
+            passed: check(lib),
+            message: 'Installed and available',
+          })
+        } catch (error) {
+          checks.push({
+            name: `Library: ${name}`,
+            passed: false,
+            message: 'Not installed or import error',
+          })
+        }
+      }
+
+      healthReport.addMetrics('external_apis', {
+        librariesAvailable: checks.filter((c) => c.passed).length,
+        totalLibraries: libraries.length,
+      })
+    })
+  })
+
+  describe('5. Performance Capabilities', () => {
+    test('should validate performance monitoring', async () => {
+      const checks = []
+
+      // Memory monitoring
+      if (typeof process !== 'undefined' && process.memoryUsage) {
+        const memory = process.memoryUsage()
+        checks.push({
+          name: 'Memory Monitoring',
+          passed: true,
+          message: `Heap: ${(memory.heapUsed / 1024 / 1024).toFixed(2)}MB`,
+        })
+      } else {
+        checks.push({
+          name: 'Memory Monitoring',
+          passed: false,
+          message: 'Not available in this environment',
+        })
+      }
+
+      // Performance API
+      checks.push({
+        name: 'Performance API',
+        passed: typeof performance !== 'undefined',
+        message: 'High-resolution timing available',
+      })
+
+      // Metrics export
+      try {
+        const metrics = await metricsCollector.getMetrics()
+        checks.push({
+          name: 'Metrics Export',
+          passed: metrics.includes('# HELP'),
+          message: 'Prometheus format export working',
+        })
+      } catch (error) {
+        checks.push({
+          name: 'Metrics Export',
+          passed: false,
+          message: `Export error: ${error}`,
+        })
+      }
+
+      const status = checks.filter((c) => c.passed).length >= 2 ? 'operational' : 'degraded'
+      healthReport.addServiceCheck('performance', status, checks)
+    })
+  })
+
+  describe('6. System Resilience', () => {
+    test('should validate error handling capabilities', () => {
+      const checks = []
+
+      // Global error handlers
+      checks.push({
+        name: 'Unhandled Rejection Handler',
+        passed:
+          typeof process !== 'undefined' && process.listeners('unhandledRejection').length > 0,
+        message: 'Handler configured',
+      })
+
+      // Timeout handling
+      checks.push({
+        name: 'Timeout Support',
+        passed: typeof AbortController !== 'undefined',
+        message: 'AbortController available',
+      })
+
+      // Circuit breaker pattern
+      checks.push({
+        name: 'Circuit Breaker Pattern',
+        passed: true, // Implemented in external API tests
+        message: 'Pattern available for API calls',
+      })
+
+      // Retry mechanisms
+      checks.push({
+        name: 'Retry Mechanisms',
+        passed: true, // Implemented in external API tests
+        message: 'Exponential backoff available',
+      })
+
+      const status = checks.every((c) => c.passed) ? 'operational' : 'degraded'
+      healthReport.addServiceCheck('resilience', status, checks)
+    })
+  })
+
+  describe('7. Integration Summary', () => {
+    test('should provide overall system readiness', () => {
+      const summary = healthReport.generateReport()
+
+      // System is considered ready if:
+      // - No failed services
+      // - Less than 50% degraded services
+      // - Core services (redis, observability, monitoring) are at least degraded
+
+      const coreServices = ['redis', 'observability', 'monitoring']
+      const coreStatuses = coreServices.map(
+        (service) => summary.services[service]?.status || 'failed'
+      )
+
+      const systemReady =
+        summary.summary.failed === 0 &&
+        summary.summary.degraded / summary.summary.total < 0.5 &&
+        coreStatuses.every((status) => status !== 'failed')
+
+      expect(summary.overall).toBeDefined()
+      expect(summary.services).toBeDefined()
+      expect(Object.keys(summary.services).length).toBeGreaterThan(0)
+
+      console.log(`\nSystem Integration Status: ${systemReady ? '✅ READY' : '❌ NOT READY'}`)
+      console.log(`Overall Status: ${summary.overall.toUpperCase()}`)
+    })
+  })
+})