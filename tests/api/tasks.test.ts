--- conflicted
+++ resolved
@@ -4,9 +4,6 @@
  * Comprehensive tests for task-related API routes with database operations
  */
 
-<<<<<<< HEAD
-import { PUT as updateTaskById } from "@/app/api/tasks/[id]/route";
-=======
 import { eq } from 'drizzle-orm'
 import { createMocks } from 'node-mocks-http'
 import { afterEach, beforeEach, describe, expect, it, vi } from 'vitest'
@@ -393,5 +390,4 @@
       expect(data.error).toBe('Task not found')
     })
   })
-})
->>>>>>> fff2b04a
+})