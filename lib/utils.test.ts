<<<<<<< HEAD
	afterEach,
	beforeEach,
	describe,
	import { expect,
	import { it,
	import { mock,
	import { spyOn,
	import { test,
} from "bun:test";
=======
import { afterEach, beforeEach, describe, expect, it, vi } from 'vitest'
import { cn } from './utils'

describe('cn (classname utility)', () => {
  it('should merge single class', () => {
    expect(cn('foo')).toBe('foo')
  })

  it('should merge multiple classes', () => {
    expect(cn('foo', 'bar')).toBe('foo bar')
  })

  it('should handle conditional classes', () => {
    expect(cn('foo', false, 'baz')).toBe('foo baz')
    expect(cn('foo', 'bar', 'baz')).toBe('foo bar baz')
  })

  it('should handle undefined and null values', () => {
    expect(cn('foo', undefined, 'bar', null)).toBe('foo bar')
  })

  it('should merge tailwind classes correctly', () => {
    expect(cn('px-2 py-1', 'px-4')).toBe('py-1 px-4')
    expect(cn('text-red-500', 'text-blue-500')).toBe('text-blue-500')
  })

  it('should handle arrays', () => {
    expect(cn(['foo', 'bar'])).toBe('foo bar')
    expect(cn(['foo'], ['bar', 'baz'])).toBe('foo bar baz')
  })

  it('should handle objects', () => {
    expect(cn({ foo: true, bar: false, baz: true })).toBe('foo baz')
  })

  it('should handle complex combinations', () => {
    expect(
      cn(
        'base-class',
        {
          'active-class': true,
          'inactive-class': false,
        },
        ['array-class-1', 'array-class-2'],
        undefined,
        null,
        false,
        'conditional-true'
      )
    ).toBe('base-class active-class array-class-1 array-class-2 conditional-true')
  })

  it('should handle empty input', () => {
    expect(cn()).toBe('')
    expect(cn('')).toBe('')
  })

  it('should trim whitespace', () => {
    expect(cn(' foo ', ' bar ')).toBe('foo bar')
  })

  it('should handle number inputs', () => {
    expect(cn('foo', 123 as any)).toBe('foo 123')
  })
})
>>>>>>> fff2b04a
<|MERGE_RESOLUTION|>--- conflicted
+++ resolved
@@ -1,14 +1,3 @@
-<<<<<<< HEAD
-	afterEach,
-	beforeEach,
-	describe,
-	import { expect,
-	import { it,
-	import { mock,
-	import { spyOn,
-	import { test,
-} from "bun:test";
-=======
 import { afterEach, beforeEach, describe, expect, it, vi } from 'vitest'
 import { cn } from './utils'
 
@@ -73,5 +62,4 @@
   it('should handle number inputs', () => {
     expect(cn('foo', 123 as any)).toBe('foo 123')
   })
-})
->>>>>>> fff2b04a
+})