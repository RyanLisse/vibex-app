--- conflicted
+++ resolved
@@ -363,14 +363,11 @@
 }
 
 // Re-export event types
-<<<<<<< HEAD
 export type { EventFilter, EventSeverity, ObservabilityEvent } from './events'
+
 // Re-export types and utilities from metrics
 export type { AggregatedMetric, MetricDataPoint, MetricType } from './metrics'
 export { MetricsAnalyzer, PerformanceMetricsCollector } from './metrics'
-=======
-export type { ObservabilityEvent, EventSeverity, EventFilter } from './events'
 
 // Re-export for backwards compatibility
-export { observability as observabilityService }
->>>>>>> 542fcdff
+export { observability as observabilityService }