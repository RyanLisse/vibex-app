--- conflicted
+++ resolved
@@ -1,5 +1,3 @@
-<<<<<<< HEAD
-=======
 import { beforeEach, describe, expect, it, spyOn } from 'vitest'
 import { vi } from 'vitest'
 
@@ -137,5 +135,4 @@
     expect(duration).toBeGreaterThanOrEqual(10)
     expect(duration).toBeLessThan(100)
   })
-})
->>>>>>> fff2b04a
+})