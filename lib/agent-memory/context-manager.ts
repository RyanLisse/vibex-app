/**
 * Agent Memory Context Manager
 *
 * Manages memory contexts for agent sessions, providing relevant memories
 * and suggestions based on current context.
 */

import { MemoryType
} from "./types";

export class MemoryContextManager {
<<<<<<< HEAD
	private static instance: MemoryContextManager;
	private contextCache: Map<string, MemoryContext> = new Map();
	private readonly CACHE_TTL = 10 * 60 * 1000; // 10 minutes

	private constructor() {}

	static getInstance(): MemoryContextManager {
		if (!MemoryContextManager.instance) {
MemoryContextManager.instance = new MemoryContextManager();
		}
		return MemoryContextManager.instance;
	}

	/**
	 * Get or create memory context for an agent session
	 */
	async getContext(
		agentType: string,
		contextKey: string,
		options: {
			sessionId?: string;
			currentTask?: string;
			userContext?: Record<string, any>;
			environmentContext?: Record<string, any>;
		} = {},
	): Promise<MemoryContext> {
		const startTime = Date.now();

		try {
			// Check cache
			const cacheKey = `${agentType}:${contextKey}:${options.sessionId || "default"}`;
			const cached = this.getCachedContext(cacheKey);
			if (cached) {
				observability.metrics.recordOperation("memory_context_cache_hit", 0);
				return cached;
			}

			// Build context
			const context = await this.buildContext(agentType, contextKey, options);

			// Cache context
			this.setCachedContext(cacheKey, context);

			const duration = Date.now() - startTime;
			observability.metrics.recordOperation("memory_context_build", duration);

			await observability.recordEvent("memory_context_created", {
				agentType,
				contextKey,
				sessionId: options.sessionId,
				memoriesCount:
					context.recentMemories.length + context.relevantMemories.length,
				duration,
			});

			return context;
		} catch (error) {
			observability.recordError("memory_context_build", error as Error);
			throw error;
		}
	}

	/**
	 * Update context with new information
	 */
	async updateContext(
		context: MemoryContext,
		updates: {
			currentTask?: string;
			userContext?: Record<string, any>;
			environmentContext?: Record<string, any>;
		},
	): Promise<MemoryContext> {
		// Update basic fields
		if (updates.currentTask !== undefined) {
			context.currentTask = updates.currentTask;
		}
		if (updates.userContext) {
			context.userContext = { ...context.userContext, ...updates.userContext };
		}
		if (updates.environmentContext) {
			context.environmentContext = {
				...context.environmentContext,
				...updates.environmentContext,
			};
		}

		// Refresh relevant memories if task changed
		if (updates.currentTask && updates.currentTask !== context.currentTask) {
			context.relevantMemories = await this.findRelevantMemories(
				context.agentType,
				updates.currentTask,
				context.contextKey,
			);
			context.suggestions = await this.generateSuggestions(context);
		}

		// Update cache
		const cacheKey = `${context.agentType}:${context.contextKey}:${context.sessionId || "default"}`;
		this.setCachedContext(cacheKey, context);

		return context;
	}

	/**
	 * Build memory context
	 */
	private async buildContext(
		agentType: string,
		contextKey: string,
		options: {
			sessionId?: string;
			currentTask?: string;
			userContext?: Record<string, any>;
			environmentContext?: Record<string, any>;
		},
	): Promise<MemoryContext> {
		// Get recent memories
		const recentMemories = await memoryRepository.getRecent(
			agentType,
			10,
			contextKey,
		);

		// Get relevant memories based on current task
		const relevantMemories = options.currentTask
			? await this.findRelevantMemories(
					agentType,
					options.currentTask,
					contextKey,
				)
			: [];

		// Get shared memories from other agents
		const sharedMemories = await this.findSharedMemories(agentType, contextKey);

		// Generate context summary
		const summary = await this.generateContextSummary(
			recentMemories,
			relevantMemories,
			sharedMemories,
		);

		const context: MemoryContext = {
			agentType,
			contextKey,
			sessionId: options.sessionId,
			currentTask: options.currentTask,
			userContext: options.userContext || {},
			environmentContext: options.environmentContext || {},
			recentMemories,
			relevantMemories,
			sharedMemories,
			summary,
			suggestions: [],
		};

		// Generate suggestions
		context.suggestions = await this.generateSuggestions(context);

		return context;
	}

	/**
	 * Find relevant memories for current task
	 */
	private async findRelevantMemories(
		agentType: string,
		currentTask: string,
		contextKey?: string,
	): Promise<MemoryEntry[]> {
		const searchResults = await memorySearchService.search(currentTask, {
			agentType,
			contextKey,
			limit: 15,
			orderBy: "relevance",
		});

		return searchResults.map((result) => result.memory);
	}

	/**
	 * Find shared memories from other agents
	 */
	private async findSharedMemories(
		agentType: string,
		contextKey: string,
	): Promise<MemoryEntry[]> {
		// Look for memories tagged as shareable from other agent types
		const sharedMemories = await memoryRepository.search({
			tags: ["shared", "cross-agent"],
			limit: 10,
			orderBy: "importance",
		});

		// Filter out memories from the same agent type
		return sharedMemories.filter((memory) => memory.agentType !== agentType);
	}

	/**
	 * Generate context summary
	 */
	private async generateContextSummary(
		recentMemories: MemoryEntry[],
		relevantMemories: MemoryEntry[],
		sharedMemories: MemoryEntry[],
	): Promise<string> {
		const allMemories = [
			...recentMemories,
			...relevantMemories,
			...sharedMemories,
		];

		if (allMemories.length === 0) {
			return "No relevant context available.";
		}

		// Group memories by type
		const memoryGroups = new Map<MemoryType, MemoryEntry[]>();

		for (const memory of allMemories) {
			const type = memory.metadata.type;
			if (!memoryGroups.has(type)) {
				memoryGroups.set(type, []);
			}
			memoryGroups.get(type)!.push(memory);
		}

		// Build summary
		const summaryParts: string[] = [];

		// Add high-importance memories
		const criticalMemories = allMemories
			.filter((m) => m.importance >= 8)
			.slice(0, 3);

		if (criticalMemories.length > 0) {
			summaryParts.push(
				"Critical context: " +
					criticalMemories.map((m) => m.content.substring(0, 100)).join("; "),
			);
		}

		// Add type-based summaries
		for (const [type, memories] of memoryGroups.entries()) {
			if (memories.length > 0) {
				const typeMemories = memories.slice(0, 2);
				summaryParts.push(
					`${type}: ${typeMemories.map((m) => m.content.substring(0, 50)).join(", ")}`,
				);
			}
		}

		return summaryParts.join(". ");
	}

	/**
	 * Generate memory suggestions
	 */
	private async generateSuggestions(
		context: MemoryContext,
	): Promise<MemorySuggestion[]> {
		const suggestions: MemorySuggestion[] = [];

		// Suggest memories based on current task
		if (context.currentTask) {
			const taskRelatedMemories = await memorySearchService.search(
				context.currentTask,
				{
					agentType: context.agentType,
					limit: 5,
					types: ["task_execution", "learned_pattern", "error_resolution"],
				},
			);

			for (const result of taskRelatedMemories) {
				if (result.score.total > 0.7) {
					suggestions.push({
						memory: result.memory,
						reason: "Related to current task",
						relevanceScore: result.score.total,
						confidence: result.score.semantic,
					});
				}
			}
		}

		// Suggest frequently accessed memories
		const frequentMemories = await memoryRepository.getMostAccessed(
			context.agentType,
			5,
		);

		for (const memory of frequentMemories) {
			if (!suggestions.find((s) => s.memory.id === memory.id)) {
				suggestions.push({
					memory,
					reason: "Frequently accessed",
					relevanceScore: 0.6,
					confidence: 0.8,
				});
			}
		}

		// Suggest error resolution memories if recent errors
		if (context.environmentContext.hasRecentErrors) {
			const errorMemories = await memorySearchService.searchByType(
				["error_resolution"],
				{
					agentType: context.agentType,
					limit: 3,
				},
			);

			for (const result of errorMemories) {
				if (!suggestions.find((s) => s.memory.id === result.memory.id)) {
					suggestions.push({
						memory: result.memory,
						reason: "Error resolution pattern",
						relevanceScore: 0.8,
						confidence: 0.9,
					});
				}
			}
		}

		// Sort by relevance score
		suggestions.sort((a, b) => b.relevanceScore - a.relevanceScore);

		return suggestions.slice(0, 10);
	}

	/**
	 * Get cached context
	 */
	private getCachedContext(key: string): MemoryContext | null {
		const cached = this.contextCache.get(key);
		if (!cached) return null;

		// Check if cache is still valid
		const cacheData = cached as any;
		if (
			cacheData._timestamp &&
=======
  private static instance: MemoryContextManager
  private contextCache: Map<string, MemoryContext> = new Map()
  private readonly CACHE_TTL = 10 * 60 * 1000 // 10 minutes

  private constructor() {}

  static getInstance(): MemoryContextManager {
    if (!MemoryContextManager.instance) {
      MemoryContextManager.instance = new MemoryContextManager()
    }
    return MemoryContextManager.instance
  }

  /**
   * Get or create memory context for an agent session
   */
  async getContext(
    agentType: string,
    contextKey: string,
    options: {
      sessionId?: string
      currentTask?: string
      userContext?: Record<string, any>
      environmentContext?: Record<string, any>
    } = {}
  ): Promise<MemoryContext> {
    const startTime = Date.now()

    try {
      // Check cache
      const cacheKey = `${agentType}:${contextKey}:${options.sessionId || 'default'}`
      const cached = this.getCachedContext(cacheKey)
      if (cached) {
        observability.metrics.recordOperation('memory_context_cache_hit', 0)
        return cached
      }

      // Build context
      const context = await this.buildContext(agentType, contextKey, options)

      // Cache context
      this.setCachedContext(cacheKey, context)

      const duration = Date.now() - startTime
      observability.metrics.recordOperation('memory_context_build', duration)

      await observability.recordEvent('memory_context_created', {
        agentType,
        contextKey,
        sessionId: options.sessionId,
        memoriesCount: context.recentMemories.length + context.relevantMemories.length,
        duration,
      })

      return context
    } catch (error) {
      observability.recordError('memory_context_build', error as Error)
      throw error
    }
  }

  /**
   * Update context with new information
   */
  async updateContext(
    context: MemoryContext,
    updates: {
      currentTask?: string
      userContext?: Record<string, any>
      environmentContext?: Record<string, any>
    }
  ): Promise<MemoryContext> {
    // Update basic fields
    if (updates.currentTask !== undefined) {
      context.currentTask = updates.currentTask
    }
    if (updates.userContext) {
      context.userContext = { ...context.userContext, ...updates.userContext }
    }
    if (updates.environmentContext) {
      context.environmentContext = { ...context.environmentContext, ...updates.environmentContext }
    }

    // Refresh relevant memories if task changed
    if (updates.currentTask && updates.currentTask !== context.currentTask) {
      context.relevantMemories = await this.findRelevantMemories(
        context.agentType,
        updates.currentTask,
        context.contextKey
      )
      context.suggestions = await this.generateSuggestions(context)
    }

    // Update cache
    const cacheKey = `${context.agentType}:${context.contextKey}:${context.sessionId || 'default'}`
    this.setCachedContext(cacheKey, context)

    return context
  }

  /**
   * Build memory context
   */
  private async buildContext(
    agentType: string,
    contextKey: string,
    options: {
      sessionId?: string
      currentTask?: string
      userContext?: Record<string, any>
      environmentContext?: Record<string, any>
    }
  ): Promise<MemoryContext> {
    // Get recent memories
    const recentMemories = await memoryRepository.getRecent(agentType, 10, contextKey)

    // Get relevant memories based on current task
    const relevantMemories = options.currentTask
      ? await this.findRelevantMemories(agentType, options.currentTask, contextKey)
      : []

    // Get shared memories from other agents
    const sharedMemories = await this.findSharedMemories(agentType, contextKey)

    // Generate context summary
    const summary = await this.generateContextSummary(
      recentMemories,
      relevantMemories,
      sharedMemories
    )

    const context: MemoryContext = {
      agentType,
      contextKey,
      sessionId: options.sessionId,
      currentTask: options.currentTask,
      userContext: options.userContext || {},
      environmentContext: options.environmentContext || {},
      recentMemories,
      relevantMemories,
      sharedMemories,
      summary,
      suggestions: [],
    }

    // Generate suggestions
    context.suggestions = await this.generateSuggestions(context)

    return context
  }

  /**
   * Find relevant memories for current task
   */
  private async findRelevantMemories(
    agentType: string,
    currentTask: string,
    contextKey?: string
  ): Promise<MemoryEntry[]> {
    const searchResults = await memorySearchService.search(currentTask, {
      agentType,
      contextKey,
      limit: 15,
      orderBy: 'relevance',
    })

    return searchResults.map((result) => result.memory)
  }

  /**
   * Find shared memories from other agents
   */
  private async findSharedMemories(agentType: string, contextKey: string): Promise<MemoryEntry[]> {
    // Look for memories tagged as shareable from other agent types
    const sharedMemories = await memoryRepository.search({
      tags: ['shared', 'cross-agent'],
      limit: 10,
      orderBy: 'importance',
    })

    // Filter out memories from the same agent type
    return sharedMemories.filter((memory) => memory.agentType !== agentType)
  }

  /**
   * Generate context summary
   */
  private generateContextSummary(
    recentMemories: MemoryEntry[],
    relevantMemories: MemoryEntry[],
    sharedMemories: MemoryEntry[]
  ): string {
    const allMemories = [...recentMemories, ...relevantMemories, ...sharedMemories]

    if (allMemories.length === 0) {
      return 'No relevant context available.'
    }

    // Group memories by type
    const memoryGroups = new Map<MemoryType, MemoryEntry[]>()

    for (const memory of allMemories) {
      const type = memory.metadata.type
      if (!memoryGroups.has(type)) {
        memoryGroups.set(type, [])
      }
      memoryGroups.get(type)!.push(memory)
    }

    // Build summary
    const summaryParts: string[] = []

    // Add high-importance memories
    const criticalMemories = allMemories.filter((m) => m.importance >= 8).slice(0, 3)

    if (criticalMemories.length > 0) {
      summaryParts.push(
        'Critical context: ' + criticalMemories.map((m) => m.content.substring(0, 100)).join('; ')
      )
    }

    // Add type-based summaries
    for (const [type, memories] of memoryGroups.entries()) {
      if (memories.length > 0) {
        const typeMemories = memories.slice(0, 2)
        summaryParts.push(
          `${type}: ${typeMemories.map((m) => m.content.substring(0, 50)).join(', ')}`
        )
      }
    }

    return summaryParts.join('. ')
  }

  /**
   * Generate memory suggestions
   */
  private async generateSuggestions(context: MemoryContext): Promise<MemorySuggestion[]> {
    const suggestions: MemorySuggestion[] = []

    // Suggest memories based on current task
    if (context.currentTask) {
      const taskRelatedMemories = await memorySearchService.search(context.currentTask, {
        agentType: context.agentType,
        limit: 5,
        types: ['task_execution', 'learned_pattern', 'error_resolution'],
      })

      for (const result of taskRelatedMemories) {
        if (result.score.total > 0.7) {
          suggestions.push({
            memory: result.memory,
            reason: 'Related to current task',
            relevanceScore: result.score.total,
            confidence: result.score.semantic,
          })
        }
      }
    }

    // Suggest frequently accessed memories
    const frequentMemories = await memoryRepository.getMostAccessed(context.agentType, 5)

    for (const memory of frequentMemories) {
      if (!suggestions.find((s) => s.memory.id === memory.id)) {
        suggestions.push({
          memory,
          reason: 'Frequently accessed',
          relevanceScore: 0.6,
          confidence: 0.8,
        })
      }
    }

    // Suggest error resolution memories if recent errors
    if (context.environmentContext.hasRecentErrors) {
      const errorMemories = await memorySearchService.searchByType(['error_resolution'], {
        agentType: context.agentType,
        limit: 3,
      })

      for (const result of errorMemories) {
        if (!suggestions.find((s) => s.memory.id === result.memory.id)) {
          suggestions.push({
            memory: result.memory,
            reason: 'Error resolution pattern',
            relevanceScore: 0.8,
            confidence: 0.9,
          })
        }
      }
    }

    // Sort by relevance score
    suggestions.sort((a, b) => b.relevanceScore - a.relevanceScore)

    return suggestions.slice(0, 10)
  }

  /**
   * Get cached context
   */
  private getCachedContext(key: string): MemoryContext | null {
    const cached = this.contextCache.get(key)
    if (!cached) return null

    // Check if cache is still valid
    const cacheData = cached as any
    if (cacheData._timestamp && Date.now() - cacheData._timestamp > this.CACHE_TTL) {
      this.contextCache.delete(key)
      return null
    }

    return cached
  }

  /**
   * Set cached context
   */
  private setCachedContext(key: string, context: MemoryContext): void {
    // Add timestamp
    const cachedData = context as any
    cachedData._timestamp = Date.now()

    // Limit cache size
    if (this.contextCache.size >= 100) {
      const firstKey = this.contextCache.keys().next().value
      this.contextCache.delete(firstKey)
    }

    this.contextCache.set(key, cachedData)
  }

  /**
   * Clear context cache
   */
  clearCache(): void {
    this.contextCache.clear()
  }

  /**
   * Preload context for an agent
   */
  async preloadContext(agentType: string, contextKeys: string[]): Promise<void> {
    const preloadPromises = contextKeys.map((contextKey) => this.getContext(agentType, contextKey))

    await Promise.all(preloadPromises)
    console.log(`Preloaded ${contextKeys.length} contexts for ${agentType}`)
  }
}

// Export singleton instance
export const memoryContextManager = MemoryContextManager.getInstance()
>>>>>>> fff2b04a
<|MERGE_RESOLUTION|>--- conflicted
+++ resolved
@@ -5,355 +5,12 @@
  * and suggestions based on current context.
  */
 
-import { MemoryType
-} from "./types";
+import { observability } from '@/lib/observability'
+import { memoryRepository } from './repository'
+import { memorySearchService } from './search-service'
+import type { MemoryContext, MemoryEntry, MemorySuggestion, MemoryType } from './types'
 
 export class MemoryContextManager {
-<<<<<<< HEAD
-	private static instance: MemoryContextManager;
-	private contextCache: Map<string, MemoryContext> = new Map();
-	private readonly CACHE_TTL = 10 * 60 * 1000; // 10 minutes
-
-	private constructor() {}
-
-	static getInstance(): MemoryContextManager {
-		if (!MemoryContextManager.instance) {
-MemoryContextManager.instance = new MemoryContextManager();
-		}
-		return MemoryContextManager.instance;
-	}
-
-	/**
-	 * Get or create memory context for an agent session
-	 */
-	async getContext(
-		agentType: string,
-		contextKey: string,
-		options: {
-			sessionId?: string;
-			currentTask?: string;
-			userContext?: Record<string, any>;
-			environmentContext?: Record<string, any>;
-		} = {},
-	): Promise<MemoryContext> {
-		const startTime = Date.now();
-
-		try {
-			// Check cache
-			const cacheKey = `${agentType}:${contextKey}:${options.sessionId || "default"}`;
-			const cached = this.getCachedContext(cacheKey);
-			if (cached) {
-				observability.metrics.recordOperation("memory_context_cache_hit", 0);
-				return cached;
-			}
-
-			// Build context
-			const context = await this.buildContext(agentType, contextKey, options);
-
-			// Cache context
-			this.setCachedContext(cacheKey, context);
-
-			const duration = Date.now() - startTime;
-			observability.metrics.recordOperation("memory_context_build", duration);
-
-			await observability.recordEvent("memory_context_created", {
-				agentType,
-				contextKey,
-				sessionId: options.sessionId,
-				memoriesCount:
-					context.recentMemories.length + context.relevantMemories.length,
-				duration,
-			});
-
-			return context;
-		} catch (error) {
-			observability.recordError("memory_context_build", error as Error);
-			throw error;
-		}
-	}
-
-	/**
-	 * Update context with new information
-	 */
-	async updateContext(
-		context: MemoryContext,
-		updates: {
-			currentTask?: string;
-			userContext?: Record<string, any>;
-			environmentContext?: Record<string, any>;
-		},
-	): Promise<MemoryContext> {
-		// Update basic fields
-		if (updates.currentTask !== undefined) {
-			context.currentTask = updates.currentTask;
-		}
-		if (updates.userContext) {
-			context.userContext = { ...context.userContext, ...updates.userContext };
-		}
-		if (updates.environmentContext) {
-			context.environmentContext = {
-				...context.environmentContext,
-				...updates.environmentContext,
-			};
-		}
-
-		// Refresh relevant memories if task changed
-		if (updates.currentTask && updates.currentTask !== context.currentTask) {
-			context.relevantMemories = await this.findRelevantMemories(
-				context.agentType,
-				updates.currentTask,
-				context.contextKey,
-			);
-			context.suggestions = await this.generateSuggestions(context);
-		}
-
-		// Update cache
-		const cacheKey = `${context.agentType}:${context.contextKey}:${context.sessionId || "default"}`;
-		this.setCachedContext(cacheKey, context);
-
-		return context;
-	}
-
-	/**
-	 * Build memory context
-	 */
-	private async buildContext(
-		agentType: string,
-		contextKey: string,
-		options: {
-			sessionId?: string;
-			currentTask?: string;
-			userContext?: Record<string, any>;
-			environmentContext?: Record<string, any>;
-		},
-	): Promise<MemoryContext> {
-		// Get recent memories
-		const recentMemories = await memoryRepository.getRecent(
-			agentType,
-			10,
-			contextKey,
-		);
-
-		// Get relevant memories based on current task
-		const relevantMemories = options.currentTask
-			? await this.findRelevantMemories(
-					agentType,
-					options.currentTask,
-					contextKey,
-				)
-			: [];
-
-		// Get shared memories from other agents
-		const sharedMemories = await this.findSharedMemories(agentType, contextKey);
-
-		// Generate context summary
-		const summary = await this.generateContextSummary(
-			recentMemories,
-			relevantMemories,
-			sharedMemories,
-		);
-
-		const context: MemoryContext = {
-			agentType,
-			contextKey,
-			sessionId: options.sessionId,
-			currentTask: options.currentTask,
-			userContext: options.userContext || {},
-			environmentContext: options.environmentContext || {},
-			recentMemories,
-			relevantMemories,
-			sharedMemories,
-			summary,
-			suggestions: [],
-		};
-
-		// Generate suggestions
-		context.suggestions = await this.generateSuggestions(context);
-
-		return context;
-	}
-
-	/**
-	 * Find relevant memories for current task
-	 */
-	private async findRelevantMemories(
-		agentType: string,
-		currentTask: string,
-		contextKey?: string,
-	): Promise<MemoryEntry[]> {
-		const searchResults = await memorySearchService.search(currentTask, {
-			agentType,
-			contextKey,
-			limit: 15,
-			orderBy: "relevance",
-		});
-
-		return searchResults.map((result) => result.memory);
-	}
-
-	/**
-	 * Find shared memories from other agents
-	 */
-	private async findSharedMemories(
-		agentType: string,
-		contextKey: string,
-	): Promise<MemoryEntry[]> {
-		// Look for memories tagged as shareable from other agent types
-		const sharedMemories = await memoryRepository.search({
-			tags: ["shared", "cross-agent"],
-			limit: 10,
-			orderBy: "importance",
-		});
-
-		// Filter out memories from the same agent type
-		return sharedMemories.filter((memory) => memory.agentType !== agentType);
-	}
-
-	/**
-	 * Generate context summary
-	 */
-	private async generateContextSummary(
-		recentMemories: MemoryEntry[],
-		relevantMemories: MemoryEntry[],
-		sharedMemories: MemoryEntry[],
-	): Promise<string> {
-		const allMemories = [
-			...recentMemories,
-			...relevantMemories,
-			...sharedMemories,
-		];
-
-		if (allMemories.length === 0) {
-			return "No relevant context available.";
-		}
-
-		// Group memories by type
-		const memoryGroups = new Map<MemoryType, MemoryEntry[]>();
-
-		for (const memory of allMemories) {
-			const type = memory.metadata.type;
-			if (!memoryGroups.has(type)) {
-				memoryGroups.set(type, []);
-			}
-			memoryGroups.get(type)!.push(memory);
-		}
-
-		// Build summary
-		const summaryParts: string[] = [];
-
-		// Add high-importance memories
-		const criticalMemories = allMemories
-			.filter((m) => m.importance >= 8)
-			.slice(0, 3);
-
-		if (criticalMemories.length > 0) {
-			summaryParts.push(
-				"Critical context: " +
-					criticalMemories.map((m) => m.content.substring(0, 100)).join("; "),
-			);
-		}
-
-		// Add type-based summaries
-		for (const [type, memories] of memoryGroups.entries()) {
-			if (memories.length > 0) {
-				const typeMemories = memories.slice(0, 2);
-				summaryParts.push(
-					`${type}: ${typeMemories.map((m) => m.content.substring(0, 50)).join(", ")}`,
-				);
-			}
-		}
-
-		return summaryParts.join(". ");
-	}
-
-	/**
-	 * Generate memory suggestions
-	 */
-	private async generateSuggestions(
-		context: MemoryContext,
-	): Promise<MemorySuggestion[]> {
-		const suggestions: MemorySuggestion[] = [];
-
-		// Suggest memories based on current task
-		if (context.currentTask) {
-			const taskRelatedMemories = await memorySearchService.search(
-				context.currentTask,
-				{
-					agentType: context.agentType,
-					limit: 5,
-					types: ["task_execution", "learned_pattern", "error_resolution"],
-				},
-			);
-
-			for (const result of taskRelatedMemories) {
-				if (result.score.total > 0.7) {
-					suggestions.push({
-						memory: result.memory,
-						reason: "Related to current task",
-						relevanceScore: result.score.total,
-						confidence: result.score.semantic,
-					});
-				}
-			}
-		}
-
-		// Suggest frequently accessed memories
-		const frequentMemories = await memoryRepository.getMostAccessed(
-			context.agentType,
-			5,
-		);
-
-		for (const memory of frequentMemories) {
-			if (!suggestions.find((s) => s.memory.id === memory.id)) {
-				suggestions.push({
-					memory,
-					reason: "Frequently accessed",
-					relevanceScore: 0.6,
-					confidence: 0.8,
-				});
-			}
-		}
-
-		// Suggest error resolution memories if recent errors
-		if (context.environmentContext.hasRecentErrors) {
-			const errorMemories = await memorySearchService.searchByType(
-				["error_resolution"],
-				{
-					agentType: context.agentType,
-					limit: 3,
-				},
-			);
-
-			for (const result of errorMemories) {
-				if (!suggestions.find((s) => s.memory.id === result.memory.id)) {
-					suggestions.push({
-						memory: result.memory,
-						reason: "Error resolution pattern",
-						relevanceScore: 0.8,
-						confidence: 0.9,
-					});
-				}
-			}
-		}
-
-		// Sort by relevance score
-		suggestions.sort((a, b) => b.relevanceScore - a.relevanceScore);
-
-		return suggestions.slice(0, 10);
-	}
-
-	/**
-	 * Get cached context
-	 */
-	private getCachedContext(key: string): MemoryContext | null {
-		const cached = this.contextCache.get(key);
-		if (!cached) return null;
-
-		// Check if cache is still valid
-		const cacheData = cached as any;
-		if (
-			cacheData._timestamp &&
-=======
   private static instance: MemoryContextManager
   private contextCache: Map<string, MemoryContext> = new Map()
   private readonly CACHE_TTL = 10 * 60 * 1000 // 10 minutes
@@ -706,5 +363,4 @@
 }
 
 // Export singleton instance
-export const memoryContextManager = MemoryContextManager.getInstance()
->>>>>>> fff2b04a
+export const memoryContextManager = MemoryContextManager.getInstance()