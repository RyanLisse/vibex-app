<<<<<<< HEAD
import { describe, expect, it } from "bun:test";
AlertRuleBuilder, type PrometheusAlertRule } from "./alert-rules";

describe("AlertRuleBuilder", () => {
	describe("createAgentAlerts", () => {
		let alerts: PrometheusAlertRule[];

		it("should create agent alerts with correct structure", () => {
			alerts = AlertRuleBuilder.createAgentAlerts();

			expect(alerts).toHaveLength(3);
			alerts.forEach((alert) => {
				expect(alert.alert).toBeDefined();
				expect(alert.expr).toBeDefined();
				expect(alert.for).toBeDefined();
				expect(alert.labels).toBeDefined();
				expect(alert.annotations).toBeDefined();
			});
		});

		it("should include high agent error rate alert", () => {
			alerts = AlertRuleBuilder.createAgentAlerts();

			const errorAlert = alerts.find((a) => a.alert === "HighAgentErrorRate");
			expect(errorAlert).toBeDefined();
			expect(errorAlert?.expr).toBe(
				'rate(agent_operations_total{status="error"}[5m]) / rate(agent_operations_total[5m]) > 0.1',
			);
			expect(errorAlert?.for).toBe("2m");
			expect(errorAlert?.labels.severity).toBe("warning");
			expect(errorAlert?.labels.component).toBe("ai-agents");
			expect(errorAlert?.annotations.summary).toContain(
				"High error rate detected",
			);
			expect(errorAlert?.annotations.runbook_url).toBeDefined();
		});

		it("should include agent execution timeout alert", () => {
			alerts = AlertRuleBuilder.createAgentAlerts();

			const timeoutAlert = alerts.find(
				(a) => a.alert === "AgentExecutionTimeout",
			);
			expect(timeoutAlert).toBeDefined();
			expect(timeoutAlert?.expr).toBe(
				"histogram_quantile(0.95, rate(agent_execution_duration_seconds_bucket[5m])) > 60",
			);
			expect(timeoutAlert?.for).toBe("5m");
			expect(timeoutAlert?.labels.severity).toBe("critical");
			expect(timeoutAlert?.annotations.summary).toContain(
				"execution times are too high",
			);
		});

		it("should include high token usage alert", () => {
			alerts = AlertRuleBuilder.createAgentAlerts();

			const tokenAlert = alerts.find((a) => a.alert === "HighTokenUsage");
			expect(tokenAlert).toBeDefined();
			expect(tokenAlert?.expr).toBe(
				"rate(agent_token_usage_total[1h]) > 100000",
			);
			expect(tokenAlert?.for).toBe("10m");
			expect(tokenAlert?.labels.severity).toBe("warning");
			expect(tokenAlert?.annotations.summary).toContain(
				"High token usage detected",
			);
		});

		it("should have valid PromQL expressions", () => {
			alerts = AlertRuleBuilder.createAgentAlerts();

			alerts.forEach((alert) => {
				// Basic PromQL validation
				expect(alert.expr).not.toContain(";;");
				expect(alert.expr).not.toStartWith(" ");
				expect(alert.expr).not.toEndWith(" ");

				// Should contain comparison operator
				expect(alert.expr).toMatch(/[><]/);

				// Should contain metric name
				expect(alert.expr).toMatch(/agent_/);
			});
		});
	});

	describe("createSystemAlerts", () => {
		let alerts: PrometheusAlertRule[];

		it("should create system alerts with correct structure", () => {
			alerts = AlertRuleBuilder.createSystemAlerts();

			expect(alerts).toHaveLength(3);
			alerts.forEach((alert) => {
				expect(alert.labels.component).toBeDefined();
				expect(alert.annotations.runbook_url).toBeDefined();
			});
		});

		it("should include high HTTP error rate alert", () => {
			alerts = AlertRuleBuilder.createSystemAlerts();

			const httpAlert = alerts.find((a) => a.alert === "HighHTTPErrorRate");
			expect(httpAlert).toBeDefined();
			expect(httpAlert?.expr).toBe(
				'rate(http_requests_total{status_code=~"5.."}[5m]) / rate(http_requests_total[5m]) > 0.05',
			);
			expect(httpAlert?.labels.severity).toBe("critical");
			expect(httpAlert?.labels.component).toBe("api");
			expect(httpAlert?.annotations.summary).toContain("HTTP error rate");
		});

		it("should include database connections alert", () => {
			alerts = AlertRuleBuilder.createSystemAlerts();

			const dbAlert = alerts.find((a) => a.alert === "DatabaseConnectionsHigh");
			expect(dbAlert).toBeDefined();
			expect(dbAlert?.expr).toBe("database_connections_active > 80");
			expect(dbAlert?.labels.severity).toBe("warning");
			expect(dbAlert?.labels.component).toBe("database");
		});

		it("should include slow database queries alert", () => {
			alerts = AlertRuleBuilder.createSystemAlerts();

			const slowAlert = alerts.find((a) => a.alert === "SlowDatabaseQueries");
			expect(slowAlert).toBeDefined();
			expect(slowAlert?.expr).toBe(
				"histogram_quantile(0.95, rate(database_query_duration_seconds_bucket[5m])) > 1",
			);
			expect(slowAlert?.labels.component).toBe("database");
		});
	});

	describe("createBusinessAlerts", () => {
		let alerts: PrometheusAlertRule[];

		it("should create business alerts with correct structure", () => {
			alerts = AlertRuleBuilder.createBusinessAlerts();

			expect(alerts).toHaveLength(2);
			alerts.forEach((alert) => {
				expect(alert.labels.component).toBe("business");
			});
		});

		it("should include low user engagement alert", () => {
			alerts = AlertRuleBuilder.createBusinessAlerts();

			const engagementAlert = alerts.find(
				(a) => a.alert === "LowUserEngagement",
			);
			expect(engagementAlert).toBeDefined();
			expect(engagementAlert?.expr).toBe("user_sessions_active < 10");
			expect(engagementAlert?.for).toBe("15m");
			expect(engagementAlert?.labels.severity).toBe("info");
			expect(engagementAlert?.annotations.summary).toContain(
				"Low user engagement",
			);
		});

		it("should include high operational cost alert", () => {
			alerts = AlertRuleBuilder.createBusinessAlerts();

			const costAlert = alerts.find((a) => a.alert === "HighOperationalCost");
			expect(costAlert).toBeDefined();
			expect(costAlert?.expr).toBe(
				"sum(rate(agent_cost_total[1h])) * 24 > 100",
			);
			expect(costAlert?.for).toBe("30m");
			expect(costAlert?.labels.severity).toBe("warning");
			expect(costAlert?.annotations.summary).toContain(
				"High operational costs",
			);
		});
	});

	describe("alert validation", () => {
		it("should have valid alert names", () => {
			const allAlerts = [
				...AlertRuleBuilder.createAgentAlerts(),
				...AlertRuleBuilder.createSystemAlerts(),
				...AlertRuleBuilder.createBusinessAlerts(),
			];

			allAlerts.forEach((alert) => {
				// Alert names should be PascalCase
				expect(alert.alert).toMatch(/^[A-Z][a-zA-Z0-9]*$/);
				expect(alert.alert).not.toContain(" ");
				expect(alert.alert).not.toContain("-");
			});
		});

		it("should have unique alert names", () => {
			const allAlerts = [
				...AlertRuleBuilder.createAgentAlerts(),
				...AlertRuleBuilder.createSystemAlerts(),
				...AlertRuleBuilder.createBusinessAlerts(),
			];

			const alertNames = allAlerts.map((a) => a.alert);
			const uniqueNames = [...new Set(alertNames)];
			expect(alertNames).toEqual(uniqueNames);
		});

		it("should have valid severity levels", () => {
			const allAlerts = [
				...AlertRuleBuilder.createAgentAlerts(),
				...AlertRuleBuilder.createSystemAlerts(),
				...AlertRuleBuilder.createBusinessAlerts(),
			];

			const validSeverities = ["info", "warning", "critical"];

			allAlerts.forEach((alert) => {
				expect(validSeverities).toContain(alert.labels.severity);
			});
		});

		it("should have valid duration formats", () => {
			const allAlerts = [
				...AlertRuleBuilder.createAgentAlerts(),
				...AlertRuleBuilder.createSystemAlerts(),
				...AlertRuleBuilder.createBusinessAlerts(),
			];

			allAlerts.forEach((alert) => {
				// Duration should be in Prometheus format (e.g., "1m", "5m", "30s")
				expect(alert.for).toMatch(/^\d+[smh]$/);
			});
		});

		it("should have meaningful descriptions", () => {
			const allAlerts = [
				...AlertRuleBuilder.createAgentAlerts(),
				...AlertRuleBuilder.createSystemAlerts(),
				...AlertRuleBuilder.createBusinessAlerts(),
			];

			allAlerts.forEach((alert) => {
				expect(alert.annotations.summary).toBeDefined();
				expect(alert.annotations.summary.length).toBeGreaterThan(10);
				expect(alert.annotations.description).toBeDefined();
				expect(alert.annotations.description.length).toBeGreaterThan(10);
				expect(alert.annotations.runbook_url).toBeDefined();
				expect(alert.annotations.runbook_url).toMatch(/^https?:\/\//);
			});
		});

		it("should have template variables in descriptions", () => {
			const allAlerts = [
				...AlertRuleBuilder.createAgentAlerts(),
				...AlertRuleBuilder.createSystemAlerts(),
				...AlertRuleBuilder.createBusinessAlerts(),
			];

			// Check that some alerts use template variables
			const templatedAlerts = allAlerts.filter(
				(alert) =>
					alert.annotations.description.includes("{{ $value }}") ||
					alert.annotations.description.includes("{{ $labels"),
			);

			expect(templatedAlerts.length).toBeGreaterThan(0);
		});
	});
});
=======
import { describe, expect, it } from 'vitest'
import { AlertRuleBuilder, type PrometheusAlertRule } from './alert-rules'

describe('AlertRuleBuilder', () => {
  describe('createAgentAlerts', () => {
    let alerts: PrometheusAlertRule[]

    it('should create agent alerts with correct structure', () => {
      alerts = AlertRuleBuilder.createAgentAlerts()

      expect(alerts).toHaveLength(3)
      alerts.forEach((alert) => {
        expect(alert.alert).toBeDefined()
        expect(alert.expr).toBeDefined()
        expect(alert.for).toBeDefined()
        expect(alert.labels).toBeDefined()
        expect(alert.annotations).toBeDefined()
      })
    })

    it('should include high agent error rate alert', () => {
      alerts = AlertRuleBuilder.createAgentAlerts()

      const errorAlert = alerts.find((a) => a.alert === 'HighAgentErrorRate')
      expect(errorAlert).toBeDefined()
      expect(errorAlert?.expr).toBe(
        'rate(agent_operations_total{status="error"}[5m]) / rate(agent_operations_total[5m]) > 0.1'
      )
      expect(errorAlert?.for).toBe('2m')
      expect(errorAlert?.labels.severity).toBe('warning')
      expect(errorAlert?.labels.component).toBe('ai-agents')
      expect(errorAlert?.annotations.summary).toContain('High error rate detected')
      expect(errorAlert?.annotations.runbook_url).toBeDefined()
    })

    it('should include agent execution timeout alert', () => {
      alerts = AlertRuleBuilder.createAgentAlerts()

      const timeoutAlert = alerts.find((a) => a.alert === 'AgentExecutionTimeout')
      expect(timeoutAlert).toBeDefined()
      expect(timeoutAlert?.expr).toBe(
        'histogram_quantile(0.95, rate(agent_execution_duration_seconds_bucket[5m])) > 60'
      )
      expect(timeoutAlert?.for).toBe('5m')
      expect(timeoutAlert?.labels.severity).toBe('critical')
      expect(timeoutAlert?.annotations.summary).toContain('execution times are too high')
    })

    it('should include high token usage alert', () => {
      alerts = AlertRuleBuilder.createAgentAlerts()

      const tokenAlert = alerts.find((a) => a.alert === 'HighTokenUsage')
      expect(tokenAlert).toBeDefined()
      expect(tokenAlert?.expr).toBe('rate(agent_token_usage_total[1h]) > 100000')
      expect(tokenAlert?.for).toBe('10m')
      expect(tokenAlert?.labels.severity).toBe('warning')
      expect(tokenAlert?.annotations.summary).toContain('High token usage detected')
    })

    it('should have valid PromQL expressions', () => {
      alerts = AlertRuleBuilder.createAgentAlerts()

      alerts.forEach((alert) => {
        // Basic PromQL validation
        expect(alert.expr).not.toContain(';;')
        expect(alert.expr).not.toStartWith(' ')
        expect(alert.expr).not.toEndWith(' ')

        // Should contain comparison operator
        expect(alert.expr).toMatch(/[><]/)

        // Should contain metric name
        expect(alert.expr).toMatch(/agent_/)
      })
    })
  })

  describe('createSystemAlerts', () => {
    let alerts: PrometheusAlertRule[]

    it('should create system alerts with correct structure', () => {
      alerts = AlertRuleBuilder.createSystemAlerts()

      expect(alerts).toHaveLength(3)
      alerts.forEach((alert) => {
        expect(alert.labels.component).toBeDefined()
        expect(alert.annotations.runbook_url).toBeDefined()
      })
    })

    it('should include high HTTP error rate alert', () => {
      alerts = AlertRuleBuilder.createSystemAlerts()

      const httpAlert = alerts.find((a) => a.alert === 'HighHTTPErrorRate')
      expect(httpAlert).toBeDefined()
      expect(httpAlert?.expr).toBe(
        'rate(http_requests_total{status_code=~"5.."}[5m]) / rate(http_requests_total[5m]) > 0.05'
      )
      expect(httpAlert?.labels.severity).toBe('critical')
      expect(httpAlert?.labels.component).toBe('api')
      expect(httpAlert?.annotations.summary).toContain('HTTP error rate')
    })

    it('should include database connections alert', () => {
      alerts = AlertRuleBuilder.createSystemAlerts()

      const dbAlert = alerts.find((a) => a.alert === 'DatabaseConnectionsHigh')
      expect(dbAlert).toBeDefined()
      expect(dbAlert?.expr).toBe('database_connections_active > 80')
      expect(dbAlert?.labels.severity).toBe('warning')
      expect(dbAlert?.labels.component).toBe('database')
    })

    it('should include slow database queries alert', () => {
      alerts = AlertRuleBuilder.createSystemAlerts()

      const slowAlert = alerts.find((a) => a.alert === 'SlowDatabaseQueries')
      expect(slowAlert).toBeDefined()
      expect(slowAlert?.expr).toBe(
        'histogram_quantile(0.95, rate(database_query_duration_seconds_bucket[5m])) > 1'
      )
      expect(slowAlert?.labels.component).toBe('database')
    })
  })

  describe('createBusinessAlerts', () => {
    let alerts: PrometheusAlertRule[]

    it('should create business alerts with correct structure', () => {
      alerts = AlertRuleBuilder.createBusinessAlerts()

      expect(alerts).toHaveLength(2)
      alerts.forEach((alert) => {
        expect(alert.labels.component).toBe('business')
      })
    })

    it('should include low user engagement alert', () => {
      alerts = AlertRuleBuilder.createBusinessAlerts()

      const engagementAlert = alerts.find((a) => a.alert === 'LowUserEngagement')
      expect(engagementAlert).toBeDefined()
      expect(engagementAlert?.expr).toBe('user_sessions_active < 10')
      expect(engagementAlert?.for).toBe('15m')
      expect(engagementAlert?.labels.severity).toBe('info')
      expect(engagementAlert?.annotations.summary).toContain('Low user engagement')
    })

    it('should include high operational cost alert', () => {
      alerts = AlertRuleBuilder.createBusinessAlerts()

      const costAlert = alerts.find((a) => a.alert === 'HighOperationalCost')
      expect(costAlert).toBeDefined()
      expect(costAlert?.expr).toBe('sum(rate(agent_cost_total[1h])) * 24 > 100')
      expect(costAlert?.for).toBe('30m')
      expect(costAlert?.labels.severity).toBe('warning')
      expect(costAlert?.annotations.summary).toContain('High operational costs')
    })
  })

  describe('alert validation', () => {
    it('should have valid alert names', () => {
      const allAlerts = [
        ...AlertRuleBuilder.createAgentAlerts(),
        ...AlertRuleBuilder.createSystemAlerts(),
        ...AlertRuleBuilder.createBusinessAlerts(),
      ]

      allAlerts.forEach((alert) => {
        // Alert names should be PascalCase
        expect(alert.alert).toMatch(/^[A-Z][a-zA-Z0-9]*$/)
        expect(alert.alert).not.toContain(' ')
        expect(alert.alert).not.toContain('-')
      })
    })

    it('should have unique alert names', () => {
      const allAlerts = [
        ...AlertRuleBuilder.createAgentAlerts(),
        ...AlertRuleBuilder.createSystemAlerts(),
        ...AlertRuleBuilder.createBusinessAlerts(),
      ]

      const alertNames = allAlerts.map((a) => a.alert)
      const uniqueNames = [...new Set(alertNames)]
      expect(alertNames).toEqual(uniqueNames)
    })

    it('should have valid severity levels', () => {
      const allAlerts = [
        ...AlertRuleBuilder.createAgentAlerts(),
        ...AlertRuleBuilder.createSystemAlerts(),
        ...AlertRuleBuilder.createBusinessAlerts(),
      ]

      const validSeverities = ['info', 'warning', 'critical']

      allAlerts.forEach((alert) => {
        expect(validSeverities).toContain(alert.labels.severity)
      })
    })

    it('should have valid duration formats', () => {
      const allAlerts = [
        ...AlertRuleBuilder.createAgentAlerts(),
        ...AlertRuleBuilder.createSystemAlerts(),
        ...AlertRuleBuilder.createBusinessAlerts(),
      ]

      allAlerts.forEach((alert) => {
        // Duration should be in Prometheus format (e.g., "1m", "5m", "30s")
        expect(alert.for).toMatch(/^\d+[smh]$/)
      })
    })

    it('should have meaningful descriptions', () => {
      const allAlerts = [
        ...AlertRuleBuilder.createAgentAlerts(),
        ...AlertRuleBuilder.createSystemAlerts(),
        ...AlertRuleBuilder.createBusinessAlerts(),
      ]

      allAlerts.forEach((alert) => {
        expect(alert.annotations.summary).toBeDefined()
        expect(alert.annotations.summary.length).toBeGreaterThan(10)
        expect(alert.annotations.description).toBeDefined()
        expect(alert.annotations.description.length).toBeGreaterThan(10)
        expect(alert.annotations.runbook_url).toBeDefined()
        expect(alert.annotations.runbook_url).toMatch(/^https?:\/\//)
      })
    })

    it('should have template variables in descriptions', () => {
      const allAlerts = [
        ...AlertRuleBuilder.createAgentAlerts(),
        ...AlertRuleBuilder.createSystemAlerts(),
        ...AlertRuleBuilder.createBusinessAlerts(),
      ]

      // Check that some alerts use template variables
      const templatedAlerts = allAlerts.filter(
        (alert) =>
          alert.annotations.description.includes('{{ $value }}') ||
          alert.annotations.description.includes('{{ $labels')
      )

      expect(templatedAlerts.length).toBeGreaterThan(0)
    })
  })
})
>>>>>>> fff2b04a
<|MERGE_RESOLUTION|>--- conflicted
+++ resolved
@@ -1,273 +1,3 @@
-<<<<<<< HEAD
-import { describe, expect, it } from "bun:test";
-AlertRuleBuilder, type PrometheusAlertRule } from "./alert-rules";
-
-describe("AlertRuleBuilder", () => {
-	describe("createAgentAlerts", () => {
-		let alerts: PrometheusAlertRule[];
-
-		it("should create agent alerts with correct structure", () => {
-			alerts = AlertRuleBuilder.createAgentAlerts();
-
-			expect(alerts).toHaveLength(3);
-			alerts.forEach((alert) => {
-				expect(alert.alert).toBeDefined();
-				expect(alert.expr).toBeDefined();
-				expect(alert.for).toBeDefined();
-				expect(alert.labels).toBeDefined();
-				expect(alert.annotations).toBeDefined();
-			});
-		});
-
-		it("should include high agent error rate alert", () => {
-			alerts = AlertRuleBuilder.createAgentAlerts();
-
-			const errorAlert = alerts.find((a) => a.alert === "HighAgentErrorRate");
-			expect(errorAlert).toBeDefined();
-			expect(errorAlert?.expr).toBe(
-				'rate(agent_operations_total{status="error"}[5m]) / rate(agent_operations_total[5m]) > 0.1',
-			);
-			expect(errorAlert?.for).toBe("2m");
-			expect(errorAlert?.labels.severity).toBe("warning");
-			expect(errorAlert?.labels.component).toBe("ai-agents");
-			expect(errorAlert?.annotations.summary).toContain(
-				"High error rate detected",
-			);
-			expect(errorAlert?.annotations.runbook_url).toBeDefined();
-		});
-
-		it("should include agent execution timeout alert", () => {
-			alerts = AlertRuleBuilder.createAgentAlerts();
-
-			const timeoutAlert = alerts.find(
-				(a) => a.alert === "AgentExecutionTimeout",
-			);
-			expect(timeoutAlert).toBeDefined();
-			expect(timeoutAlert?.expr).toBe(
-				"histogram_quantile(0.95, rate(agent_execution_duration_seconds_bucket[5m])) > 60",
-			);
-			expect(timeoutAlert?.for).toBe("5m");
-			expect(timeoutAlert?.labels.severity).toBe("critical");
-			expect(timeoutAlert?.annotations.summary).toContain(
-				"execution times are too high",
-			);
-		});
-
-		it("should include high token usage alert", () => {
-			alerts = AlertRuleBuilder.createAgentAlerts();
-
-			const tokenAlert = alerts.find((a) => a.alert === "HighTokenUsage");
-			expect(tokenAlert).toBeDefined();
-			expect(tokenAlert?.expr).toBe(
-				"rate(agent_token_usage_total[1h]) > 100000",
-			);
-			expect(tokenAlert?.for).toBe("10m");
-			expect(tokenAlert?.labels.severity).toBe("warning");
-			expect(tokenAlert?.annotations.summary).toContain(
-				"High token usage detected",
-			);
-		});
-
-		it("should have valid PromQL expressions", () => {
-			alerts = AlertRuleBuilder.createAgentAlerts();
-
-			alerts.forEach((alert) => {
-				// Basic PromQL validation
-				expect(alert.expr).not.toContain(";;");
-				expect(alert.expr).not.toStartWith(" ");
-				expect(alert.expr).not.toEndWith(" ");
-
-				// Should contain comparison operator
-				expect(alert.expr).toMatch(/[><]/);
-
-				// Should contain metric name
-				expect(alert.expr).toMatch(/agent_/);
-			});
-		});
-	});
-
-	describe("createSystemAlerts", () => {
-		let alerts: PrometheusAlertRule[];
-
-		it("should create system alerts with correct structure", () => {
-			alerts = AlertRuleBuilder.createSystemAlerts();
-
-			expect(alerts).toHaveLength(3);
-			alerts.forEach((alert) => {
-				expect(alert.labels.component).toBeDefined();
-				expect(alert.annotations.runbook_url).toBeDefined();
-			});
-		});
-
-		it("should include high HTTP error rate alert", () => {
-			alerts = AlertRuleBuilder.createSystemAlerts();
-
-			const httpAlert = alerts.find((a) => a.alert === "HighHTTPErrorRate");
-			expect(httpAlert).toBeDefined();
-			expect(httpAlert?.expr).toBe(
-				'rate(http_requests_total{status_code=~"5.."}[5m]) / rate(http_requests_total[5m]) > 0.05',
-			);
-			expect(httpAlert?.labels.severity).toBe("critical");
-			expect(httpAlert?.labels.component).toBe("api");
-			expect(httpAlert?.annotations.summary).toContain("HTTP error rate");
-		});
-
-		it("should include database connections alert", () => {
-			alerts = AlertRuleBuilder.createSystemAlerts();
-
-			const dbAlert = alerts.find((a) => a.alert === "DatabaseConnectionsHigh");
-			expect(dbAlert).toBeDefined();
-			expect(dbAlert?.expr).toBe("database_connections_active > 80");
-			expect(dbAlert?.labels.severity).toBe("warning");
-			expect(dbAlert?.labels.component).toBe("database");
-		});
-
-		it("should include slow database queries alert", () => {
-			alerts = AlertRuleBuilder.createSystemAlerts();
-
-			const slowAlert = alerts.find((a) => a.alert === "SlowDatabaseQueries");
-			expect(slowAlert).toBeDefined();
-			expect(slowAlert?.expr).toBe(
-				"histogram_quantile(0.95, rate(database_query_duration_seconds_bucket[5m])) > 1",
-			);
-			expect(slowAlert?.labels.component).toBe("database");
-		});
-	});
-
-	describe("createBusinessAlerts", () => {
-		let alerts: PrometheusAlertRule[];
-
-		it("should create business alerts with correct structure", () => {
-			alerts = AlertRuleBuilder.createBusinessAlerts();
-
-			expect(alerts).toHaveLength(2);
-			alerts.forEach((alert) => {
-				expect(alert.labels.component).toBe("business");
-			});
-		});
-
-		it("should include low user engagement alert", () => {
-			alerts = AlertRuleBuilder.createBusinessAlerts();
-
-			const engagementAlert = alerts.find(
-				(a) => a.alert === "LowUserEngagement",
-			);
-			expect(engagementAlert).toBeDefined();
-			expect(engagementAlert?.expr).toBe("user_sessions_active < 10");
-			expect(engagementAlert?.for).toBe("15m");
-			expect(engagementAlert?.labels.severity).toBe("info");
-			expect(engagementAlert?.annotations.summary).toContain(
-				"Low user engagement",
-			);
-		});
-
-		it("should include high operational cost alert", () => {
-			alerts = AlertRuleBuilder.createBusinessAlerts();
-
-			const costAlert = alerts.find((a) => a.alert === "HighOperationalCost");
-			expect(costAlert).toBeDefined();
-			expect(costAlert?.expr).toBe(
-				"sum(rate(agent_cost_total[1h])) * 24 > 100",
-			);
-			expect(costAlert?.for).toBe("30m");
-			expect(costAlert?.labels.severity).toBe("warning");
-			expect(costAlert?.annotations.summary).toContain(
-				"High operational costs",
-			);
-		});
-	});
-
-	describe("alert validation", () => {
-		it("should have valid alert names", () => {
-			const allAlerts = [
-				...AlertRuleBuilder.createAgentAlerts(),
-				...AlertRuleBuilder.createSystemAlerts(),
-				...AlertRuleBuilder.createBusinessAlerts(),
-			];
-
-			allAlerts.forEach((alert) => {
-				// Alert names should be PascalCase
-				expect(alert.alert).toMatch(/^[A-Z][a-zA-Z0-9]*$/);
-				expect(alert.alert).not.toContain(" ");
-				expect(alert.alert).not.toContain("-");
-			});
-		});
-
-		it("should have unique alert names", () => {
-			const allAlerts = [
-				...AlertRuleBuilder.createAgentAlerts(),
-				...AlertRuleBuilder.createSystemAlerts(),
-				...AlertRuleBuilder.createBusinessAlerts(),
-			];
-
-			const alertNames = allAlerts.map((a) => a.alert);
-			const uniqueNames = [...new Set(alertNames)];
-			expect(alertNames).toEqual(uniqueNames);
-		});
-
-		it("should have valid severity levels", () => {
-			const allAlerts = [
-				...AlertRuleBuilder.createAgentAlerts(),
-				...AlertRuleBuilder.createSystemAlerts(),
-				...AlertRuleBuilder.createBusinessAlerts(),
-			];
-
-			const validSeverities = ["info", "warning", "critical"];
-
-			allAlerts.forEach((alert) => {
-				expect(validSeverities).toContain(alert.labels.severity);
-			});
-		});
-
-		it("should have valid duration formats", () => {
-			const allAlerts = [
-				...AlertRuleBuilder.createAgentAlerts(),
-				...AlertRuleBuilder.createSystemAlerts(),
-				...AlertRuleBuilder.createBusinessAlerts(),
-			];
-
-			allAlerts.forEach((alert) => {
-				// Duration should be in Prometheus format (e.g., "1m", "5m", "30s")
-				expect(alert.for).toMatch(/^\d+[smh]$/);
-			});
-		});
-
-		it("should have meaningful descriptions", () => {
-			const allAlerts = [
-				...AlertRuleBuilder.createAgentAlerts(),
-				...AlertRuleBuilder.createSystemAlerts(),
-				...AlertRuleBuilder.createBusinessAlerts(),
-			];
-
-			allAlerts.forEach((alert) => {
-				expect(alert.annotations.summary).toBeDefined();
-				expect(alert.annotations.summary.length).toBeGreaterThan(10);
-				expect(alert.annotations.description).toBeDefined();
-				expect(alert.annotations.description.length).toBeGreaterThan(10);
-				expect(alert.annotations.runbook_url).toBeDefined();
-				expect(alert.annotations.runbook_url).toMatch(/^https?:\/\//);
-			});
-		});
-
-		it("should have template variables in descriptions", () => {
-			const allAlerts = [
-				...AlertRuleBuilder.createAgentAlerts(),
-				...AlertRuleBuilder.createSystemAlerts(),
-				...AlertRuleBuilder.createBusinessAlerts(),
-			];
-
-			// Check that some alerts use template variables
-			const templatedAlerts = allAlerts.filter(
-				(alert) =>
-					alert.annotations.description.includes("{{ $value }}") ||
-					alert.annotations.description.includes("{{ $labels"),
-			);
-
-			expect(templatedAlerts.length).toBeGreaterThan(0);
-		});
-	});
-});
-=======
 import { describe, expect, it } from 'vitest'
 import { AlertRuleBuilder, type PrometheusAlertRule } from './alert-rules'
 
@@ -517,5 +247,4 @@
       expect(templatedAlerts.length).toBeGreaterThan(0)
     })
   })
-})
->>>>>>> fff2b04a
+})