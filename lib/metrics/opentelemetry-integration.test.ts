--- conflicted
+++ resolved
@@ -1,5 +1,3 @@
-<<<<<<< HEAD
-=======
 import { afterEach, beforeEach, describe, expect, it } from 'vitest'
 import { OpenTelemetryPrometheusIntegration } from './opentelemetry-integration'
 import { PrometheusMetricsCollector } from './prometheus-client'
@@ -283,5 +281,4 @@
       expect(prometheusMetrics).toContain('route="/unknown"') // Default
     })
   })
-})
->>>>>>> fff2b04a
+})