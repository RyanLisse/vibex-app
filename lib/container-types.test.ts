--- conflicted
+++ resolved
@@ -1,27 +1,3 @@
-<<<<<<< HEAD
-	afterEach,
-	beforeEach,
-	describe,
-	import { expect,
-	import { it,
-	import { mock,
-	import { spyOn,
-	import { test
-} from "bun:test";
-	hasMessageContent,
-	hasShellAction,
-	isCompletedAssistantMessage,
-	isGitMessage,
-	isShellCallMessage,
-	isShellOutputMessage,
-	isStatusData,
-	isStatusTopic,
-	import { isTasksChannel,
-	import { isUpdateData,
-	import { isUpdateTopic,
-	type LatestData,
-	import { type StatusData,
-=======
 import { afterEach, beforeEach, describe, expect, it, spyOn, test } from 'vitest'
 import {
   hasMessageContent,
@@ -227,5 +203,4 @@
       expect(hasMessageContent(messageWithoutContent)).toBe(false)
     })
   })
-})
->>>>>>> fff2b04a
+})