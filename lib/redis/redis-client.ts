--- conflicted
+++ resolved
@@ -291,30 +291,10 @@
 // Export redis client getter function
 export const getRedis = () => RedisClientManager.getInstance()
 
-<<<<<<< HEAD
-// Default redis client instance (for backward compatibility)
-export const redis = (() => {
-  try {
-    const config = getRedisConfig()
-    const manager = RedisClientManager.getInstance(config)
-    return manager.getClient('primary')
-  } catch (error) {
-    console.error('Failed to create default Redis client:', error)
-    // Return a mock client during build
-    return {
-      get: async () => null,
-      set: async () => 'OK',
-      del: async () => 0,
-      exists: async () => 0,
-    }
-  }
-})()
-=======
 // Export a default redis instance getter
 export const redis = {
   get client() {
     const manager = RedisClientManager.getInstance()
     return manager.getClient('primary')
   },
-}
->>>>>>> c143ef15
+}