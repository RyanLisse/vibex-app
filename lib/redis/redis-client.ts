import { type RedisOptions } from "ioredis";
import { type RedisHealthStatus } from "./types";

export class RedisClientManager {
<<<<<<< HEAD
	private static instance: RedisClientManager;
	private clients = new Map<string, Redis | Cluster>();
	private config: RedisConfig;
	private observability = ObservabilityService.getInstance();
	private isInitialized = false;

	private constructor(config: RedisConfig) {
		this.config = config;
	}

	static getInstance(config?: RedisConfig): RedisClientManager {
		if (!RedisClientManager.instance) {
			if (config) {
				RedisClientManager.instance = new RedisClientManager(config);
			} else {
				// During build or when Redis is disabled, return a mock instance
				if (
					process.env.NODE_ENV === "production" ||
					process.env.REDIS_ENABLED === "false"
				) {
					// Create a minimal config for build time
					const mockConfig: RedisConfig = {
						primary: {
							type: "standalone",
							connection: { host: "localhost", port: 6379 },
							options: { lazyConnect: true },
						},
						healthCheck: { enabled: false },
						features: { enableTLS: false },
					};
					RedisClientManager.instance = new RedisClientManager(mockConfig);
				} else {
					throw new Error(
						"RedisClientManager requires configuration on first initialization",
					);
				}
			}
		}
		return RedisClientManager.instance;
	}

	async initialize(): Promise<void> {
		if (this.isInitialized) {
			return;
		}

		return this.observability.trackOperation("redis.initialize", async () => {
			try {
				// Initialize primary client
				const primaryClient = await this.createClient(
					"primary",
					this.config.primary,
				);
				this.clients.set("primary", primaryClient);

				// Initialize replica clients if configured
				if (this.config.replicas) {
					for (const [name, replicaConfig] of Object.entries(
						this.config.replicas,
					)) {
						const replicaClient = await this.createClient(name, replicaConfig);
						this.clients.set(name, replicaClient);
					}
				}

				// Initialize pub/sub client
				if (this.config.pubsub) {
					const pubsubClient = await this.createClient(
						"pubsub",
						this.config.pubsub,
					);
					this.clients.set("pubsub", pubsubClient);
				}

				this.isInitialized = true;
				console.log("Redis/Valkey clients initialized successfully");
			} catch (error) {
				console.error("Failed to initialize Redis clients:", error);
				throw error;
			}
		});
	}

	private async createClient(
		name: string,
		config: RedisConnectionConfig,
	): Promise<Redis | Cluster> {
		const clientConfig: RedisOptions = {
			host: config.host,
			port: config.port,
			password: config.password,
			db: config.database || 0,
			retryDelayOnFailover: 100,
			maxRetriesPerRequest: 3,
			lazyConnect: true,
			keepAlive: 30_000,
			connectTimeout: 10_000,
			commandTimeout: 5000,
			...config.options,
		};

		let client: Redis | Cluster;

		if (config.type === "cluster") {
			const clusterConfig: ClusterOptions = {
				...clientConfig,
				redisOptions: clientConfig,
				enableOfflineQueue: false,
				maxRedirections: 16,
				retryDelayOnFailover: 100,
			};
			client = new Cluster(config.nodes || [], clusterConfig);
		} else {
			client = new Redis(clientConfig);
		}

		// Set up event handlers
		this.setupEventHandlers(client, name);

		// Connect to Redis/Valkey
		await client.connect();

		return client;
	}

	private setupEventHandlers(client: Redis | Cluster, name: string): void {
		client.on("connect", () => {
			console.log(`Redis client '${name}' connected`);
			this.observability.recordEvent("redis.connection.established", {
				client: name,
			});
		});

		client.on("ready", () => {
			console.log(`Redis client '${name}' ready`);
			this.observability.recordEvent("redis.connection.ready", {
				client: name,
			});
		});

		client.on("error", (error) => {
			console.error(`Redis client '${name}' error:`, error);
			this.observability.recordError("redis.connection.error", error);
		});

		client.on("close", () => {
			console.log(`Redis client '${name}' connection closed`);
			this.observability.recordEvent("redis.connection.closed", {
				client: name,
			});
		});

		client.on("reconnecting", () => {
			console.log(`Redis client '${name}' reconnecting`);
			this.observability.recordEvent("redis.connection.reconnecting", {
				client: name,
			});
		});
	}

	getClient(name = "primary"): Redis | Cluster {
		// During build, return a mock client
		if (process.env.NODE_ENV === "production" && !this.isInitialized) {
			// Return a mock Redis client that does nothing
			return {
				get: async () => null,
				set: async () => "OK",
				del: async () => 0,
				exists: async () => 0,
				expire: async () => 0,
				ttl: async () => -1,
				ping: async () => "PONG",
				quit: async () => "OK",
				disconnect: () => {},
				on: () => {},
				status: "ready",
			} as any;
		}

		if (!this.isInitialized) {
			throw new Error(
				"RedisClientManager not initialized. Call initialize() first.",
			);
		}

		const client = this.clients.get(name);
		if (!client) {
			throw new Error(`Redis client '${name}' not found`);
		}
		return client;
	}

	async executeCommand<T>(
		command: string,
		args: any[],
		clientName = "primary",
	): Promise<T> {
		return this.observability.trackOperation("redis.command", async () => {
			const client = this.getClient(clientName);
			const startTime = Date.now();

			try {
				const result = await client.call(command, ...args);
				const duration = Date.now() - startTime;

				this.observability.recordEvent("redis.command.duration", duration, {
					command,
					client: clientName,
					status: "success",
				});

				return result as T;
			} catch (error) {
				const duration = Date.now() - startTime;

				this.observability.recordEvent("redis.command.duration", duration, {
					command,
					client: clientName,
					status: "error",
				});

				this.observability.recordError("redis.command.error", error as Error, {
					command,
					client: clientName,
				});

				throw error;
			}
		});
	}

	async healthCheck(): Promise<RedisHealthStatus> {
		const healthStatus: RedisHealthStatus = {
			overall: "healthy",
			clients: {},
			timestamp: new Date(),
		};

		for (const [name, client] of this.clients.entries()) {
			try {
				const startTime = Date.now();
				await client.ping();
				const responseTime = Date.now() - startTime;

				healthStatus.clients[name] = {
					status: "healthy",
					responseTime,
					connected: client.status === "ready",
				};
			} catch (error) {
				healthStatus.clients[name] = {
					status: "unhealthy",
					error: (error as Error).message,
					connected: false,
				};
				healthStatus.overall = "degraded";
			}
		}

		return healthStatus;
	}

	async shutdown(): Promise<void> {
		console.log("Shutting down Redis clients...");

		const shutdownPromises = Array.from(this.clients.entries()).map(
			async ([name, client]) => {
				try {
					await client.quit();
					console.log(`Redis client '${name}' shut down successfully`);
				} catch (error) {
					console.error(`Error shutting down Redis client '${name}':`, error);
				}
			},
		);

		await Promise.all(shutdownPromises);
		this.clients.clear();
		this.isInitialized = false;
	}

	// Utility methods
	isClientConnected(name = "primary"): boolean {
		const client = this.clients.get(name);
		return client ? client.status === "ready" : false;
	}

	getConnectedClients(): string[] {
		return Array.from(this.clients.entries())
			.filter(([, client]) => client.status === "ready")
			.map(([name]) => name);
	}

	async flushAll(clientName = "primary"): Promise<void> {
		const client = this.getClient(clientName);
		await client.flushall();
		console.log(`Flushed all data from Redis client '${clientName}'`);
	}
=======
  private static instance: RedisClientManager
  private clients = new Map<string, Redis | Cluster>()
  private config: RedisConfig
  private observability = ObservabilityService.getInstance()
  private isInitialized = false

  private constructor(config: RedisConfig) {
    this.config = config
  }

  static getInstance(config?: RedisConfig): RedisClientManager {
    if (!RedisClientManager.instance) {
      if (!config) {
        // During build or when Redis is disabled, return a mock instance
        if (process.env.NODE_ENV === 'production' || process.env.REDIS_ENABLED === 'false') {
          // Create a minimal config for build time
          const mockConfig: RedisConfig = {
            primary: {
              type: 'standalone',
              connection: { host: 'localhost', port: 6379 },
              options: { lazyConnect: true },
            },
            healthCheck: { enabled: false },
            features: { enableTLS: false },
          }
          RedisClientManager.instance = new RedisClientManager(mockConfig)
        } else {
          throw new Error('RedisClientManager requires configuration on first initialization')
        }
      } else {
        RedisClientManager.instance = new RedisClientManager(config)
      }
    }
    return RedisClientManager.instance
  }

  async initialize(): Promise<void> {
    if (this.isInitialized) {
      return
    }

    return this.observability.trackOperation('redis.initialize', async () => {
      try {
        // Initialize primary client
        const primaryClient = await this.createClient('primary', this.config.primary)
        this.clients.set('primary', primaryClient)

        // Initialize replica clients if configured
        if (this.config.replicas) {
          for (const [name, replicaConfig] of Object.entries(this.config.replicas)) {
            const replicaClient = await this.createClient(name, replicaConfig)
            this.clients.set(name, replicaClient)
          }
        }

        // Initialize pub/sub client
        if (this.config.pubsub) {
          const pubsubClient = await this.createClient('pubsub', this.config.pubsub)
          this.clients.set('pubsub', pubsubClient)
        }

        this.isInitialized = true
        console.log('Redis/Valkey clients initialized successfully')
      } catch (error) {
        console.error('Failed to initialize Redis clients:', error)
        throw error
      }
    })
  }

  private async createClient(
    name: string,
    config: RedisConnectionConfig
  ): Promise<Redis | Cluster> {
    const clientConfig: RedisOptions = {
      host: config.host,
      port: config.port,
      password: config.password,
      db: config.database || 0,
      retryDelayOnFailover: 100,
      maxRetriesPerRequest: 3,
      lazyConnect: true,
      keepAlive: 30_000,
      connectTimeout: 10_000,
      commandTimeout: 5000,
      // Enhanced connection pooling configuration
      enableReadyCheck: true,
      enableOfflineQueue: true,
      // Connection pool settings for better performance
      minIdleTime: 10000, // 10 seconds
      connectionPoolSize: 10, // Default pool size
      // Reconnection strategy
      reconnectOnError: (err) => {
        const targetError = 'READONLY'
        if (err.message.includes(targetError)) {
          // Only reconnect when the error contains "READONLY"
          return true
        }
        return false
      },
      retryStrategy: (times: number) => {
        const delay = Math.min(times * 50, 2000)
        return delay
      },
      ...config.options,
    }

    let client: Redis | Cluster

    if (config.type === 'cluster') {
      const clusterConfig: ClusterOptions = {
        ...clientConfig,
        redisOptions: clientConfig,
        enableOfflineQueue: false,
        maxRedirections: 16,
        retryDelayOnFailover: 100,
      }
      client = new Cluster(config.nodes || [], clusterConfig)
    } else {
      client = new Redis(clientConfig)
    }

    // Set up event handlers
    this.setupEventHandlers(client, name)

    // Connect to Redis/Valkey
    await client.connect()

    return client
  }

  private setupEventHandlers(client: Redis | Cluster, name: string): void {
    client.on('connect', () => {
      console.log(`Redis client '${name}' connected`)
      this.observability.recordEvent('redis.connection.established', {
        client: name,
      })
    })

    client.on('ready', () => {
      console.log(`Redis client '${name}' ready`)
      this.observability.recordEvent('redis.connection.ready', {
        client: name,
      })
    })

    client.on('error', (error) => {
      console.error(`Redis client '${name}' error:`, error)
      this.observability.recordError('redis.connection.error', error)
    })

    client.on('close', () => {
      console.log(`Redis client '${name}' connection closed`)
      this.observability.recordEvent('redis.connection.closed', {
        client: name,
      })
    })

    client.on('reconnecting', () => {
      console.log(`Redis client '${name}' reconnecting`)
      this.observability.recordEvent('redis.connection.reconnecting', {
        client: name,
      })
    })
  }

  getClient(name = 'primary'): Redis | Cluster {
    // During build, return a mock client
    if (process.env.NODE_ENV === 'production' && !this.isInitialized) {
      // Return a mock Redis client that does nothing
      return {
        get: async () => null,
        set: async () => 'OK',
        del: async () => 0,
        exists: async () => 0,
        expire: async () => 0,
        ttl: async () => -1,
        ping: async () => 'PONG',
        quit: async () => 'OK',
        disconnect: () => {},
        on: () => {},
        status: 'ready',
      } as any
    }

    if (!this.isInitialized) {
      throw new Error('RedisClientManager not initialized. Call initialize() first.')
    }

    const client = this.clients.get(name)
    if (!client) {
      throw new Error(`Redis client '${name}' not found`)
    }
    return client
  }

  async executeCommand<T>(command: string, args: any[], clientName = 'primary'): Promise<T> {
    return this.observability.trackOperation('redis.command', async () => {
      const client = this.getClient(clientName)
      const startTime = Date.now()

      try {
        const result = await client.call(command, ...args)
        const duration = Date.now() - startTime

        this.observability.recordEvent('redis.command.duration', duration, {
          command,
          client: clientName,
          status: 'success',
        })

        return result as T
      } catch (error) {
        const duration = Date.now() - startTime

        this.observability.recordEvent('redis.command.duration', duration, {
          command,
          client: clientName,
          status: 'error',
        })

        this.observability.recordError('redis.command.error', error as Error, {
          command,
          client: clientName,
        })

        throw error
      }
    })
  }

  async healthCheck(): Promise<RedisHealthStatus> {
    const healthStatus: RedisHealthStatus = {
      overall: 'healthy',
      clients: {},
      timestamp: new Date(),
    }

    for (const [name, client] of this.clients.entries()) {
      try {
        const startTime = Date.now()
        await client.ping()
        const responseTime = Date.now() - startTime

        healthStatus.clients[name] = {
          status: 'healthy',
          responseTime,
          connected: client.status === 'ready',
        }
      } catch (error) {
        healthStatus.clients[name] = {
          status: 'unhealthy',
          error: (error as Error).message,
          connected: false,
        }
        healthStatus.overall = 'degraded'
      }
    }

    return healthStatus
  }

  async shutdown(): Promise<void> {
    console.log('Shutting down Redis clients...')

    const shutdownPromises = Array.from(this.clients.entries()).map(async ([name, client]) => {
      try {
        await client.quit()
        console.log(`Redis client '${name}' shut down successfully`)
      } catch (error) {
        console.error(`Error shutting down Redis client '${name}':`, error)
      }
    })

    await Promise.all(shutdownPromises)
    this.clients.clear()
    this.isInitialized = false
  }

  // Utility methods
  isClientConnected(name = 'primary'): boolean {
    const client = this.clients.get(name)
    return client ? client.status === 'ready' : false
  }

  getConnectedClients(): string[] {
    return Array.from(this.clients.entries())
      .filter(([, client]) => client.status === 'ready')
      .map(([name]) => name)
  }

  async flushAll(clientName = 'primary'): Promise<void> {
    const client = this.getClient(clientName)
    await client.flushall()
    console.log(`Flushed all data from Redis client '${clientName}'`)
  }
>>>>>>> fff2b04a
}

// Export redis client getter function

export const getRedis = () => RedisClientManager.getInstance();

// Export a default redis instance getter
export const redis = {
	get client() {
		const manager = RedisClientManager.getInstance();
		return manager.getClient("primary");
	},
};<|MERGE_RESOLUTION|>--- conflicted
+++ resolved
@@ -1,307 +1,14 @@
-import { type RedisOptions } from "ioredis";
-import { type RedisHealthStatus } from "./types";
+import Redis, { Cluster, type ClusterOptions, type RedisOptions } from 'ioredis'
+import { ObservabilityService } from '../observability'
+import { getRedisConfig } from './config'
+import {
+  ClientHealthStatus,
+  type RedisConfig,
+  type RedisConnectionConfig,
+  type RedisHealthStatus,
+} from './types'
 
 export class RedisClientManager {
-<<<<<<< HEAD
-	private static instance: RedisClientManager;
-	private clients = new Map<string, Redis | Cluster>();
-	private config: RedisConfig;
-	private observability = ObservabilityService.getInstance();
-	private isInitialized = false;
-
-	private constructor(config: RedisConfig) {
-		this.config = config;
-	}
-
-	static getInstance(config?: RedisConfig): RedisClientManager {
-		if (!RedisClientManager.instance) {
-			if (config) {
-				RedisClientManager.instance = new RedisClientManager(config);
-			} else {
-				// During build or when Redis is disabled, return a mock instance
-				if (
-					process.env.NODE_ENV === "production" ||
-					process.env.REDIS_ENABLED === "false"
-				) {
-					// Create a minimal config for build time
-					const mockConfig: RedisConfig = {
-						primary: {
-							type: "standalone",
-							connection: { host: "localhost", port: 6379 },
-							options: { lazyConnect: true },
-						},
-						healthCheck: { enabled: false },
-						features: { enableTLS: false },
-					};
-					RedisClientManager.instance = new RedisClientManager(mockConfig);
-				} else {
-					throw new Error(
-						"RedisClientManager requires configuration on first initialization",
-					);
-				}
-			}
-		}
-		return RedisClientManager.instance;
-	}
-
-	async initialize(): Promise<void> {
-		if (this.isInitialized) {
-			return;
-		}
-
-		return this.observability.trackOperation("redis.initialize", async () => {
-			try {
-				// Initialize primary client
-				const primaryClient = await this.createClient(
-					"primary",
-					this.config.primary,
-				);
-				this.clients.set("primary", primaryClient);
-
-				// Initialize replica clients if configured
-				if (this.config.replicas) {
-					for (const [name, replicaConfig] of Object.entries(
-						this.config.replicas,
-					)) {
-						const replicaClient = await this.createClient(name, replicaConfig);
-						this.clients.set(name, replicaClient);
-					}
-				}
-
-				// Initialize pub/sub client
-				if (this.config.pubsub) {
-					const pubsubClient = await this.createClient(
-						"pubsub",
-						this.config.pubsub,
-					);
-					this.clients.set("pubsub", pubsubClient);
-				}
-
-				this.isInitialized = true;
-				console.log("Redis/Valkey clients initialized successfully");
-			} catch (error) {
-				console.error("Failed to initialize Redis clients:", error);
-				throw error;
-			}
-		});
-	}
-
-	private async createClient(
-		name: string,
-		config: RedisConnectionConfig,
-	): Promise<Redis | Cluster> {
-		const clientConfig: RedisOptions = {
-			host: config.host,
-			port: config.port,
-			password: config.password,
-			db: config.database || 0,
-			retryDelayOnFailover: 100,
-			maxRetriesPerRequest: 3,
-			lazyConnect: true,
-			keepAlive: 30_000,
-			connectTimeout: 10_000,
-			commandTimeout: 5000,
-			...config.options,
-		};
-
-		let client: Redis | Cluster;
-
-		if (config.type === "cluster") {
-			const clusterConfig: ClusterOptions = {
-				...clientConfig,
-				redisOptions: clientConfig,
-				enableOfflineQueue: false,
-				maxRedirections: 16,
-				retryDelayOnFailover: 100,
-			};
-			client = new Cluster(config.nodes || [], clusterConfig);
-		} else {
-			client = new Redis(clientConfig);
-		}
-
-		// Set up event handlers
-		this.setupEventHandlers(client, name);
-
-		// Connect to Redis/Valkey
-		await client.connect();
-
-		return client;
-	}
-
-	private setupEventHandlers(client: Redis | Cluster, name: string): void {
-		client.on("connect", () => {
-			console.log(`Redis client '${name}' connected`);
-			this.observability.recordEvent("redis.connection.established", {
-				client: name,
-			});
-		});
-
-		client.on("ready", () => {
-			console.log(`Redis client '${name}' ready`);
-			this.observability.recordEvent("redis.connection.ready", {
-				client: name,
-			});
-		});
-
-		client.on("error", (error) => {
-			console.error(`Redis client '${name}' error:`, error);
-			this.observability.recordError("redis.connection.error", error);
-		});
-
-		client.on("close", () => {
-			console.log(`Redis client '${name}' connection closed`);
-			this.observability.recordEvent("redis.connection.closed", {
-				client: name,
-			});
-		});
-
-		client.on("reconnecting", () => {
-			console.log(`Redis client '${name}' reconnecting`);
-			this.observability.recordEvent("redis.connection.reconnecting", {
-				client: name,
-			});
-		});
-	}
-
-	getClient(name = "primary"): Redis | Cluster {
-		// During build, return a mock client
-		if (process.env.NODE_ENV === "production" && !this.isInitialized) {
-			// Return a mock Redis client that does nothing
-			return {
-				get: async () => null,
-				set: async () => "OK",
-				del: async () => 0,
-				exists: async () => 0,
-				expire: async () => 0,
-				ttl: async () => -1,
-				ping: async () => "PONG",
-				quit: async () => "OK",
-				disconnect: () => {},
-				on: () => {},
-				status: "ready",
-			} as any;
-		}
-
-		if (!this.isInitialized) {
-			throw new Error(
-				"RedisClientManager not initialized. Call initialize() first.",
-			);
-		}
-
-		const client = this.clients.get(name);
-		if (!client) {
-			throw new Error(`Redis client '${name}' not found`);
-		}
-		return client;
-	}
-
-	async executeCommand<T>(
-		command: string,
-		args: any[],
-		clientName = "primary",
-	): Promise<T> {
-		return this.observability.trackOperation("redis.command", async () => {
-			const client = this.getClient(clientName);
-			const startTime = Date.now();
-
-			try {
-				const result = await client.call(command, ...args);
-				const duration = Date.now() - startTime;
-
-				this.observability.recordEvent("redis.command.duration", duration, {
-					command,
-					client: clientName,
-					status: "success",
-				});
-
-				return result as T;
-			} catch (error) {
-				const duration = Date.now() - startTime;
-
-				this.observability.recordEvent("redis.command.duration", duration, {
-					command,
-					client: clientName,
-					status: "error",
-				});
-
-				this.observability.recordError("redis.command.error", error as Error, {
-					command,
-					client: clientName,
-				});
-
-				throw error;
-			}
-		});
-	}
-
-	async healthCheck(): Promise<RedisHealthStatus> {
-		const healthStatus: RedisHealthStatus = {
-			overall: "healthy",
-			clients: {},
-			timestamp: new Date(),
-		};
-
-		for (const [name, client] of this.clients.entries()) {
-			try {
-				const startTime = Date.now();
-				await client.ping();
-				const responseTime = Date.now() - startTime;
-
-				healthStatus.clients[name] = {
-					status: "healthy",
-					responseTime,
-					connected: client.status === "ready",
-				};
-			} catch (error) {
-				healthStatus.clients[name] = {
-					status: "unhealthy",
-					error: (error as Error).message,
-					connected: false,
-				};
-				healthStatus.overall = "degraded";
-			}
-		}
-
-		return healthStatus;
-	}
-
-	async shutdown(): Promise<void> {
-		console.log("Shutting down Redis clients...");
-
-		const shutdownPromises = Array.from(this.clients.entries()).map(
-			async ([name, client]) => {
-				try {
-					await client.quit();
-					console.log(`Redis client '${name}' shut down successfully`);
-				} catch (error) {
-					console.error(`Error shutting down Redis client '${name}':`, error);
-				}
-			},
-		);
-
-		await Promise.all(shutdownPromises);
-		this.clients.clear();
-		this.isInitialized = false;
-	}
-
-	// Utility methods
-	isClientConnected(name = "primary"): boolean {
-		const client = this.clients.get(name);
-		return client ? client.status === "ready" : false;
-	}
-
-	getConnectedClients(): string[] {
-		return Array.from(this.clients.entries())
-			.filter(([, client]) => client.status === "ready")
-			.map(([name]) => name);
-	}
-
-	async flushAll(clientName = "primary"): Promise<void> {
-		const client = this.getClient(clientName);
-		await client.flushall();
-		console.log(`Flushed all data from Redis client '${clientName}'`);
-	}
-=======
   private static instance: RedisClientManager
   private clients = new Map<string, Redis | Cluster>()
   private config: RedisConfig
@@ -598,17 +305,15 @@
     await client.flushall()
     console.log(`Flushed all data from Redis client '${clientName}'`)
   }
->>>>>>> fff2b04a
 }
 
 // Export redis client getter function
-
-export const getRedis = () => RedisClientManager.getInstance();
+export const getRedis = () => RedisClientManager.getInstance()
 
 // Export a default redis instance getter
 export const redis = {
-	get client() {
-		const manager = RedisClientManager.getInstance();
-		return manager.getClient("primary");
-	},
-};+  get client() {
+    const manager = RedisClientManager.getInstance()
+    return manager.getClient('primary')
+  },
+}