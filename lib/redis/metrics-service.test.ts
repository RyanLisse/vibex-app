/**
 * MetricsService Tests
 *
 * Test-driven development for Redis/Valkey real-time analytics and metrics
 */

<<<<<<< HEAD
	afterAll,
	afterEach,
	import { beforeAll,
	import { beforeEach,
	import { describe,
	import { expect,
	import { test
} from "bun:test";
=======
import { afterAll, afterEach, beforeAll, beforeEach, describe, expect, test } from 'vitest'
import { testRedisConfig } from './config'
import { MetricsService } from './metrics-service'
import { RedisClientManager } from './redis-client'

describe('MetricsService', () => {
  let metricsService: MetricsService
  let redisManager: RedisClientManager

  beforeAll(async () => {
    redisManager = RedisClientManager.getInstance(testRedisConfig)
    await redisManager.initialize()
  })

  beforeEach(() => {
    metricsService = MetricsService.getInstance()
  })

  afterEach(async () => {
    await metricsService.cleanup()
  })

  afterAll(async () => {
    await redisManager.shutdown()
  })

  describe('Counter Metrics', () => {
    test('should increment and get counter values', async () => {
      const counterName = 'test:page-views'

      // Increment counter
      await metricsService.incrementCounter(counterName)
      await metricsService.incrementCounter(counterName, 5)

      // Get counter value
      const value = await metricsService.getCounter(counterName)
      expect(value).toBe(6)

      // Increment with tags
      await metricsService.incrementCounter(counterName, 1, { page: 'home' })
      await metricsService.incrementCounter(counterName, 2, { page: 'about' })

      const taggedValue = await metricsService.getCounter(counterName, { page: 'home' })
      expect(taggedValue).toBe(1)
    })

    test('should handle counter operations with expiration', async () => {
      const counterName = 'test:expiring-counter'
      const ttl = 2 // 2 seconds

      await metricsService.incrementCounterWithTTL(counterName, 1, ttl)

      const initialValue = await metricsService.getCounter(counterName)
      expect(initialValue).toBe(1)

      // Wait for expiration
      await new Promise((resolve) => setTimeout(resolve, 2500))

      const expiredValue = await metricsService.getCounter(counterName)
      expect(expiredValue).toBe(0)
    })

    test('should get top counters', async () => {
      const baseCounter = 'test:popular-pages'

      // Create counters with different values
      await metricsService.incrementCounter(`${baseCounter}:home`, 100)
      await metricsService.incrementCounter(`${baseCounter}:about`, 50)
      await metricsService.incrementCounter(`${baseCounter}:contact`, 25)
      await metricsService.incrementCounter(`${baseCounter}:blog`, 75)

      const topCounters = await metricsService.getTopCounters(`${baseCounter}:*`, 3)

      expect(topCounters).toHaveLength(3)
      expect(topCounters[0].key).toBe(`${baseCounter}:home`)
      expect(topCounters[0].value).toBe(100)
      expect(topCounters[1].key).toBe(`${baseCounter}:blog`)
      expect(topCounters[1].value).toBe(75)
      expect(topCounters[2].key).toBe(`${baseCounter}:about`)
      expect(topCounters[2].value).toBe(50)
    })
  })

  describe('Gauge Metrics', () => {
    test('should set and get gauge values', async () => {
      const gaugeName = 'test:cpu-usage'

      await metricsService.setGauge(gaugeName, 45.6)

      const value = await metricsService.getGauge(gaugeName)
      expect(value).toBe(45.6)

      // Update gauge value
      await metricsService.setGauge(gaugeName, 67.2)

      const updatedValue = await metricsService.getGauge(gaugeName)
      expect(updatedValue).toBe(67.2)
    })

    test('should increment and decrement gauge values', async () => {
      const gaugeName = 'test:active-connections'

      await metricsService.setGauge(gaugeName, 10)

      await metricsService.incrementGauge(gaugeName, 5)
      expect(await metricsService.getGauge(gaugeName)).toBe(15)

      await metricsService.decrementGauge(gaugeName, 3)
      expect(await metricsService.getGauge(gaugeName)).toBe(12)
    })

    test('should track gauge history', async () => {
      const gaugeName = 'test:memory-usage'

      // Set multiple values over time
      await metricsService.setGaugeWithHistory(gaugeName, 100)
      await new Promise((resolve) => setTimeout(resolve, 100))

      await metricsService.setGaugeWithHistory(gaugeName, 150)
      await new Promise((resolve) => setTimeout(resolve, 100))

      await metricsService.setGaugeWithHistory(gaugeName, 125)

      const history = await metricsService.getGaugeHistory(gaugeName, 5)
      expect(history).toHaveLength(3)
      expect(history[0].value).toBe(100)
      expect(history[1].value).toBe(150)
      expect(history[2].value).toBe(125)
      expect(history[0].timestamp).toBeInstanceOf(Date)
    })
  })

  describe('Histogram Metrics', () => {
    test('should record and analyze histogram data', async () => {
      const histogramName = 'test:response-times'

      // Record various response times
      const responseTimes = [10, 25, 50, 75, 100, 150, 200, 300, 500, 1000]

      for (const time of responseTimes) {
        await metricsService.recordHistogram(histogramName, time)
      }

      const stats = await metricsService.getHistogramStats(histogramName)

      expect(stats.count).toBe(10)
      expect(stats.sum).toBe(2410)
      expect(stats.avg).toBe(241)
      expect(stats.min).toBe(10)
      expect(stats.max).toBe(1000)
      expect(stats.p50).toBeGreaterThan(75)
      expect(stats.p95).toBeGreaterThan(500)
      expect(stats.p99).toBeGreaterThan(800)
    })

    test('should support histogram buckets', async () => {
      const histogramName = 'test:request-size'
      const buckets = [1, 10, 100, 1000, 10_000] // bytes

      await metricsService.initializeHistogram(histogramName, buckets)

      // Record values in different buckets
      await metricsService.recordHistogram(histogramName, 5) // bucket: 10
      await metricsService.recordHistogram(histogramName, 50) // bucket: 100
      await metricsService.recordHistogram(histogramName, 500) // bucket: 1000
      await metricsService.recordHistogram(histogramName, 5000) // bucket: 10000
      await metricsService.recordHistogram(histogramName, 50_000) // bucket: infinity

      const bucketCounts = await metricsService.getHistogramBuckets(histogramName)

      expect(bucketCounts.get(10)).toBe(1)
      expect(bucketCounts.get(100)).toBe(1)
      expect(bucketCounts.get(1000)).toBe(1)
      expect(bucketCounts.get(10_000)).toBe(1)
      expect(bucketCounts.get(Number.POSITIVE_INFINITY)).toBe(1)
    })
  })

  describe('Time Series Metrics', () => {
    test('should record and query time series data', async () => {
      const seriesName = 'test:user-signups'
      const now = Date.now()

      // Record data points over time
      await metricsService.recordTimeSeries(seriesName, 10, now - 3_600_000) // 1 hour ago
      await metricsService.recordTimeSeries(seriesName, 15, now - 1_800_000) // 30 min ago
      await metricsService.recordTimeSeries(seriesName, 8, now) // now

      // Query last hour
      const hourData = await metricsService.getTimeSeries(seriesName, now - 3_600_000, now)
      expect(hourData).toHaveLength(3)
      expect(hourData[0].value).toBe(10)
      expect(hourData[1].value).toBe(15)
      expect(hourData[2].value).toBe(8)

      // Query last 30 minutes
      const recentData = await metricsService.getTimeSeries(seriesName, now - 1_800_000, now)
      expect(recentData).toHaveLength(2)
    })

    test('should aggregate time series data', async () => {
      const seriesName = 'test:api-requests'
      const now = Date.now()

      // Record multiple data points
      for (let i = 0; i < 60; i++) {
        await metricsService.recordTimeSeries(
          seriesName,
          Math.floor(Math.random() * 100),
          now - i * 60_000 // Each minute for the past hour
        )
      }

      // Aggregate by 5-minute intervals
      const aggregated = await metricsService.aggregateTimeSeries(
        seriesName,
        now - 3_600_000,
        now,
        300_000, // 5 minutes
        'avg'
      )

      expect(aggregated).toHaveLength(12) // 60 minutes / 5 minutes = 12 intervals
      expect(aggregated[0]).toHaveProperty('timestamp')
      expect(aggregated[0]).toHaveProperty('value')
    })

    test('should support different aggregation functions', async () => {
      const seriesName = 'test:sales-data'
      const now = Date.now()

      // Record sales data
      const salesData = [100, 200, 150, 300, 250]
      for (let i = 0; i < salesData.length; i++) {
        await metricsService.recordTimeSeries(seriesName, salesData[i], now - i * 3_600_000)
      }

      const sumResult = await metricsService.aggregateTimeSeries(
        seriesName,
        now - 18_000_000,
        now,
        3_600_000,
        'sum'
      )
      const avgResult = await metricsService.aggregateTimeSeries(
        seriesName,
        now - 18_000_000,
        now,
        3_600_000,
        'avg'
      )
      const maxResult = await metricsService.aggregateTimeSeries(
        seriesName,
        now - 18_000_000,
        now,
        3_600_000,
        'max'
      )
      const minResult = await metricsService.aggregateTimeSeries(
        seriesName,
        now - 18_000_000,
        now,
        3_600_000,
        'min'
      )

      expect(sumResult[0].value).toBe(1000) // 100+200+150+300+250
      expect(avgResult[0].value).toBe(200) // 1000/5
      expect(maxResult[0].value).toBe(300)
      expect(minResult[0].value).toBe(100)
    })
  })

  describe('Real-time Dashboards', () => {
    test('should provide real-time metrics for dashboards', async () => {
      // Simulate real-time metrics
      await metricsService.incrementCounter('dashboard:active-users')
      await metricsService.setGauge('dashboard:cpu-usage', 65.4)
      await metricsService.setGauge('dashboard:memory-usage', 78.2)
      await metricsService.recordHistogram('dashboard:response-time', 125)

      const dashboardMetrics = await metricsService.getDashboardMetrics([
        'dashboard:active-users',
        'dashboard:cpu-usage',
        'dashboard:memory-usage',
        'dashboard:response-time',
      ])

      expect(dashboardMetrics).toHaveProperty('dashboard:active-users')
      expect(dashboardMetrics).toHaveProperty('dashboard:cpu-usage')
      expect(dashboardMetrics).toHaveProperty('dashboard:memory-usage')
      expect(dashboardMetrics).toHaveProperty('dashboard:response-time')

      expect(dashboardMetrics['dashboard:active-users'].type).toBe('counter')
      expect(dashboardMetrics['dashboard:cpu-usage'].type).toBe('gauge')
      expect(dashboardMetrics['dashboard:response-time'].type).toBe('histogram')
    })

    test('should support metric streaming for real-time updates', async () => {
      const metrics: any[] = []
      const streamName = 'dashboard-stream'

      // Subscribe to metric updates
      const subscription = await metricsService.subscribeToMetrics(streamName, (metric) => {
        metrics.push(metric)
      })

      expect(subscription.id).toBeDefined()

      // Publish some metrics
      await metricsService.publishMetric(streamName, {
        name: 'active-sessions',
        type: 'gauge',
        value: 42,
        timestamp: new Date(),
      })

      await metricsService.publishMetric(streamName, {
        name: 'page-views',
        type: 'counter',
        value: 1,
        timestamp: new Date(),
      })

      // Wait for metrics to be received
      await new Promise((resolve) => setTimeout(resolve, 100))

      expect(metrics).toHaveLength(2)
      expect(metrics[0].name).toBe('active-sessions')
      expect(metrics[1].name).toBe('page-views')

      await metricsService.unsubscribeFromMetrics(subscription.id)
    })

    test('should calculate metric alerts and thresholds', async () => {
      const metricName = 'test:error-rate'

      // Set up alert thresholds
      await metricsService.setAlert(metricName, {
        type: 'threshold',
        operator: 'greater_than',
        value: 5.0, // 5% error rate
        severity: 'warning',
      })

      await metricsService.setAlert(metricName, {
        type: 'threshold',
        operator: 'greater_than',
        value: 10.0, // 10% error rate
        severity: 'critical',
      })

      // Record metrics that should trigger alerts
      await metricsService.setGauge(metricName, 7.5) // Should trigger warning

      const alerts = await metricsService.checkAlerts(metricName)
      expect(alerts).toHaveLength(1)
      expect(alerts[0].severity).toBe('warning')
      expect(alerts[0].triggered).toBe(true)

      // Record critical level
      await metricsService.setGauge(metricName, 12.0)

      const criticalAlerts = await metricsService.checkAlerts(metricName)
      expect(criticalAlerts).toHaveLength(2) // Both warning and critical
      expect(criticalAlerts.some((a) => a.severity === 'critical')).toBe(true)
    })
  })

  describe('Performance Analytics', () => {
    test('should track application performance metrics', async () => {
      const sessionId = 'session-123'

      // Track page load performance
      await metricsService.trackPageLoad(sessionId, '/home', {
        loadTime: 1250,
        domReady: 800,
        firstPaint: 600,
        firstContentfulPaint: 700,
        largestContentfulPaint: 1100,
      })

      await metricsService.trackPageLoad(sessionId, '/about', {
        loadTime: 950,
        domReady: 600,
        firstPaint: 400,
        firstContentfulPaint: 500,
        largestContentfulPaint: 850,
      })

      // Get performance analytics
      const performanceMetrics = await metricsService.getPerformanceMetrics(sessionId)

      expect(performanceMetrics.totalPageViews).toBe(2)
      expect(performanceMetrics.averageLoadTime).toBe(1100) // (1250 + 950) / 2
      expect(performanceMetrics.pages).toHaveLength(2)
      expect(performanceMetrics.pages[0].path).toBe('/home')
    })

    test('should track user behavior analytics', async () => {
      const userId = 'user-456'

      // Track user actions
      await metricsService.trackUserAction(userId, 'button_click', { button: 'signup' })
      await metricsService.trackUserAction(userId, 'page_view', { page: '/pricing' })
      await metricsService.trackUserAction(userId, 'form_submit', { form: 'contact' })

      // Get user analytics
      const userMetrics = await metricsService.getUserMetrics(userId)

      expect(userMetrics.totalActions).toBe(3)
      expect(userMetrics.actionTypes).toContain('button_click')
      expect(userMetrics.actionTypes).toContain('page_view')
      expect(userMetrics.actionTypes).toContain('form_submit')
    })

    test('should provide funnel analysis', async () => {
      const funnelName = 'signup-funnel'
      const steps = ['landing', 'signup-form', 'email-verification', 'completed']

      // Initialize funnel
      await metricsService.initializeFunnel(funnelName, steps)

      // Track users through funnel
      for (let i = 0; i < 100; i++) {
        await metricsService.trackFunnelStep(funnelName, 'landing', `user-${i}`)
      }

      for (let i = 0; i < 75; i++) {
        await metricsService.trackFunnelStep(funnelName, 'signup-form', `user-${i}`)
      }

      for (let i = 0; i < 60; i++) {
        await metricsService.trackFunnelStep(funnelName, 'email-verification', `user-${i}`)
      }

      for (let i = 0; i < 45; i++) {
        await metricsService.trackFunnelStep(funnelName, 'completed', `user-${i}`)
      }

      const funnelAnalysis = await metricsService.getFunnelAnalysis(funnelName)

      expect(funnelAnalysis.steps).toHaveLength(4)
      expect(funnelAnalysis.steps[0].users).toBe(100)
      expect(funnelAnalysis.steps[1].users).toBe(75)
      expect(funnelAnalysis.steps[2].users).toBe(60)
      expect(funnelAnalysis.steps[3].users).toBe(45)

      expect(funnelAnalysis.conversionRates[1]).toBe(0.75) // 75/100
      expect(funnelAnalysis.conversionRates[2]).toBe(0.8) // 60/75
      expect(funnelAnalysis.conversionRates[3]).toBe(0.75) // 45/60
      expect(funnelAnalysis.overallConversion).toBe(0.45) // 45/100
    })
  })

  describe('Business Intelligence', () => {
    test('should track business KPIs', async () => {
      const today = new Date().toISOString().split('T')[0] // YYYY-MM-DD

      // Track revenue metrics
      await metricsService.recordRevenue(today, 1250.5, 'USD')
      await metricsService.recordRevenue(today, 890.25, 'USD')

      // Track customer metrics
      await metricsService.incrementCounter('customers:new', 5)
      await metricsService.incrementCounter('customers:churned', 2)

      // Track product metrics
      await metricsService.recordProductSale('pro-plan', 299.99, 'USD')
      await metricsService.recordProductSale('basic-plan', 99.99, 'USD')
      await metricsService.recordProductSale('pro-plan', 299.99, 'USD')

      const businessMetrics = await metricsService.getBusinessMetrics(today)

      expect(businessMetrics.revenue.total).toBe(2140.75) // 1250.50 + 890.25
      expect(businessMetrics.customers.new).toBe(5)
      expect(businessMetrics.customers.churned).toBe(2)
      expect(businessMetrics.customers.net).toBe(3) // 5 - 2

      const productMetrics = await metricsService.getProductMetrics(today)
      expect(productMetrics['pro-plan'].sales).toBe(2)
      expect(productMetrics['pro-plan'].revenue).toBe(599.98)
      expect(productMetrics['basic-plan'].sales).toBe(1)
      expect(productMetrics['basic-plan'].revenue).toBe(99.99)
    })

    test('should calculate customer lifetime value', async () => {
      const customerId = 'customer-789'

      // Record customer purchases over time
      await metricsService.recordCustomerPurchase(
        customerId,
        99.99,
        new Date(Date.now() - 86_400_000 * 30)
      ) // 30 days ago
      await metricsService.recordCustomerPurchase(
        customerId,
        149.99,
        new Date(Date.now() - 86_400_000 * 15)
      ) // 15 days ago
      await metricsService.recordCustomerPurchase(customerId, 199.99, new Date()) // today

      const clv = await metricsService.calculateCustomerLifetimeValue(customerId)

      expect(clv.totalRevenue).toBe(449.97)
      expect(clv.averageOrderValue).toBe(149.99) // 449.97 / 3
      expect(clv.purchaseFrequency).toBeGreaterThan(0)
      expect(clv.estimatedLifetimeValue).toBeGreaterThan(0)
    })

    test('should provide cohort analysis', async () => {
      const cohortMonth = '2024-01'

      // Simulate cohort data
      for (let i = 0; i < 100; i++) {
        await metricsService.addUserToCohort(cohortMonth, `user-${i}`)
      }

      // Simulate retention over months
      for (let month = 0; month < 6; month++) {
        const retainedUsers = 100 * 0.8 ** month // 20% churn each month
        await metricsService.recordCohortRetention(cohortMonth, month, Math.floor(retainedUsers))
      }

      const cohortAnalysis = await metricsService.getCohortAnalysis(cohortMonth)

      expect(cohortAnalysis.cohortSize).toBe(100)
      expect(cohortAnalysis.retentionRates).toHaveLength(6)
      expect(cohortAnalysis.retentionRates[0]).toBe(1.0) // Month 0 = 100%
      expect(cohortAnalysis.retentionRates[1]).toBeCloseTo(0.8) // Month 1 ≈ 80%
      expect(cohortAnalysis.retentionRates[5]).toBeLessThan(0.5) // Month 5 < 50%
    })
  })

  describe('Error Handling', () => {
    test('should handle invalid metric names', async () => {
      expect(async () => {
        await metricsService.incrementCounter('')
      }).rejects.toThrow('Metric name cannot be empty')

      expect(async () => {
        await metricsService.setGauge('', 10)
      }).rejects.toThrow('Metric name cannot be empty')
    })

    test('should handle invalid metric values', async () => {
      expect(async () => {
        await metricsService.setGauge('test', Number.NaN)
      }).rejects.toThrow('Metric value must be a valid number')

      expect(async () => {
        await metricsService.recordHistogram('test', -1)
      }).rejects.toThrow('Histogram values must be non-negative')
    })

    test('should handle Redis connection failures gracefully', async () => {
      // This would test Redis connection failures - implementation specific
      const result = await metricsService.getCounter('test:connection-failure')
      expect(typeof result).toBe('number')
    })
  })

  describe('Data Retention and Cleanup', () => {
    test('should implement automatic data retention policies', async () => {
      const metricName = 'test:retention'
      const now = Date.now()

      // Record old data points
      await metricsService.recordTimeSeries(metricName, 100, now - 86_400_000 * 7) // 7 days ago
      await metricsService.recordTimeSeries(metricName, 200, now - 86_400_000 * 3) // 3 days ago
      await metricsService.recordTimeSeries(metricName, 300, now) // now

      // Apply retention policy (keep only last 5 days)
      const deleted = await metricsService.applyRetentionPolicy(metricName, 86_400_000 * 5) // 5 days
      expect(deleted).toBeGreaterThanOrEqual(1)

      // Verify old data is gone
      const remainingData = await metricsService.getTimeSeries(
        metricName,
        now - 86_400_000 * 10,
        now
      )
      expect(remainingData.every((point) => point.timestamp > now - 86_400_000 * 5)).toBe(true)
    })

    test('should cleanup expired metrics automatically', async () => {
      const metricName = 'test:cleanup'

      // Create metric with short TTL
      await metricsService.incrementCounterWithTTL(metricName, 1, 1) // 1 second TTL

      expect(await metricsService.getCounter(metricName)).toBe(1)

      // Wait for expiration
      await new Promise((resolve) => setTimeout(resolve, 1500))

      // Run cleanup
      const cleanedCount = await metricsService.cleanupExpiredMetrics()
      expect(cleanedCount).toBeGreaterThanOrEqual(0)

      expect(await metricsService.getCounter(metricName)).toBe(0)
    })
  })
})
>>>>>>> fff2b04a
<|MERGE_RESOLUTION|>--- conflicted
+++ resolved
@@ -4,16 +4,6 @@
  * Test-driven development for Redis/Valkey real-time analytics and metrics
  */
 
-<<<<<<< HEAD
-	afterAll,
-	afterEach,
-	import { beforeAll,
-	import { beforeEach,
-	import { describe,
-	import { expect,
-	import { test
-} from "bun:test";
-=======
 import { afterAll, afterEach, beforeAll, beforeEach, describe, expect, test } from 'vitest'
 import { testRedisConfig } from './config'
 import { MetricsService } from './metrics-service'
@@ -617,5 +607,4 @@
       expect(await metricsService.getCounter(metricName)).toBe(0)
     })
   })
-})
->>>>>>> fff2b04a
+})