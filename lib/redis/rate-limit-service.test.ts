/**
 * RateLimitService Tests
 *
 * Test-driven development for Redis/Valkey rate limiting
 */

<<<<<<< HEAD
	afterAll,
	afterEach,
	import { beforeAll,
	import { beforeEach,
	import { describe,
	import { expect,
	import { test,
} from "bun:test";
=======
import { afterAll, afterEach, beforeAll, beforeEach, describe, expect, test } from 'vitest'
import { testRedisConfig } from './config'
import { RateLimitService } from './rate-limit-service'
import { RedisClientManager } from './redis-client'
import type { RateLimitOptions, RateLimitResult } from './types'

describe('RateLimitService', () => {
  let rateLimitService: RateLimitService
  let redisManager: RedisClientManager

  beforeAll(async () => {
    redisManager = RedisClientManager.getInstance(testRedisConfig)
    await redisManager.initialize()
  })

  beforeEach(() => {
    rateLimitService = RateLimitService.getInstance()
  })

  afterEach(async () => {
    await rateLimitService.cleanup()
  })

  afterAll(async () => {
    await redisManager.shutdown()
  })

  describe('Fixed Window Rate Limiting', () => {
    test('should allow requests within the limit', async () => {
      const key = 'test:fixed-window'
      const options: RateLimitOptions = {
        windowSize: 60, // 1 minute
        maxRequests: 5,
      }

      // Make requests within limit
      for (let i = 0; i < 5; i++) {
        const result = await rateLimitService.checkLimit(key, options)

        expect(result.allowed).toBe(true)
        expect(result.remaining).toBe(4 - i)
        expect(result.totalRequests).toBe(i + 1)
        expect(result.resetTime).toBeInstanceOf(Date)
        expect(result.windowStart).toBeInstanceOf(Date)
      }
    })

    test('should block requests exceeding the limit', async () => {
      const key = 'test:fixed-window-exceed'
      const options: RateLimitOptions = {
        windowSize: 60,
        maxRequests: 3,
      }

      // Exhaust the limit
      for (let i = 0; i < 3; i++) {
        const result = await rateLimitService.checkLimit(key, options)
        expect(result.allowed).toBe(true)
      }

      // Next request should be blocked
      const blockedResult = await rateLimitService.checkLimit(key, options)
      expect(blockedResult.allowed).toBe(false)
      expect(blockedResult.remaining).toBe(0)
      expect(blockedResult.totalRequests).toBe(4)
    })

    test('should reset window after expiration', async () => {
      const key = 'test:window-reset'
      const options: RateLimitOptions = {
        windowSize: 2, // 2 seconds
        maxRequests: 2,
      }

      // Exhaust limit
      await rateLimitService.checkLimit(key, options)
      await rateLimitService.checkLimit(key, options)

      const blockedResult = await rateLimitService.checkLimit(key, options)
      expect(blockedResult.allowed).toBe(false)

      // Wait for window reset
      await new Promise((resolve) => setTimeout(resolve, 2500))

      // Should be allowed again
      const resetResult = await rateLimitService.checkLimit(key, options)
      expect(resetResult.allowed).toBe(true)
      expect(resetResult.remaining).toBe(1)
      expect(resetResult.totalRequests).toBe(1)
    })
  })

  describe('Sliding Window Rate Limiting', () => {
    test('should implement sliding window correctly', async () => {
      const key = 'test:sliding-window'
      const options: RateLimitOptions = {
        windowSize: 10, // 10 seconds
        maxRequests: 3,
      }

      // Use sliding window algorithm
      const result1 = await rateLimitService.checkSlidingWindowLimit(key, options)
      expect(result1.allowed).toBe(true)

      // Wait a bit and make another request
      await new Promise((resolve) => setTimeout(resolve, 1000))

      const result2 = await rateLimitService.checkSlidingWindowLimit(key, options)
      expect(result2.allowed).toBe(true)

      // Make rapid requests
      const result3 = await rateLimitService.checkSlidingWindowLimit(key, options)
      expect(result3.allowed).toBe(true)

      const result4 = await rateLimitService.checkSlidingWindowLimit(key, options)
      expect(result4.allowed).toBe(false) // Should be blocked
    })

    test('should allow requests as time slides forward', async () => {
      const key = 'test:sliding-forward'
      const options: RateLimitOptions = {
        windowSize: 5, // 5 seconds
        maxRequests: 2,
      }

      // Exhaust limit
      await rateLimitService.checkSlidingWindowLimit(key, options)
      await rateLimitService.checkSlidingWindowLimit(key, options)

      const blockedResult = await rateLimitService.checkSlidingWindowLimit(key, options)
      expect(blockedResult.allowed).toBe(false)

      // Wait for partial window slide
      await new Promise((resolve) => setTimeout(resolve, 3000))

      // Should still be blocked (window hasn't fully slid)
      const stillBlockedResult = await rateLimitService.checkSlidingWindowLimit(key, options)
      expect(stillBlockedResult.allowed).toBe(false)

      // Wait for full window slide
      await new Promise((resolve) => setTimeout(resolve, 3000))

      // Should be allowed now
      const allowedResult = await rateLimitService.checkSlidingWindowLimit(key, options)
      expect(allowedResult.allowed).toBe(true)
    })
  })

  describe('Token Bucket Rate Limiting', () => {
    test('should implement token bucket algorithm', async () => {
      const key = 'test:token-bucket'
      const bucketSize = 5
      const refillRate = 2 // tokens per second

      // Initialize bucket
      await rateLimitService.initializeTokenBucket(key, bucketSize, refillRate)

      // Consume tokens rapidly
      for (let i = 0; i < bucketSize; i++) {
        const result = await rateLimitService.consumeTokens(key, 1)
        expect(result.allowed).toBe(true)
        expect(result.remaining).toBe(bucketSize - 1 - i)
      }

      // Should be blocked when bucket is empty
      const blockedResult = await rateLimitService.consumeTokens(key, 1)
      expect(blockedResult.allowed).toBe(false)
      expect(blockedResult.remaining).toBe(0)
    })

    test('should refill tokens over time', async () => {
      const key = 'test:token-refill'
      const bucketSize = 3
      const refillRate = 2 // 2 tokens per second

      await rateLimitService.initializeTokenBucket(key, bucketSize, refillRate)

      // Exhaust bucket
      await rateLimitService.consumeTokens(key, 3)

      const emptyResult = await rateLimitService.consumeTokens(key, 1)
      expect(emptyResult.allowed).toBe(false)

      // Wait for refill (1 second = 2 tokens)
      await new Promise((resolve) => setTimeout(resolve, 1100))

      const refilledResult = await rateLimitService.consumeTokens(key, 2)
      expect(refilledResult.allowed).toBe(true)
      expect(refilledResult.remaining).toBe(0) // Used both refilled tokens
    })

    test('should handle burst consumption', async () => {
      const key = 'test:burst-consumption'
      const bucketSize = 10
      const refillRate = 1

      await rateLimitService.initializeTokenBucket(key, bucketSize, refillRate)

      // Try to consume more tokens than available
      const burstResult = await rateLimitService.consumeTokens(key, 15)
      expect(burstResult.allowed).toBe(false)
      expect(burstResult.remaining).toBe(10) // Bucket should be unchanged

      // Consume within capacity
      const validResult = await rateLimitService.consumeTokens(key, 8)
      expect(validResult.allowed).toBe(true)
      expect(validResult.remaining).toBe(2)
    })
  })

  describe('Multi-tier Rate Limiting', () => {
    test('should enforce multiple rate limit tiers', async () => {
      const userId = 'user123'
      const ipAddress = '192.168.1.1'

      const userLimits: RateLimitOptions = {
        windowSize: 60,
        maxRequests: 100,
      }

      const ipLimits: RateLimitOptions = {
        windowSize: 60,
        maxRequests: 50,
      }

      // Check both user and IP limits
      const userResult = await rateLimitService.checkLimit(`user:${userId}`, userLimits)
      const ipResult = await rateLimitService.checkLimit(`ip:${ipAddress}`, ipLimits)

      expect(userResult.allowed).toBe(true)
      expect(ipResult.allowed).toBe(true)

      // Simulate IP exhaustion
      for (let i = 0; i < 49; i++) {
        await rateLimitService.checkLimit(`ip:${ipAddress}`, ipLimits)
      }

      // IP should be blocked even if user limit is fine
      const blockedIpResult = await rateLimitService.checkLimit(`ip:${ipAddress}`, ipLimits)
      const stillValidUserResult = await rateLimitService.checkLimit(`user:${userId}`, userLimits)

      expect(blockedIpResult.allowed).toBe(false)
      expect(stillValidUserResult.allowed).toBe(true)
    })

    test('should apply different limits for different user tiers', async () => {
      const basicUser = 'basic:user1'
      const premiumUser = 'premium:user2'

      const basicLimits: RateLimitOptions = {
        windowSize: 60,
        maxRequests: 10,
      }

      const premiumLimits: RateLimitOptions = {
        windowSize: 60,
        maxRequests: 100,
      }

      // Basic user hits limit quickly
      for (let i = 0; i < 10; i++) {
        const result = await rateLimitService.checkLimit(basicUser, basicLimits)
        expect(result.allowed).toBe(true)
      }

      const basicBlocked = await rateLimitService.checkLimit(basicUser, basicLimits)
      expect(basicBlocked.allowed).toBe(false)

      // Premium user can make many more requests
      for (let i = 0; i < 50; i++) {
        const result = await rateLimitService.checkLimit(premiumUser, premiumLimits)
        expect(result.allowed).toBe(true)
      }

      const premiumStillAllowed = await rateLimitService.checkLimit(premiumUser, premiumLimits)
      expect(premiumStillAllowed.allowed).toBe(true)
    })
  })

  describe('Adaptive Rate Limiting', () => {
    test('should adjust limits based on system load', async () => {
      const key = 'test:adaptive'
      const baseOptions: RateLimitOptions = {
        windowSize: 60,
        maxRequests: 100,
      }

      // Simulate high system load
      await rateLimitService.setSystemLoad(0.9) // 90% load

      const adaptedLimits = await rateLimitService.getAdaptiveLimits(baseOptions)
      expect(adaptedLimits.maxRequests).toBeLessThan(baseOptions.maxRequests)

      // Test with adapted limits
      const result = await rateLimitService.checkLimit(key, adaptedLimits)
      expect(result.allowed).toBe(true)
    })

    test('should relax limits during low load', async () => {
      const key = 'test:adaptive-low'
      const baseOptions: RateLimitOptions = {
        windowSize: 60,
        maxRequests: 50,
      }

      // Simulate low system load
      await rateLimitService.setSystemLoad(0.2) // 20% load

      const adaptedLimits = await rateLimitService.getAdaptiveLimits(baseOptions)
      expect(adaptedLimits.maxRequests).toBeGreaterThanOrEqual(baseOptions.maxRequests)

      // Should allow more requests
      for (let i = 0; i < 75; i++) {
        const result = await rateLimitService.checkLimit(key, adaptedLimits)
        if (!result.allowed) {
          expect(i).toBeGreaterThan(50) // Should exceed base limit
          break
        }
      }
    })
  })

  describe('Cost-based Rate Limiting', () => {
    test('should implement cost-aware rate limiting', async () => {
      const apiKey = 'api:expensive-calls'
      const budget = 1000 // $10.00 in cents

      await rateLimitService.initializeBudget(apiKey, budget)

      // Make expensive API calls
      const expensiveCallCost = 100 // $1.00
      const result1 = await rateLimitService.checkCostLimit(apiKey, expensiveCallCost)
      expect(result1.allowed).toBe(true)
      expect(result1.remaining).toBe(900)

      // Continue until budget exhausted
      for (let i = 0; i < 9; i++) {
        await rateLimitService.checkCostLimit(apiKey, expensiveCallCost)
      }

      // Should be blocked when budget exhausted
      const blockedResult = await rateLimitService.checkCostLimit(apiKey, expensiveCallCost)
      expect(blockedResult.allowed).toBe(false)
      expect(blockedResult.remaining).toBe(0)
    })

    test('should handle different cost tiers for LLM providers', async () => {
      const userKey = 'llm:user123'

      const gpt4Cost = 50 // Higher cost
      const gpt3Cost = 5 // Lower cost

      await rateLimitService.initializeBudget(userKey, 200) // $2.00 budget

      // Use expensive model first
      const expensiveResult = await rateLimitService.checkCostLimit(userKey, gpt4Cost)
      expect(expensiveResult.allowed).toBe(true)
      expect(expensiveResult.remaining).toBe(150)

      // Can still use cheaper model multiple times
      for (let i = 0; i < 30; i++) {
        const cheapResult = await rateLimitService.checkCostLimit(userKey, gpt3Cost)
        expect(cheapResult.allowed).toBe(true)
      }

      // Budget should be exhausted
      const finalResult = await rateLimitService.checkCostLimit(userKey, gpt3Cost)
      expect(finalResult.allowed).toBe(false)
    })
  })

  describe('Rate Limit Statistics', () => {
    test('should track rate limiting statistics', async () => {
      const key = 'test:stats'
      const options: RateLimitOptions = {
        windowSize: 60,
        maxRequests: 5,
      }

      // Generate some activity
      for (let i = 0; i < 7; i++) {
        await rateLimitService.checkLimit(key, options)
      }

      const stats = await rateLimitService.getStats()

      expect(stats.totalRequests).toBeGreaterThanOrEqual(7)
      expect(stats.blockedRequests).toBeGreaterThanOrEqual(2)
      expect(stats.allowedRequests).toBeGreaterThanOrEqual(5)
      expect(stats.blockRate).toBeGreaterThan(0)
      expect(stats.topLimitedKeys).toContain(key)
    })

    test('should provide per-key statistics', async () => {
      const key = 'test:key-stats'
      const options: RateLimitOptions = {
        windowSize: 60,
        maxRequests: 3,
      }

      // Generate activity
      for (let i = 0; i < 5; i++) {
        await rateLimitService.checkLimit(key, options)
      }

      const keyStats = await rateLimitService.getKeyStats(key)

      expect(keyStats.totalRequests).toBe(5)
      expect(keyStats.allowedRequests).toBe(3)
      expect(keyStats.blockedRequests).toBe(2)
      expect(keyStats.currentRemaining).toBe(0)
      expect(keyStats.nextResetTime).toBeInstanceOf(Date)
    })
  })

  describe('Error Handling', () => {
    test('should handle invalid rate limit options', async () => {
      const key = 'test:invalid-options'

      expect(async () => {
        await rateLimitService.checkLimit(key, {
          windowSize: 0,
          maxRequests: 10,
        })
      }).rejects.toThrow('Window size must be greater than 0')

      expect(async () => {
        await rateLimitService.checkLimit(key, {
          windowSize: 60,
          maxRequests: 0,
        })
      }).rejects.toThrow('Max requests must be greater than 0')
    })

    test('should handle empty or invalid keys', async () => {
      const options: RateLimitOptions = {
        windowSize: 60,
        maxRequests: 10,
      }

      expect(async () => {
        await rateLimitService.checkLimit('', options)
      }).rejects.toThrow('Rate limit key cannot be empty')
    })

    test('should handle Redis connection failures gracefully', async () => {
      const key = 'test:connection-failure'
      const options: RateLimitOptions = {
        windowSize: 60,
        maxRequests: 10,
      }

      // This would test Redis connection failures - implementation specific
      const result = await rateLimitService.checkLimit(key, options)
      expect(typeof result.allowed).toBe('boolean')
    })
  })

  describe('Integration with Other Services', () => {
    test('should integrate with API gateway rate limiting', async () => {
      const endpoint = '/api/v1/users'
      const method = 'GET'
      const userKey = 'user:123'
      const rateLimitKey = `api:${endpoint}:${method}:${userKey}`

      const options: RateLimitOptions = {
        windowSize: 60,
        maxRequests: 100,
      }

      const result = await rateLimitService.checkLimit(rateLimitKey, options)
      expect(result.allowed).toBe(true)
      expect(result.remaining).toBe(99)
    })

    test('should support WebSocket connection rate limiting', async () => {
      const connectionKey = 'ws:connection:user123'
      const messageKey = 'ws:message:user123'

      const connectionLimits: RateLimitOptions = {
        windowSize: 3600, // 1 hour
        maxRequests: 10, // 10 connections per hour
      }

      const messageLimits: RateLimitOptions = {
        windowSize: 60, // 1 minute
        maxRequests: 50, // 50 messages per minute
      }

      // Check connection limit
      const connectionResult = await rateLimitService.checkLimit(connectionKey, connectionLimits)
      expect(connectionResult.allowed).toBe(true)

      // Check message rate limits
      for (let i = 0; i < 45; i++) {
        const messageResult = await rateLimitService.checkLimit(messageKey, messageLimits)
        expect(messageResult.allowed).toBe(true)
      }

      // Should still allow some messages
      const finalResult = await rateLimitService.checkLimit(messageKey, messageLimits)
      expect(finalResult.allowed).toBe(true)
    })
  })
})
>>>>>>> fff2b04a
<|MERGE_RESOLUTION|>--- conflicted
+++ resolved
@@ -4,16 +4,6 @@
  * Test-driven development for Redis/Valkey rate limiting
  */
 
-<<<<<<< HEAD
-	afterAll,
-	afterEach,
-	import { beforeAll,
-	import { beforeEach,
-	import { describe,
-	import { expect,
-	import { test,
-} from "bun:test";
-=======
 import { afterAll, afterEach, beforeAll, beforeEach, describe, expect, test } from 'vitest'
 import { testRedisConfig } from './config'
 import { RateLimitService } from './rate-limit-service'
@@ -518,5 +508,4 @@
       expect(finalResult.allowed).toBe(true)
     })
   })
-})
->>>>>>> fff2b04a
+})