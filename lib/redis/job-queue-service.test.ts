/**
 * JobQueueService Tests
 *
 * Test-driven development for Redis/Valkey job queue functionality
 */

<<<<<<< HEAD
	afterAll,
	afterEach,
	import { beforeAll,
	import { beforeEach,
	import { describe,
	import { expect,
	import { test,
} from "bun:test";
=======
import { afterAll, afterEach, beforeAll, beforeEach, describe, expect, test } from 'vitest'
import { testRedisConfig } from './config'
import { JobQueueService } from './job-queue-service'
import { RedisClientManager } from './redis-client'
import type { JobData, JobOptions, JobQueueStats } from './types'

describe('JobQueueService', () => {
  let jobQueueService: JobQueueService
  let redisManager: RedisClientManager

  beforeAll(async () => {
    redisManager = RedisClientManager.getInstance(testRedisConfig)
    await redisManager.initialize()
  })

  beforeEach(() => {
    jobQueueService = JobQueueService.getInstance()
  })

  afterEach(async () => {
    await jobQueueService.cleanup()
  })

  afterAll(async () => {
    await redisManager.shutdown()
  })

  describe('Basic Job Operations', () => {
    test('should add and process jobs', async () => {
      const queueName = 'test:basic-queue'
      const jobPayload = { message: 'Hello, World!', timestamp: Date.now() }

      // Add job to queue
      const jobId = await jobQueueService.addJob(queueName, 'greeting', jobPayload)
      expect(jobId).toBeDefined()
      expect(typeof jobId).toBe('string')

      // Get job from queue
      const job = await jobQueueService.getNextJob(queueName)
      expect(job).not.toBeNull()
      expect(job!.id).toBe(jobId)
      expect(job!.type).toBe('greeting')
      expect(job!.payload).toEqual(jobPayload)
      expect(job!.attempts).toBe(0)
      expect(job!.createdAt).toBeInstanceOf(Date)
      expect(job!.scheduledAt).toBeInstanceOf(Date)

      // Mark job as completed
      const completed = await jobQueueService.completeJob(job!)
      expect(completed).toBe(true)

      // Queue should be empty now
      const nextJob = await jobQueueService.getNextJob(queueName)
      expect(nextJob).toBeNull()
    })

    test('should handle job with options', async () => {
      const queueName = 'test:options-queue'
      const jobPayload = { task: 'important work' }
      const options: JobOptions = {
        priority: 5,
        delay: 1000, // 1 second delay
        maxAttempts: 5,
        removeOnComplete: false,
      }

      const jobId = await jobQueueService.addJob(queueName, 'important', jobPayload, options)

      // Job should not be available immediately due to delay
      const immediateJob = await jobQueueService.getNextJob(queueName)
      expect(immediateJob).toBeNull()

      // Wait for delay
      await new Promise((resolve) => setTimeout(resolve, 1100))

      // Now job should be available
      const delayedJob = await jobQueueService.getNextJob(queueName)
      expect(delayedJob).not.toBeNull()
      expect(delayedJob!.id).toBe(jobId)
      expect(delayedJob!.priority).toBe(5)
      expect(delayedJob!.maxAttempts).toBe(5)

      await jobQueueService.completeJob(delayedJob!)
    })

    test('should handle job priorities', async () => {
      const queueName = 'test:priority-queue'

      // Add jobs with different priorities
      const lowPriorityId = await jobQueueService.addJob(
        queueName,
        'low',
        { data: 'low' },
        { priority: 1 }
      )
      const highPriorityId = await jobQueueService.addJob(
        queueName,
        'high',
        { data: 'high' },
        { priority: 10 }
      )
      const mediumPriorityId = await jobQueueService.addJob(
        queueName,
        'medium',
        { data: 'medium' },
        { priority: 5 }
      )

      // Jobs should be processed in priority order (high to low)
      const firstJob = await jobQueueService.getNextJob(queueName)
      expect(firstJob!.id).toBe(highPriorityId)
      expect(firstJob!.priority).toBe(10)

      const secondJob = await jobQueueService.getNextJob(queueName)
      expect(secondJob!.id).toBe(mediumPriorityId)
      expect(secondJob!.priority).toBe(5)

      const thirdJob = await jobQueueService.getNextJob(queueName)
      expect(thirdJob!.id).toBe(lowPriorityId)
      expect(thirdJob!.priority).toBe(1)

      // Clean up
      await jobQueueService.completeJob(firstJob!)
      await jobQueueService.completeJob(secondJob!)
      await jobQueueService.completeJob(thirdJob!)
    })
  })

  describe('Job Failure and Retry', () => {
    test('should retry failed jobs', async () => {
      const queueName = 'test:retry-queue'
      const jobPayload = { willFail: true }
      const options: JobOptions = { maxAttempts: 3 }

      const jobId = await jobQueueService.addJob(queueName, 'retry-test', jobPayload, options)

      // First attempt
      const attempt1 = await jobQueueService.getNextJob(queueName)
      expect(attempt1!.attempts).toBe(0)

      const failed1 = await jobQueueService.failJob(attempt1!, new Error('First failure'))
      expect(failed1).toBe(true)

      // Second attempt
      const attempt2 = await jobQueueService.getNextJob(queueName)
      expect(attempt2!.id).toBe(jobId)
      expect(attempt2!.attempts).toBe(1)

      const failed2 = await jobQueueService.failJob(attempt2!, new Error('Second failure'))
      expect(failed2).toBe(true)

      // Third attempt
      const attempt3 = await jobQueueService.getNextJob(queueName)
      expect(attempt3!.attempts).toBe(2)

      // This time succeed
      const completed = await jobQueueService.completeJob(attempt3!)
      expect(completed).toBe(true)
    })

    test('should move job to failed queue after max attempts', async () => {
      const queueName = 'test:max-attempts'
      const jobPayload = { alwaysFails: true }
      const options: JobOptions = { maxAttempts: 2 }

      const jobId = await jobQueueService.addJob(queueName, 'always-fails', jobPayload, options)

      // Fail job twice
      for (let i = 0; i < 2; i++) {
        const job = await jobQueueService.getNextJob(queueName)
        expect(job).not.toBeNull()
        await jobQueueService.failJob(job!, new Error(`Failure ${i + 1}`))
      }

      // No more jobs should be available in main queue
      const noJob = await jobQueueService.getNextJob(queueName)
      expect(noJob).toBeNull()

      // Job should be in failed queue
      const failedJobs = await jobQueueService.getFailedJobs(queueName)
      expect(failedJobs).toHaveLength(1)
      expect(failedJobs[0].id).toBe(jobId)
      expect(failedJobs[0].attempts).toBe(2)
      expect(failedJobs[0].error).toContain('Failure')
    })

    test('should implement exponential backoff for retries', async () => {
      const queueName = 'test:backoff'
      const options: JobOptions = {
        maxAttempts: 3,
        backoff: 'exponential',
      }

      const jobId = await jobQueueService.addJob(queueName, 'backoff-test', {}, options)

      // First failure
      const attempt1 = await jobQueueService.getNextJob(queueName)
      const failTime1 = Date.now()
      await jobQueueService.failJob(attempt1!, new Error('First failure'))

      // Should not be immediately available due to backoff
      const immediateRetry = await jobQueueService.getNextJob(queueName)
      expect(immediateRetry).toBeNull()

      // Wait for backoff period (should be ~1 second for first retry)
      await new Promise((resolve) => setTimeout(resolve, 1200))

      const attempt2 = await jobQueueService.getNextJob(queueName)
      expect(attempt2).not.toBeNull()
      expect(attempt2!.id).toBe(jobId)
      expect(attempt2!.attempts).toBe(1)

      const failTime2 = Date.now()
      await jobQueueService.failJob(attempt2!, new Error('Second failure'))

      // Second backoff should be longer (~2 seconds)
      await new Promise((resolve) => setTimeout(resolve, 2200))

      const attempt3 = await jobQueueService.getNextJob(queueName)
      expect(attempt3).not.toBeNull()
      expect(attempt3!.attempts).toBe(2)

      await jobQueueService.completeJob(attempt3!)
    })
  })

  describe('Queue Management', () => {
    test('should get queue statistics', async () => {
      const queueName = 'test:stats-queue'

      // Add various jobs
      await jobQueueService.addJob(queueName, 'job1', {})
      await jobQueueService.addJob(queueName, 'job2', {}, { delay: 5000 }) // delayed

      const job = await jobQueueService.getNextJob(queueName)
      // Leave job in active state

      const stats = await jobQueueService.getQueueStats(queueName)

      expect(stats.waiting).toBeGreaterThanOrEqual(0)
      expect(stats.active).toBeGreaterThanOrEqual(1)
      expect(stats.completed).toBeGreaterThanOrEqual(0)
      expect(stats.failed).toBeGreaterThanOrEqual(0)
      expect(stats.delayed).toBeGreaterThanOrEqual(1)
      expect(typeof stats.paused).toBe('boolean')

      if (job) {
        await jobQueueService.completeJob(job)
      }
    })

    test('should pause and resume queues', async () => {
      const queueName = 'test:pause-queue'

      // Add job to queue
      await jobQueueService.addJob(queueName, 'test', {})

      // Pause queue
      const paused = await jobQueueService.pauseQueue(queueName)
      expect(paused).toBe(true)

      // Should not be able to get jobs from paused queue
      const pausedJob = await jobQueueService.getNextJob(queueName)
      expect(pausedJob).toBeNull()

      // Resume queue
      const resumed = await jobQueueService.resumeQueue(queueName)
      expect(resumed).toBe(true)

      // Should be able to get jobs again
      const resumedJob = await jobQueueService.getNextJob(queueName)
      expect(resumedJob).not.toBeNull()

      await jobQueueService.completeJob(resumedJob!)
    })

    test('should clean up old jobs', async () => {
      const queueName = 'test:cleanup-queue'

      // Add and complete some jobs
      for (let i = 0; i < 5; i++) {
        const jobId = await jobQueueService.addJob(queueName, 'cleanup-test', { index: i })
        const job = await jobQueueService.getNextJob(queueName)
        await jobQueueService.completeJob(job!)
      }

      // Add and fail some jobs
      for (let i = 0; i < 3; i++) {
        const jobId = await jobQueueService.addJob(
          queueName,
          'cleanup-fail',
          { index: i },
          { maxAttempts: 1 }
        )
        const job = await jobQueueService.getNextJob(queueName)
        await jobQueueService.failJob(job!, new Error('Cleanup test failure'))
      }

      // Clean up completed jobs older than 0 seconds (all of them)
      const cleanedCompleted = await jobQueueService.cleanupCompletedJobs(queueName, 0)
      expect(cleanedCompleted).toBe(5)

      // Clean up failed jobs
      const cleanedFailed = await jobQueueService.cleanupFailedJobs(queueName, 0)
      expect(cleanedFailed).toBe(3)
    })
  })

  describe('Job Scheduling', () => {
    test('should schedule jobs for future execution', async () => {
      const queueName = 'test:schedule-queue'
      const futureTime = new Date(Date.now() + 2000) // 2 seconds in future

      const jobId = await jobQueueService.scheduleJob(queueName, 'scheduled-task', {}, futureTime)
      expect(jobId).toBeDefined()

      // Job should not be available immediately
      const immediateJob = await jobQueueService.getNextJob(queueName)
      expect(immediateJob).toBeNull()

      // Wait for scheduled time
      await new Promise((resolve) => setTimeout(resolve, 2200))

      // Job should now be available
      const scheduledJob = await jobQueueService.getNextJob(queueName)
      expect(scheduledJob).not.toBeNull()
      expect(scheduledJob!.id).toBe(jobId)

      await jobQueueService.completeJob(scheduledJob!)
    })

    test('should support cron-like recurring jobs', async () => {
      const queueName = 'test:recurring-queue'
      const cronExpression = '*/2 * * * * *' // Every 2 seconds

      // This would test cron job scheduling
      const recurringJobId = await jobQueueService.addRecurringJob(
        queueName,
        'recurring-task',
        {},
        cronExpression
      )

      expect(recurringJobId).toBeDefined()

      // Wait for first execution
      await new Promise((resolve) => setTimeout(resolve, 2500))

      const firstExecution = await jobQueueService.getNextJob(queueName)
      expect(firstExecution).not.toBeNull()
      expect(firstExecution!.type).toBe('recurring-task')

      await jobQueueService.completeJob(firstExecution!)

      // Wait for second execution
      await new Promise((resolve) => setTimeout(resolve, 2500))

      const secondExecution = await jobQueueService.getNextJob(queueName)
      expect(secondExecution).not.toBeNull()

      await jobQueueService.completeJob(secondExecution!)

      // Remove recurring job
      const removed = await jobQueueService.removeRecurringJob(recurringJobId)
      expect(removed).toBe(true)
    })
  })

  describe('Job Progress Tracking', () => {
    test('should track job progress', async () => {
      const queueName = 'test:progress-queue'
      const jobPayload = { task: 'long-running-task' }

      const jobId = await jobQueueService.addJob(queueName, 'progress-test', jobPayload)
      const job = await jobQueueService.getNextJob(queueName)

      expect(job).not.toBeNull()

      // Update progress
      await jobQueueService.updateJobProgress(job!, 25, 'Starting task...')
      await jobQueueService.updateJobProgress(job!, 50, 'Half way done...')
      await jobQueueService.updateJobProgress(job!, 75, 'Almost finished...')

      // Get job progress
      const progress = await jobQueueService.getJobProgress(jobId)
      expect(progress.percentage).toBe(75)
      expect(progress.message).toBe('Almost finished...')
      expect(progress.updatedAt).toBeInstanceOf(Date)

      // Complete job
      await jobQueueService.updateJobProgress(job!, 100, 'Completed!')
      await jobQueueService.completeJob(job!)
    })

    test('should provide job history and logs', async () => {
      const queueName = 'test:history-queue'
      const jobId = await jobQueueService.addJob(queueName, 'history-test', {})
      const job = await jobQueueService.getNextJob(queueName)

      // Add some log entries
      await jobQueueService.addJobLog(job!, 'info', 'Job started')
      await jobQueueService.addJobLog(job!, 'debug', 'Processing data...')
      await jobQueueService.addJobLog(job!, 'warning', 'Temporary issue resolved')
      await jobQueueService.addJobLog(job!, 'info', 'Job completed successfully')

      await jobQueueService.completeJob(job!)

      // Get job logs
      const logs = await jobQueueService.getJobLogs(jobId)
      expect(logs).toHaveLength(4)
      expect(logs[0].level).toBe('info')
      expect(logs[0].message).toBe('Job started')
      expect(logs[3].message).toBe('Job completed successfully')

      // Get job history
      const history = await jobQueueService.getJobHistory(jobId)
      expect(history.states).toContain('waiting')
      expect(history.states).toContain('active')
      expect(history.states).toContain('completed')
      expect(history.duration).toBeGreaterThan(0)
    })
  })

  describe('Worker Management', () => {
    test('should register and manage workers', async () => {
      const queueName = 'test:worker-queue'
      const workerId = 'worker-1'

      // Register worker
      const registered = await jobQueueService.registerWorker(queueName, workerId)
      expect(registered).toBe(true)

      // Get active workers
      const workers = await jobQueueService.getActiveWorkers(queueName)
      expect(workers).toContain(workerId)

      // Heartbeat to keep worker alive
      const heartbeat = await jobQueueService.workerHeartbeat(workerId)
      expect(heartbeat).toBe(true)

      // Unregister worker
      const unregistered = await jobQueueService.unregisterWorker(workerId)
      expect(unregistered).toBe(true)

      // Worker should no longer be active
      const remainingWorkers = await jobQueueService.getActiveWorkers(queueName)
      expect(remainingWorkers).not.toContain(workerId)
    })

    test('should handle worker failures and cleanup', async () => {
      const queueName = 'test:worker-failure'
      const workerId = 'failing-worker'

      await jobQueueService.registerWorker(queueName, workerId)

      // Add job and simulate worker picking it up
      const jobId = await jobQueueService.addJob(queueName, 'worker-test', {})
      const job = await jobQueueService.getNextJob(queueName)

      // Simulate worker crash (no heartbeat)
      await new Promise((resolve) => setTimeout(resolve, 1000))

      // Clean up stale workers
      const cleanedWorkers = await jobQueueService.cleanupStaleWorkers(queueName, 500) // 500ms timeout
      expect(cleanedWorkers).toBeGreaterThanOrEqual(1)

      // Job should be available again for other workers
      await new Promise((resolve) => setTimeout(resolve, 100))
      const retriedJob = await jobQueueService.getNextJob(queueName)
      expect(retriedJob).not.toBeNull()

      await jobQueueService.completeJob(retriedJob!)
    })
  })

  describe('Error Handling', () => {
    test('should handle invalid job data', async () => {
      const queueName = 'test:invalid-data'

      expect(async () => {
        await jobQueueService.addJob(queueName, '', {})
      }).rejects.toThrow('Job type cannot be empty')

      expect(async () => {
        await jobQueueService.addJob('', 'test', {})
      }).rejects.toThrow('Queue name cannot be empty')
    })

    test('should handle invalid job options', async () => {
      const queueName = 'test:invalid-options'

      expect(async () => {
        await jobQueueService.addJob(queueName, 'test', {}, { maxAttempts: 0 })
      }).rejects.toThrow('Max attempts must be greater than 0')

      expect(async () => {
        await jobQueueService.addJob(queueName, 'test', {}, { delay: -1 })
      }).rejects.toThrow('Delay cannot be negative')
    })

    test('should handle queue operation failures gracefully', async () => {
      const queueName = 'test:operation-failures'

      // These would test Redis connection failures - implementation specific
      const result = await jobQueueService.getQueueStats(queueName)
      expect(result).toHaveProperty('waiting')
      expect(result).toHaveProperty('active')
      expect(result).toHaveProperty('completed')
      expect(result).toHaveProperty('failed')
    })
  })

  describe('Integration Features', () => {
    test('should integrate with Inngest for workflow orchestration', async () => {
      const queueName = 'test:inngest-integration'
      const workflowPayload = {
        workflowId: 'wf-123',
        stepId: 'step-1',
        data: { userId: 'user-456' },
      }

      const jobId = await jobQueueService.addJob(queueName, 'inngest-workflow', workflowPayload)
      const job = await jobQueueService.getNextJob(queueName)

      expect(job).not.toBeNull()
      expect(job!.payload.workflowId).toBe('wf-123')
      expect(job!.payload.stepId).toBe('step-1')

      await jobQueueService.completeJob(job!)
    })

    test('should support batch job processing', async () => {
      const queueName = 'test:batch-processing'
      const batchSize = 5

      // Add multiple jobs
      const jobIds = []
      for (let i = 0; i < 10; i++) {
        const jobId = await jobQueueService.addJob(queueName, 'batch-item', { index: i })
        jobIds.push(jobId)
      }

      // Get jobs in batch
      const batch = await jobQueueService.getJobBatch(queueName, batchSize)
      expect(batch).toHaveLength(batchSize)

      // Process batch
      for (const job of batch) {
        await jobQueueService.completeJob(job)
      }

      // Get next batch
      const nextBatch = await jobQueueService.getJobBatch(queueName, batchSize)
      expect(nextBatch).toHaveLength(5) // Remaining jobs
    })

    test('should support distributed job processing across multiple instances', async () => {
      const queueName = 'test:distributed-processing'

      // Simulate multiple worker instances
      const worker1Id = 'instance-1-worker-1'
      const worker2Id = 'instance-2-worker-1'

      await jobQueueService.registerWorker(queueName, worker1Id)
      await jobQueueService.registerWorker(queueName, worker2Id)

      // Add jobs
      for (let i = 0; i < 10; i++) {
        await jobQueueService.addJob(queueName, 'distributed-task', { index: i })
      }

      // Both workers should be able to pick up jobs
      const job1 = await jobQueueService.getNextJob(queueName)
      const job2 = await jobQueueService.getNextJob(queueName)

      expect(job1).not.toBeNull()
      expect(job2).not.toBeNull()
      expect(job1!.id).not.toBe(job2!.id) // Different jobs

      await jobQueueService.completeJob(job1!)
      await jobQueueService.completeJob(job2!)

      await jobQueueService.unregisterWorker(worker1Id)
      await jobQueueService.unregisterWorker(worker2Id)
    })
  })
})
>>>>>>> fff2b04a
<|MERGE_RESOLUTION|>--- conflicted
+++ resolved
@@ -4,16 +4,6 @@
  * Test-driven development for Redis/Valkey job queue functionality
  */
 
-<<<<<<< HEAD
-	afterAll,
-	afterEach,
-	import { beforeAll,
-	import { beforeEach,
-	import { describe,
-	import { expect,
-	import { test,
-} from "bun:test";
-=======
 import { afterAll, afterEach, beforeAll, beforeEach, describe, expect, test } from 'vitest'
 import { testRedisConfig } from './config'
 import { JobQueueService } from './job-queue-service'
@@ -600,5 +590,4 @@
       await jobQueueService.unregisterWorker(worker2Id)
     })
   })
-})
->>>>>>> fff2b04a
+})