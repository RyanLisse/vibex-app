--- conflicted
+++ resolved
@@ -4,17 +4,6 @@
  * Tests for database branching functionality using Neon's branching API
  */
 
-<<<<<<< HEAD
-	afterAll,
-	import { beforeAll,
-	import { beforeEach,
-	import { describe,
-	import { expect,
-	import { it
-} from "bun:test";
-	import { createNeonBranchingManager,
-	import { createNeonTestUtils,
-=======
 import { afterAll, beforeAll, beforeEach, describe, expect, it } from 'vitest'
 import { createNeonBranchingManager, createNeonTestUtils, type NeonBranch } from './branching'
 
@@ -347,5 +336,4 @@
     const utils = createNeonTestUtils(manager)
     expect(utils).toBeDefined()
   })
-})
->>>>>>> fff2b04a
+})