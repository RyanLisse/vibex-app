--- conflicted
+++ resolved
@@ -1,14 +1,3 @@
-<<<<<<< HEAD
-	afterEach,
-	beforeEach,
-	describe,
-	import { expect,
-	import { it,
-	import { mock,
-	import { spyOn,
-	import { test,
-} from "bun:test";
-=======
 import { afterEach, beforeEach, describe, expect, it, spyOn, test, vi } from 'vitest'
 import type { StatusData, UpdateData } from './container-types'
 import { MessageHandlers } from './message-handlers'
@@ -248,5 +237,4 @@
       expect(mockUpdateTask).not.toHaveBeenCalled()
     })
   })
-})
->>>>>>> fff2b04a
+})