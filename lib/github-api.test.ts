<<<<<<< HEAD
	afterEach,
	import { beforeEach,
	import { describe,
	import { expect,
	import { it,
	import { type mock
} from "bun:test";
=======
import { afterEach, beforeEach, describe, expect, it } from 'vitest'
import { vi } from 'vitest'
import { GitHubAPI } from './github-api'

describe.skip('GitHubAPI', () => {
  let api: GitHubAPI
  const mockToken = 'github-token-123'
  let fetchMock: ReturnType<typeof mock>

  beforeEach(() => {
    api = new GitHubAPI(mockToken)
    fetchMock = vi.fn()
    global.fetch = fetchMock
  })

  describe('constructor', () => {
    it('should initialize with token', () => {
      expect(api).toBeDefined()
      expect(api).toBeInstanceOf(GitHubAPI)
    })
  })

  describe('getUser', () => {
    it('should fetch user data successfully', async () => {
      const mockUser = {
        login: 'testuser',
        id: 123,
        avatar_url: 'https://avatar.url',
        name: 'Test User',
      }

      fetchMock.mockResolvedValueOnce({
        ok: true,
        json: async () => mockUser,
      } as Response)

      const result = await api.getUser()

      expect(fetchMock).toHaveBeenCalledWith('https://api.github.com/user', {
        headers: {
          Authorization: `Bearer ${mockToken}`,
          Accept: 'application/vnd.github.v3+json',
        },
      })
      expect(result).toEqual(mockUser)
    })

    it('should throw error when response is not ok', async () => {
      fetchMock.mockResolvedValueOnce({
        ok: false,
        status: 401,
        statusText: 'Unauthorized',
      } as Response)

      await expect(api.getUser()).rejects.toThrow('GitHub API error: 401 Unauthorized')
    })
  })

  describe('getRepositories', () => {
    it('should fetch repositories with default options', async () => {
      const mockRepos = [
        { id: 1, name: 'repo1', full_name: 'user/repo1' },
        { id: 2, name: 'repo2', full_name: 'user/repo2' },
      ]

      fetchMock.mockResolvedValueOnce({
        ok: true,
        json: async () => mockRepos,
      } as Response)

      const result = await api.getRepositories()

      expect(fetchMock).toHaveBeenCalledWith(
        'https://api.github.com/user/repos?sort=updated&per_page=30',
        {
          headers: {
            Authorization: `Bearer ${mockToken}`,
            Accept: 'application/vnd.github.v3+json',
          },
        }
      )
      expect(result).toEqual(mockRepos)
    })

    it('should fetch repositories with custom options', async () => {
      const mockRepos = [{ id: 1, name: 'repo1' }]

      fetchMock.mockResolvedValueOnce({
        ok: true,
        json: async () => mockRepos,
      } as Response)

      const result = await api.getRepositories({
        sort: 'created',
        per_page: 50,
        page: 2,
      })

      expect(fetchMock).toHaveBeenCalledWith(
        'https://api.github.com/user/repos?sort=created&per_page=50&page=2',
        expect.any(Object)
      )
      expect(result).toEqual(mockRepos)
    })
  })

  describe('getBranches', () => {
    it('should fetch branches for a repository', async () => {
      const mockBranches = [
        { name: 'main', protected: true },
        { name: 'develop', protected: false },
      ]

      fetchMock.mockResolvedValueOnce({
        ok: true,
        json: async () => mockBranches,
      } as Response)

      const result = await api.getBranches('user', 'repo')

      expect(fetchMock).toHaveBeenCalledWith('https://api.github.com/repos/user/repo/branches', {
        headers: {
          Authorization: `Bearer ${mockToken}`,
          Accept: 'application/vnd.github.v3+json',
        },
      })
      expect(result).toEqual(mockBranches)
    })

    it('should handle empty branch list', async () => {
      fetchMock.mockResolvedValueOnce({
        ok: true,
        json: async () => [],
      } as Response)

      const result = await api.getBranches('user', 'repo')
      expect(result).toEqual([])
    })
  })

  describe('createRepository', () => {
    it('should create a repository successfully', async () => {
      const newRepo = {
        name: 'new-repo',
        description: 'A new repository',
        private: false,
      }

      const mockResponse = {
        id: 123,
        name: 'new-repo',
        full_name: 'user/new-repo',
        ...newRepo,
      }

      fetchMock.mockResolvedValueOnce({
        ok: true,
        json: async () => mockResponse,
      } as Response)

      const result = await api.createRepository(newRepo)

      expect(fetchMock).toHaveBeenCalledWith('https://api.github.com/user/repos', {
        method: 'POST',
        headers: {
          Authorization: `Bearer ${mockToken}`,
          Accept: 'application/vnd.github.v3+json',
          'Content-Type': 'application/json',
        },
        body: JSON.stringify(newRepo),
      })
      expect(result).toEqual(mockResponse)
    })
  })

  describe('error handling', () => {
    it('should handle network errors', async () => {
      fetchMock.mockRejectedValueOnce(new Error('Network error'))

      await expect(api.getUser()).rejects.toThrow('Network error')
    })

    it('should handle 404 errors', async () => {
      fetchMock.mockResolvedValueOnce({
        ok: false,
        status: 404,
        statusText: 'Not Found',
      } as Response)

      await expect(api.getBranches('user', 'nonexistent')).rejects.toThrow(
        'GitHub API error: 404 Not Found'
      )
    })

    it('should handle rate limit errors', async () => {
      fetchMock.mockResolvedValueOnce({
        ok: false,
        status: 429,
        statusText: 'Too Many Requests',
      } as Response)

      await expect(api.getRepositories()).rejects.toThrow('GitHub API error: 429 Too Many Requests')
    })
  })
})
>>>>>>> fff2b04a
<|MERGE_RESOLUTION|>--- conflicted
+++ resolved
@@ -1,12 +1,3 @@
-<<<<<<< HEAD
-	afterEach,
-	import { beforeEach,
-	import { describe,
-	import { expect,
-	import { it,
-	import { type mock
-} from "bun:test";
-=======
 import { afterEach, beforeEach, describe, expect, it } from 'vitest'
 import { vi } from 'vitest'
 import { GitHubAPI } from './github-api'
@@ -211,5 +202,4 @@
       await expect(api.getRepositories()).rejects.toThrow('GitHub API error: 429 Too Many Requests')
     })
   })
-})
->>>>>>> fff2b04a
+})